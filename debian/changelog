<<<<<<< HEAD
=======
suricata (1:4.0.6-1) unstable; urgency=medium

  * New upstream version 1:4.0.6

 -- Pierre Chifflier <pollux@debian.org>  Mon, 12 Nov 2018 09:19:39 +0100

suricata (1:4.0.5-1) unstable; urgency=medium

  [ Sascha Steinbiss ]
  * Add patches to help with cross-compiling. Thanks to Helmut Grohne
    for the patch.
    Closes: #895996
  * Add patches to fix building on ia64.
    Thanks to Jason Duerstock and Adrian Bunk for the patches.
    Closes: #890432
  * Fix spelling in debian/patches/reproducible.patch.
  * Remove obsolete X-Python-Version hint.
  * Use updated watchfile source URL with https support.
  * Remove obsolete --parallel dh parameter.
  * Use canonical Salsa Vcs-Git URL.

  [ Pierre Chifflier ]
  * New upstream version 1:4.0.5

 -- Pierre Chifflier <pollux@debian.org>  Wed, 18 Jul 2018 17:14:02 +0200

suricata (1:4.0.4-1) unstable; urgency=medium

  * [3f18cd8] d/control: refresh git URLs
  * [17da106] New upstream version 4.0.4 (Closes: #889842) fixes CVE-2018-6794
  * [00fcf17] d/compat: bump debhelper compat level to 11
  * [45dc0db] d/control: bump std-version to 4.1.3

 -- Arturo Borrero Gonzalez <arturo@debian.org>  Wed, 14 Feb 2018 11:33:33 +0100

suricata (1:4.0.3-1) unstable; urgency=medium

  [ Sascha Steinbiss ]
  * [aece4d6] New upstream version 4.0.3
  * [c23b64f] refresh patches

  [ Arturo Borrero Gonzalez ]
  * [7f077ca] d/control: bump std-version to 4.1.2

 -- Arturo Borrero Gonzalez <arturo@debian.org>  Wed, 13 Dec 2017 11:42:18 +0100

suricata (1:4.0.1-2) unstable; urgency=medium

  * [d9998f8] suricata-oinkmaster.conf: update ETOPEN ruleset for suricata 4.0.0
    (Closes: #882442)
  * [0beae03] suricata-oinkmaster-updater.8: fix typos
  * [6e7ae75] d/: get rid of dh --with autotools-dev

 -- Arturo Borrero Gonzalez <arturo@debian.org>  Thu, 23 Nov 2017 13:41:09 +0100

suricata (1:4.0.1-1) unstable; urgency=medium

  * [72d28e5] d/control: upgrade std-version to 4.1.0
  * [ea1e317] d/control: upgrade std-version to 4.1.1
  * [14fea39] d/: switch to debhelper compat 10
  * [a4715b8] New upstream version 4.0.1

 -- Arturo Borrero Gonzalez <arturo@debian.org>  Sat, 21 Oct 2017 12:09:27 +0200

suricata (1:4.0.0-5) unstable; urgency=medium

  * [392c5b2] d/t/control: allow-stderr for the internal unittest test

 -- Arturo Borrero Gonzalez <arturo@debian.org>  Wed, 20 Sep 2017 20:27:12 +0200

suricata (1:4.0.0-4) unstable; urgency=medium

  * [93ee9030] d/control: enable libluajit-5.1-dev build-dep on mipsel
    (Closes: #873832)
  * [9527fe94] d/t/control: run suricata -u from the source tree

 -- Arturo Borrero Gonzalez <arturo@debian.org>  Fri, 08 Sep 2017 06:06:47 +0200

suricata (1:4.0.0-3) unstable; urgency=medium

  [ Arturo Borrero Gonzalez ]
  * [aa53ce82] suricata-oinkmaster-updater.8: fix typo
  * [2d171d5a] suricata-oinkmaster-updater.8: clarify paragraph
  * [90c76777] d/rules: disable dh_auto_test
  * [5b311761] suricata: switch to use dbgsym package
  * [9b12c48d] d/control: bump std-versions to 4.0.1

  [ Sascha Steinbiss ]
  * [c353985a] enable libevent support (Closes: #872908)
  * [49ff3181] enable luajit on mipsel (Closes: #858545)

  [ Arturo Borrero Gonzalez ]
  * [50ab7eae] suricata.service: update online docs link
  * [5098fd7b] d/control: add dh-python to build-deps
  * [f070d160] d/watch: implement signature verification

 -- Arturo Borrero Gonzalez <arturo@debian.org>  Tue, 29 Aug 2017 23:22:48 +0200

suricata (1:4.0.0-2) unstable; urgency=medium

  * [449b4202] d/t/control: running suricata unittest requires
    geoip-database installed
  * [0bd02487] d/building-in-ci.sh: be more robust
  * [edd49e4a] d/watch: more robust approach for upstream tarball generation

 -- Arturo Borrero Gonzalez <arturo@debian.org>  Tue, 15 Aug 2017 13:45:45 +0200

suricata (1:4.0.0-1) unstable; urgency=medium

  * [636f10f] d/rules: actually use dh-systemd (Closes: #861732)
  * [c728ed0] d/rules: cleanup comments
  * [f0d9adb] suricata: switch to src:libhtp instead of the bundled one
  * [fa5f8be] New upstream version 4.0.0-rc1
  * [fac7566] suricata: remove Build-Conflict with libhtp-dev
  * [1bce782] suricata: explicit build-dep on new src:libhtp
  * [f3aec1c] d/suricata.preinst: use strict mode (Closes: #866280)
  * [c831659] suricata: support for internal unittest in autopktest
  * [557ded7] New upstream version 4.0.0
  * [5d41b6c] d/t/control: the internal suricata unittest is a command test
  * [7f4feaa] d/changelog: add missing entry for 4.0.0-beta1-1~exp1

 -- Arturo Borrero Gonzalez <arturo@debian.org>  Fri, 28 Jul 2017 05:29:48 +0200

>>>>>>> 3430b53d
suricata (4.0.0-beta1-1~exp1) unstable; urgency=medium

  * [c21347df] New upstream version 4.0.0-beta1
  * [5661b3cc] libhtp: bump soname to libhtp-0.5.24-1

 -- Arturo Borrero Gonzalez <arturo@debian.org>  Fri, 09 Jun 2017 20:52:10 +0200

suricata (3.2.1-1) unstable; urgency=medium

  [ Arturo Borrero Gonzalez ]
  * Rebuild for unstable from 3.2.1-1~exp2 (experimental).

  [ Sascha Steinbiss ]
  * [d0c3629] detect valid interface in autopkgtest
  * [2d3ae00] fix typo in service file

 -- Arturo Borrero Gonzalez <arturo@debian.org>  Thu, 16 Mar 2017 09:04:03 +0100

suricata (3.2.1-1~exp2) experimental; urgency=medium

  [ Sascha Steinbiss ]
  * [ced48e4] suricata: migrate from old split binary scheme (Closes: #855573)

 -- Arturo Borrero Gonzalez <arturo@debian.org>  Mon, 20 Feb 2017 13:29:37 +0100

suricata (3.2.1-1~exp1) experimental; urgency=medium

  * [67004c8] New upstream version 3.2.1
  * [05b1756] d/control: bump dependency on libhyperscan
  * [4483d1c] suricata: drop suricata-hyperscan binary package (Closes: #851647)

 -- Arturo Borrero Gonzalez <arturo@debian.org>  Wed, 15 Feb 2017 20:54:17 +0100

suricata (3.2-2) unstable; urgency=medium

  * Rebuild for unstable.

 -- Arturo Borrero Gonzalez <arturo@debian.org>  Tue, 10 Jan 2017 09:27:59 +0100

suricata (3.2-2~exp1) experimental; urgency=medium

  [ Sascha Steinbiss ]
  * [8c7704d] suricata: add hyperscan support (Closes: #846143)

  [ Arturo Borrero Gonzalez ]
  * [209d2cf] suricata: add remaining hyperscan support

  [ Sascha Steinbiss ]
  * [ec9b28a] set +x bit on d/suricata-hyperscan.install

 -- Arturo Borrero Gonzalez <arturo@debian.org>  Thu, 22 Dec 2016 09:01:29 +0100

suricata (3.2-1) unstable; urgency=medium

  [ Arturo Borrero Gonzalez ]
  * [04f5cc3] d/control: update suricata homepage to suricata-ids.org
    (Closes: #844603)

  [ Sascha Steinbiss ]
  * [b1cd09c] d/t/control: add some time to settle in autopkgtest

  [ Arturo Borrero Gonzalez ]
  * [dde83f1] New upstream version 3.2
  * [c55dda2] d/patches/debian-default-cfg.patch: refresh patch

 -- Arturo Borrero Gonzalez <arturo@debian.org>  Thu, 01 Dec 2016 16:22:50 +0100

suricata (3.1.3-3) unstable; urgency=medium

  * [e7a248d] d/tests/control: allow-stderr in the suricata-oinkmaster-updater
    command
  * [2caf89b] d/control: make libhtp packages Multi-Arch: same
  * [825cef4] d/libhtp-0.5.23-1.lintian-overrides: generalize override

 -- Arturo Borrero Gonzalez <arturo@debian.org>  Thu, 10 Nov 2016 09:42:29 +0100

suricata (3.1.3-2) unstable; urgency=medium

  * [5c395f9] d/tests/control: rearange suricatasc command tests
  * [789723b] d/tests/control: fix typo in test command 'suricatas'
  * [353e030] d/changelog: clean word with typo from the changelog
  * [b4cf113] d/: add libhtp-0.5.23-1.lintian-overrides

 -- Arturo Borrero Gonzalez <arturo@debian.org>  Wed, 09 Nov 2016 13:44:17 +0100

suricata (3.1.3-1) unstable; urgency=medium

  [ Arturo Borrero Gonzalez ]
  * [165d14e] suricata-oinkmaster: move the update script to /usr/sbin
    (Closes: #838129)
  * [2e21734] d/tests/control: add a basic test for suricata-oinkmaster-updater
  * [be640f3] suricata: split libhtp to separate binary packages
  * [c41567a] suricata-oinkmaster: add manpage for suricata-oinkmaster-updater
  * [b5b6483] d/copyright: refresh file
  * [2be2225] d/control: add references to IPS and firewall
  * [bd6a9ed] d/: add symbols file for libhtp
  * [f61be7d] suricata-oinkmaster-updater.8: fix typo
  * [ead4a84] d/: update email address to 'arturo@debian.org'
  * [36d9b9d] d/: refresh date of manpages

  [ Sascha Steinbiss ]
  * [da1c3c6] d/suricata.logrotate: use 'copytruncate' instead of 'create'

  [ Arturo Borrero Gonzalez ]
  * [cd9d5d4] New upstream version 3.1.3
  * [f32a582] libhtp: symbols: refresh file
  * [1e3edb0] libhtp: bump soname
  * [d46497e] d/control: suricata depends on lsb-base
  * [08a6195] d/copyright: refresh copyright owner for some libhtp files

 -- Arturo Borrero Gonzalez <arturo@debian.org>  Tue, 08 Nov 2016 08:51:58 +0100

suricata (3.1.2-2) unstable; urgency=medium

  * [482c6f6] d/tests/control: allow-stderr for systemd-service-test.sh
  * [a4eff10] d/tests/control: add tests for suricatasc
  * [892096c] d/suricata.8: fix typo 'inet' vs 'init'

 -- Arturo Borrero Gonzalez <arturo.borrero.glez@gmail.com>  Thu, 08 Sep 2016 12:46:44 +0200

suricata (3.1.2-1) unstable; urgency=medium

  * [4e0605d] Revert "suricata: drop support for sysvinit"
  * [f5abe38] d/patches: add reproducible.patch.
    Thanks to Christoph Berg <myon@debian.org> for the pointers.
  * [6569809] New upstream version 3.1.2
  * [5fea3a6] d/suricata.service: include Restart=on-failure
  * [d1a973d] d/suricata.service: add ProtectSystem=full and ProtectHome=true
  * [8e1cddd] d/tests/systemd-service-test.sh: don't test the reload operation by now
  * [87c00b1] d/suricata.maintscript: factorize renaming of old config file
    (Closes: #835643)
  * [55c7a32] d/oinkmaster/suricata-oinkmaster-updater: drop warnings
  * [7651669] d/oinkmaster/suricata-oinkmaster-updater: cleanup file

 -- Arturo Borrero Gonzalez <arturo.borrero.glez@gmail.com>  Wed, 07 Sep 2016 13:25:13 +0200

suricata (3.1.1-4) unstable; urgency=medium

  * [c9b6efd] d/tests/: add new systemd-service-test.sh test
  * [848a40f] d/README.Debian: this is not a beta release
  * [0afb007] d/README.Debian: update file with systemd information
  * [234ec55] d/suricata.8: update manpage
  * [ebd6a8a] suricata: drop support for sysvinit
  * [d8fae07] d/suricata.service: get rid of environment variables
  * [5fe5359] d/suricata.service: use suricatasc for stop and reload
  * [2ffd606] d/tests/systemd-service-test.sh: add tests for daemon reload
  * [5196c36] d/suricata.service: require network-online.target (Closes:
    #835168)

 -- Arturo Borrero Gonzalez <arturo.borrero.glez@gmail.com>  Thu, 25 Aug 2016 14:14:20 +0200

suricata (3.1.1-3) unstable; urgency=medium

  * [22d26a5] suricata-oinkmaster-updater: prevent bogus if evaluation
  * [4805c7a] suricata-oinkmaster-updater: dont exit with error if missing
    requirements (Closes: #834029)

 -- Arturo Borrero Gonzalez <arturo.borrero.glez@gmail.com>  Tue, 16 Aug 2016 13:53:12 +0200

suricata (3.1.1-2) unstable; urgency=medium

  * [833f1c5] d/: add new binary package suricata-oinkmaster
  * [6155001] d/suricata.service: remove duplicated -D switch in
    ExecStart=
  * [6ebbd82] d/patches: add debian-default-cfg.patch [enable unix socket
    by default]
  * [2286eb4] d/suricatasc.1: update manpage

 -- Arturo Borrero Gonzalez <arturo.borrero.glez@gmail.com>  Thu, 28 Jul 2016 13:21:30 +0200

suricata (3.1.1-1) unstable; urgency=medium

  * [cafb099] d/suricata: rename suricata main conffile to
    /etc/suricata/suricata.yaml
  * [445c957] suricata: add systemd service file
  * [94b93bf] Imported Upstream version 3.1.1

 -- Arturo Borrero Gonzalez <arturo.borrero.glez@gmail.com>  Mon, 25 Jul 2016 11:12:03 +0200

suricata (3.1-1) unstable; urgency=medium

  * [d2cce67] d/control: add Vcs-Browser and Vcs-Git information
  * [8bb2030] Imported Upstream version 3.1

 -- Arturo Borrero Gonzalez <arturo.borrero.glez@gmail.com>  Tue, 21 Jun 2016 11:00:55 +0200

suricata (3.0.1-2) unstable; urgency=medium

  * [178f3cf] suricata: add libgeoip support
  * [c8a0a0a] d/control: bump std-version to 3.9.8
  * [523203d] d/control: wrap-and-sort
  * [e5abae9] suricata: add hiredis support
  * [9ec82b8] d/control: get rid of XS-Testsuite directive

 -- Arturo Borrero Gonzalez <arturo.borrero.glez@gmail.com>  Mon, 23 May 2016 11:39:40 +0200

suricata (3.0.1-1) unstable; urgency=medium

  * Imported Upstream version 3.0.1
  * Bump Standards Version to 3.9.7

 -- Pierre Chifflier <pollux@debian.org>  Fri, 08 Apr 2016 10:58:35 +0200

suricata (3.0-1) unstable; urgency=medium

  * Imported Upstream version 3.0

 -- Pierre Chifflier <pollux@debian.org>  Thu, 28 Jan 2016 06:02:41 +0100

suricata (2.0.11-1) unstable; urgency=medium

  * Imported Upstream version 2.0.11

 -- Pierre Chifflier <pollux@debian.org>  Thu, 07 Jan 2016 10:17:16 +0100

suricata (2.0.10-2) unstable; urgency=medium

  [ Arturo Borrero Gonzalez ]
  * d/copyright: update file to follow Debian Policy 3.9.6.1
  * d/control: bump standards to 3.9.6
  * suricata: add nflog support (Closes: #775074)
  * d/: wrap-and-sort
  * d/control: architecture is linux-any
  * d/rules: don't include upstream install documentation
  * d/tests: add first basic test
  * d/control: add missing Testsuite declaration
  * suritaca: add package suricata-dbg (Closes: #753438)
  * suricata sysvinit: fix libtcmalloc-minimal integration (Closes: #725249)
  * d/suricata.init: cleanup file
  * suricatasc: add manpage

  [ Pierre Chifflier ]
  * Merge unstable-next branch
  * Fix dependencies and priority for -dbg package
  * Install manpage for suricatasc

 -- Pierre Chifflier <pollux@debian.org>  Tue, 05 Jan 2016 21:02:40 +0100

suricata (2.0.10-1) unstable; urgency=medium

  * Imported Upstream version 2.0.10

 -- Pierre Chifflier <pollux@debian.org>  Thu, 26 Nov 2015 10:35:53 +0100

suricata (2.0.9-1) unstable; urgency=medium

  * Imported Upstream version 2.0.9
  * Update watch file

 -- Pierre Chifflier <pollux@debian.org>  Fri, 25 Sep 2015 19:19:53 +0200

suricata (2.0.8-1) unstable; urgency=high

  [ Arturo Borrero Gonzalez ]
  * d/suricata.logrotate: add logrotate configuration (Closes: #767249)
  * d/patches: patch suricatasc to prevent depends on python-symplejson
    (Closes: #759475)
  * Revert "d/patches: patch suricatasc to prevent depends on python-symplejson"

  [ Pierre Chifflier ]
  * Imported Upstream version 2.0.8
  * Bump Standards Version to 3.9.6
    Fixes CVE-2015-0971 (Integer overflow in the DER parser)

 -- Pierre Chifflier <pollux@debian.org>  Thu, 07 May 2015 11:03:19 +0200

suricata (2.0.7-2) unstable; urgency=medium

  [ Arturo Borrero Gonzalez ]
  * d/suricata.init: fix proc nfqueue file checking (Closes: #725301)

  [ Pierre Chifflier ]
  * Check for both proc entries for nfqueue (backwards compatibility) and
    issue warning only

 -- Pierre Chifflier <pollux@debian.org>  Sun, 15 Mar 2015 11:17:27 +0100

suricata (2.0.7-1) unstable; urgency=medium

  [ Pierre Chifflier ]
  * Imported Upstream version 2.0.7
  * Fix problems with upstream version import

 -- Pierre Chifflier <pollux@debian.org>  Thu, 12 Mar 2015 07:06:49 +0100

suricata (2.0.6-3) unstable; urgency=medium

  [ Arturo Borrero Gonzalez ]
  * suricata: don't deploy .so links

  [ Pierre Chifflier ]
  * Add missing installation files (Closes: #778724)
  * Fix .so symlinks removal
  * Update default-rules-path

 -- Pierre Chifflier <pollux@debian.org>  Thu, 19 Feb 2015 11:55:05 +0100

suricata (2.0.6-2) unstable; urgency=medium

  [ Arturo Borrero Gonzalez ]
  * d/patches: drop 10-fix-missing-script-autoreconf.patch (Closes: #778670)
  * d/rules: prevent not .so libhtp files from entering binary suricata package

  [ Pierre Chifflier ]
  * Add conflicts/replaces fields for transition from libhtp (Closes: #778668)

 -- Pierre Chifflier <pollux@debian.org>  Wed, 18 Feb 2015 11:19:31 +0100

suricata (2.0.6-1) unstable; urgency=medium

  [ Pierre Chifflier ]
  * Imported Upstream version 2.0.6
  * Add Arturo to uploaders

  [ Arturo Borrero Gonzalez ]
  * suricata: use embedded copy of libhtp (Closes: #772551)

 -- Pierre Chifflier <pollux@debian.org>  Tue, 17 Feb 2015 11:31:22 +0100

suricata (2.0.4-1) unstable; urgency=high

  * Imported Upstream version 2.0.4
  * Security: fix out-of-bounds access in SSH parser (Closes: #762828)
  * Urgency high, CVE-2014-6603
    Stable and Oldstable versions are not affected.

 -- Pierre Chifflier <pollux@debian.org>  Fri, 10 Oct 2014 13:19:59 +0200

suricata (2.0.3-1) unstable; urgency=medium

  * Imported Upstream version 2.0.3

 -- Pierre Chifflier <pollux@debian.org>  Wed, 20 Aug 2014 15:06:21 +0200

suricata (2.0.2-1) unstable; urgency=medium

  * Imported Upstream version 2.0.2

 -- Pierre Chifflier <pollux@debian.org>  Sun, 29 Jun 2014 18:27:56 +0200

suricata (2.0-1) unstable; urgency=medium

  * Imported Upstream version 2.0
  * Update build, require a recent libhtp, and disable coccinelle tests.
  * Upload to unstable

 -- Pierre Chifflier <pollux@debian.org>  Wed, 02 Apr 2014 20:23:10 +0200

suricata (1.4.7-1) unstable; urgency=low

  * Imported Upstream version 1.4.7
  * Bump Standards Version to 3.9.5
  * Run autoreconf during build to fix some errors caused by different
    autotools versions

 -- Pierre Chifflier <pollux@debian.org>  Sun, 29 Dec 2013 11:29:57 +0100

suricata (1.4.6-1) unstable; urgency=low

  * Imported Upstream version 1.4.6

 -- Pierre Chifflier <pollux@debian.org>  Sun, 06 Oct 2013 18:52:34 +0200

suricata (1.4.5-1) unstable; urgency=low

  * Imported Upstream version 1.4.5
  * Prepare transition for suricata 2.0 by conflicting with libhtp >= 0.5

 -- Pierre Chifflier <pollux@debian.org>  Tue, 20 Aug 2013 16:44:45 +0200

suricata (1.4.3-1) unstable; urgency=low

  * Imported Upstream version 1.4.3

 -- Pierre Chifflier <pollux@debian.org>  Thu, 04 Jul 2013 11:50:13 +0200

suricata (1.4.2-1) unstable; urgency=low

  * Imported Upstream version 1.4.2

 -- Pierre Chifflier <pollux@debian.org>  Wed, 29 May 2013 16:24:52 +0200

suricata (1.4.1-1) unstable; urgency=low

  * Imported Upstream version 1.4.1
  * Install python control script (add dependency on python, and use
    dh_python2 for build)
  * Bump Standards Version to 3.9.4
  * Fix removal of pid file in init script (Closes: #700547)
    Thanks to Игорь Козинов <madvampik@gmail.com>.
  * Add support for af-packet mode in init script (Closes: #697928).
    Thanks to Jamie Strandboge <jamie@ubuntu.com>.

 -- Pierre Chifflier <pollux@debian.org>  Tue, 21 May 2013 12:42:45 +0200

suricata (1.4-3) unstable; urgency=low

  * Add configure flag for luajit only on supported architectures

 -- Pierre Chifflier <pollux@debian.org>  Sat, 22 Dec 2012 16:38:41 +0100

suricata (1.4-2) unstable; urgency=low

  * Fix error in init script, stop trying to manage suricata pid file
  * Use arch-specific build dependencies for libluajit-5.1-dev, it is not
    available on all architectures

 -- Pierre Chifflier <pollux@debian.org>  Sat, 22 Dec 2012 15:39:57 +0100

suricata (1.4-1) unstable; urgency=low

  * Imported Upstream version 1.4
  * Enable Jansson and LuaJIT support, and add libjansson-dev libluajit-5.1-dev
    to build-deps
  * Add python to recommends, for the suricatasc script
  * Create /var/run/suricata directory when starting daemon

 -- Pierre Chifflier <pollux@debian.org>  Fri, 14 Dec 2012 00:02:51 +0100

suricata (1.3.5-1) unstable; urgency=low

  * Imported Upstream version 1.3.5

 -- Pierre Chifflier <pollux@debian.org>  Thu, 06 Dec 2012 21:13:56 +0100

suricata (1.3.4-1) unstable; urgency=low

  * Imported Upstream version 1.3.4

 -- Pierre Chifflier <pollux@debian.org>  Sat, 17 Nov 2012 09:56:08 +0100

suricata (1.3.3-1) unstable; urgency=low

  * Imported Upstream version 1.3.3

 -- Pierre Chifflier <pollux@debian.org>  Sat, 03 Nov 2012 09:38:36 +0100

suricata (1.3.2-1) unstable; urgency=low

  * Imported Upstream version 1.3.2

 -- Pierre Chifflier <pollux@debian.org>  Sat, 13 Oct 2012 12:18:33 +0200

suricata (1.3-1) unstable; urgency=low

  * Imported Upstream version 1.3
  * Add build-dependency on libnss3-dev and libnspr4-dev
  * Bump Standards Version to 3.9.3

 -- Pierre Chifflier <pollux@debian.org>  Sun, 22 Jul 2012 22:27:36 +0200

suricata (1.2.1-2) unstable; urgency=low

  * Use override targets in rules files (Closes: #666330)
  * Add support for parallel build in debian/rules

 -- Pierre Chifflier <pollux@debian.org>  Thu, 12 Apr 2012 01:56:48 +0200

suricata (1.2.1-1) unstable; urgency=low

  * Imported Upstream version 1.2.1
  * Add libmagic-dev to build-deps
  * Convert to DH version 9
    - Switch from hardening-wrapper to dpkg-buildflags

 -- Pierre Chifflier <pollux@debian.org>  Mon, 23 Jan 2012 21:47:26 +0100

suricata (1.1.1-2) unstable; urgency=low

  * Add *.config files to default installation
  * Trigger rebuild with libhtp versioned symbols

 -- Pierre Chifflier <pollux@debian.org>  Thu, 05 Jan 2012 08:20:24 +0100

suricata (1.1.1-1) unstable; urgency=low

  * Imported Upstream version 1.1.1
  * Add configure option --enable-af-packet

 -- Pierre Chifflier <pollux@debian.org>  Wed, 07 Dec 2011 21:52:53 +0100

suricata (1.1-1) unstable; urgency=low

  * Imported Upstream version 1.1
  * Add instructions on getting new rules using oinkmaster
  * Add Recommends on oinkmaster
  * Move snort-rules-default to Recommends

 -- Pierre Chifflier <pollux@debian.org>  Thu, 17 Nov 2011 23:20:51 +0100

suricata (1.0.5-1) unstable; urgency=low

  * Imported Upstream version 1.0.5

 -- Pierre Chifflier <pollux@debian.org>  Wed, 27 Jul 2011 08:20:25 +0200

suricata (1.0.4-1) unstable; urgency=low

  * Imported Upstream version 1.0.4
  * Bump Standards Version to 3.9.2
  * Enable hardening-wrapper

 -- Pierre Chifflier <pollux@debian.org>  Sat, 25 Jun 2011 13:45:44 +0200

suricata (1.0.3-1) unstable; urgency=low

  * Imported Upstream version 1.0.3

 -- Pierre Chifflier <pollux@debian.org>  Wed, 13 Apr 2011 16:59:32 +0200

suricata (1.0.2-2) unstable; urgency=low

  * Add init script (thanks to Edward Fjellskål)
  * Switch to dpkg-source 3.0 (quilt) format

 -- Pierre Chifflier <pollux@debian.org>  Sun, 19 Dec 2010 18:35:50 +0100

suricata (1.0.2-1) unstable; urgency=low

  * New Upstream version 1.0.2 (Closes: #598389)

 -- Pierre Chifflier <pollux@debian.org>  Wed, 29 Sep 2010 10:02:52 +0200

suricata (1.0.1-1) unstable; urgency=low

  * Imported Upstream version 1.0.1 (Closes: #591559)
  * Bump Standards version to 3.9.1
  * Create /var/log/suricata (Closes: #590861)

 -- Pierre Chifflier <pollux@debian.org>  Wed, 11 Aug 2010 14:45:14 +0200

suricata (1.0.0-1) unstable; urgency=low

  * Imported Upstream version 1.0.0
  * Remove arch=native flag from build (Closes: #587714)
  * Bump Standards version to 3.9.0

 -- Pierre Chifflier <pollux@debian.org>  Thu, 01 Jul 2010 21:28:41 +0200

suricata (0.9.2-1) unstable; urgency=low

  * Imported Upstream version 0.9.2

 -- Pierre Chifflier <pollux@debian.org>  Sat, 19 Jun 2010 17:39:14 +0200

suricata (0.9.1-1) unstable; urgency=low

  * Imported Upstream version 0.9.1
  * Update watch file

 -- Pierre Chifflier <pollux@debian.org>  Wed, 26 May 2010 23:09:07 +0200

suricata (0.9.0-1) unstable; urgency=low

  * Imported Upstream version 0.9.0
  * Add libcap-ng-dev to build-deps

 -- Pierre Chifflier <pollux@debian.org>  Sun, 09 May 2010 10:43:44 +0200

suricata (0.8.2-1) unstable; urgency=low

  * Imported Upstream version 0.8.2
  * Force selection of external libhtp during build
  * Enable Prelude support
  * Update watch file

 -- Pierre Chifflier <pollux@debian.org>  Sun, 02 May 2010 10:50:05 +0200

suricata (0.8.0-2) unstable; urgency=low

  * Update debian/copyright to include all files

 -- Pierre Chifflier <pollux@debian.org>  Sun, 21 Feb 2010 21:45:33 +0100

suricata (0.8.0-1) unstable; urgency=low

  * Initial release (Closes: #563422)

 -- Pierre Chifflier <pollux@debian.org>  Sat, 30 Jan 2010 18:25:05 +0100<|MERGE_RESOLUTION|>--- conflicted
+++ resolved
@@ -1,5 +1,3 @@
-<<<<<<< HEAD
-=======
 suricata (1:4.0.6-1) unstable; urgency=medium
 
   * New upstream version 1:4.0.6
@@ -123,7 +121,6 @@
 
  -- Arturo Borrero Gonzalez <arturo@debian.org>  Fri, 28 Jul 2017 05:29:48 +0200
 
->>>>>>> 3430b53d
 suricata (4.0.0-beta1-1~exp1) unstable; urgency=medium
 
   * [c21347df] New upstream version 4.0.0-beta1
