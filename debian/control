--- conflicted
+++ resolved
@@ -34,11 +34,7 @@
 Package: suricata
 Architecture: linux-any
 Pre-Depends: dpkg (>= 1.15.7.2)
-<<<<<<< HEAD
-Depends: ${misc:Depends}, ${python:Depends}, ${shlibs:Depends}, libhtp-0.5.24-1 (= ${binary:Version}), lsb-base (>= 3.0-6)
-=======
 Depends: ${misc:Depends}, ${python:Depends}, ${shlibs:Depends}, lsb-base (>= 3.0-6)
->>>>>>> 3430b53d
 Conflicts: libhtp1 (<< 0.5.16), suricata-hyperscan (<< 3.2)
 Replaces: libhtp1 (<< 0.5.16), suricata-hyperscan (<< 3.2)
 Recommends: suricata-oinkmaster (=${binary:Version}), python, snort-rules-default
@@ -67,53 +63,4 @@
  attacks / probes by searching packet content.
  .
  This package contains the integration bits between suricata and oinkmaster
-<<<<<<< HEAD
- to allow easy automated ruleset updates.
-
-Package: suricata-dbg
-Section: debug
-Architecture: any
-Priority: extra
-Depends: suricata (= ${binary:Version}), ${misc:Depends}, ${shlibs:Depends}
-Description: Next Generation Intrusion Detection and Prevention Tool - debug symbols
- Suricata is a network Intrusion Detection System (IDS). It is based on
- rules (and is fully compatible with snort rules) to detect a variety of
- attacks / probes by searching packet content.
- .
- This package contains the debug symbols for Suricata.
-
-Package: libhtp-0.5.24-1
-Section: libs
-Architecture: any
-Multi-Arch: same
-Priority: extra
-Pre-Depends: ${misc:Pre-Depends}
-Depends: ${misc:Depends}, ${shlibs:Depends}
-Description: HTTP normalizer and parser library
- The HTP Library is an HTTP normalizer and parser.
- This integrates and provides very advanced processing of HTTP streams
- for Suricata.
- .
- The HTP library is required by the suricata engine, but may also be used
- independently in a range of applications and tools.
- .
- This package provides the runtime files for libhtp.
-
-Package: libhtp-dev
-Section: libdevel
-Architecture: linux-any
-Multi-Arch: same
-Pre-Depends: ${misc:Pre-Depends}
-Depends: libhtp-0.5.24-1 (= ${binary:Version}), pkg-config, ${misc:Depends}
-Description: Development files for libhtp
- The HTP Library is an HTTP normalizer and parser.
- This integrates and provides very advanced processing of HTTP streams
- for Suricata.
- .
- The HTP library is required by the suricata engine, but may also be used
- independently in a range of applications and tools.
- .
- This package provides the development files and static libraries.
-=======
- to allow easy automated ruleset updates.
->>>>>>> 3430b53d
+ to allow easy automated ruleset updates.