<<<<<<< HEAD
    AC_INIT(suricata, 4.0.0-beta1)
=======
    AC_INIT(suricata, 4.0.6)
>>>>>>> c4c24044
    m4_ifndef([AM_SILENT_RULES], [m4_define([AM_SILENT_RULES],[])])AM_SILENT_RULES([yes])
    AC_CONFIG_HEADERS([config.h])
    AC_CONFIG_SRCDIR([src/suricata.c])
    AC_CONFIG_MACRO_DIR(m4)
    AM_INIT_AUTOMAKE
    AC_DEFINE([RELEASE], [1], [Official release])

    AC_LANG_C
    AC_PROG_CC_C99
    AC_PROG_LIBTOOL
    PKG_PROG_PKG_CONFIG

    dnl Taken from https://llvm.org/svn/llvm-project/llvm/trunk/autoconf/configure.ac
    dnl check if we compile using clang or gcc. On some systems the gcc binary is
    dnl is actually clang, so do a compile test.
    AC_MSG_CHECKING([whether GCC or Clang is our compiler])
    AC_LANG_PUSH([C])
    compiler=unknown
    AC_COMPILE_IFELSE([AC_LANG_SOURCE([[#if ! __clang__
                                        #error
                                        #endif
                                      ]])],
                       compiler=clang,
                      [AC_COMPILE_IFELSE([AC_LANG_SOURCE([[#if ! __GNUC__
                                                           #error
                                                           #endif
                                                         ]])],
                       compiler=gcc, [])])
    AC_LANG_POP([C])
    AC_MSG_RESULT([${compiler}])

    case "$compiler" in
        clang)
            CLANG_CFLAGS="-Wextra -Werror-implicit-function-declaration -Wno-error=unused-command-line-argument"
            AC_MSG_CHECKING([clang __sync_bool_compare_and_swap support])
            AC_TRY_COMPILE([#include <stdio.h>],
                [ unsigned int i = 0; (void)__sync_bool_compare_and_swap(&i, 1, 1);],
                [
                    AC_DEFINE([__GCC_HAVE_SYNC_COMPARE_AND_SWAP_1], [1], [Fake GCC atomic support])
                    AC_DEFINE([__GCC_HAVE_SYNC_COMPARE_AND_SWAP_2], [1], [Fake GCC atomic support])
                    AC_DEFINE([__GCC_HAVE_SYNC_COMPARE_AND_SWAP_4], [1], [Fake GCC atomic support])
                    AC_DEFINE([__GCC_HAVE_SYNC_COMPARE_AND_SWAP_8], [1], [Fake GCC atomic support])
                    AC_MSG_RESULT([yes]) ],
                [AC_MSG_RESULT([no])])
            AC_SUBST(CLANG_CFLAGS)
            ;;
        gcc)
            dnl get gcc version
            AC_MSG_CHECKING([gcc version])
                    gccver=$($CC -dumpversion)
                    gccvermajor=$(echo $gccver | cut -d . -f1)
                    gccverminor=$(echo $gccver | cut -d . -f2)
                    gccvernum=$(expr $gccvermajor "*" 100 + $gccverminor)
            AC_MSG_RESULT($gccver)

            if test "$gccvernum" -ge "400"; then
                dnl gcc 4.0 or later
                GCC_CFLAGS="-Wextra -Werror-implicit-function-declaration"
            else
                GCC_CFLAGS="-W"
            fi
            AC_SUBST(GCC_CFLAGS)
            ;;
        *)
            AC_MSG_WARN([unsupported/untested compiler, this may or may not work])
            ;;
    esac

    # Checks for programs.
    AC_PROG_AWK
    AC_PROG_CC
    AC_PROG_CPP
    AC_PROG_INSTALL
    AC_PROG_LN_S
    AC_PROG_MAKE_SET

    AC_PATH_PROG(HAVE_PKG_CONFIG, pkg-config, "no")
    if test "$HAVE_PKG_CONFIG" = "no"; then
        echo
        echo "   ERROR! pkg-config not found, go get it  "
        echo "   http://pkg-config.freedesktop.org/wiki/ "
        echo "   or install from your distribution       "
        echo
        exit 1
    fi

    AC_ARG_ENABLE(python,
           AS_HELP_STRING([--enable-python], [Enable python]),,[enable_python=yes])
    AC_PATH_PROGS(HAVE_PYTHON, python python2 python2.7, "no")
    if test "x$enable_python" = "xno" ; then
        echo
        echo "   Warning! python disabled, you will not be      "
        echo "   able to install suricatasc unix socket client   "
        echo
        enable_python="no"
    fi
    if test "$HAVE_PYTHON" = "no"; then
        echo
        echo "   Warning! python not found, you will not be     "
        echo "   able to install suricatasc unix socket client   "
        echo
        enable_python="no"
    fi
    AM_CONDITIONAL([HAVE_PYTHON], [test "x$enable_python" = "xyes"])

    AC_PATH_PROG(HAVE_WGET, wget, "no")
    if test "$HAVE_WGET" = "no"; then
        AC_PATH_PROG(HAVE_CURL, curl, "no")
        if test "$HAVE_CURL" = "no"; then
            echo
            echo "   Warning curl or wget not found, you won't be able to"
            echo "   download latest ruleset with 'make install-rules'"
        fi
    fi
    AM_CONDITIONAL([HAVE_FETCH_COMMAND], [test "x$HAVE_WGET" != "xno" || test "x$HAVE_CURL" != "xno"])
    AM_CONDITIONAL([HAVE_WGET_COMMAND], [test "x$HAVE_WGET" != "xno"])

    # Checks for libraries.

    # Checks for header files.
    AC_CHECK_HEADERS([stddef.h])
    AC_CHECK_HEADERS([arpa/inet.h assert.h ctype.h errno.h fcntl.h inttypes.h])
    AC_CHECK_HEADERS([getopt.h])
    AC_CHECK_HEADERS([limits.h netdb.h netinet/in.h poll.h sched.h signal.h])
    AC_CHECK_HEADERS([stdarg.h stdint.h stdio.h stdlib.h stdbool.h string.h strings.h sys/ioctl.h])
    AC_CHECK_HEADERS([syslog.h sys/prctl.h sys/socket.h sys/stat.h sys/syscall.h])
    AC_CHECK_HEADERS([sys/time.h time.h unistd.h])
    AC_CHECK_HEADERS([sys/ioctl.h linux/if_ether.h linux/if_packet.h linux/filter.h])
    AC_CHECK_HEADERS([linux/ethtool.h linux/sockios.h])
    AC_CHECK_HEADER(glob.h,,[AC_ERROR(glob.h not found ...)])
    AC_CHECK_HEADERS([dirent.h fnmatch.h])
<<<<<<< HEAD
    AC_CHECK_HEADERS([sys/resource.h])
=======
    AC_CHECK_HEADERS([sys/resource.h sys/types.h sys/un.h])
    AC_CHECK_HEADERS([sys/random.h])
    AC_CHECK_HEADERS([libgen.h])
>>>>>>> c4c24044

    AC_CHECK_HEADERS([sys/socket.h net/if.h sys/mman.h linux/if_arp.h], [], [],
    [[#ifdef HAVE_SYS_SOCKET_H
        #include <sys/types.h>
        #include <sys/socket.h>
        #endif
    ]])

    AC_CHECK_HEADERS([windows.h winsock2.h ws2tcpip.h w32api/wtypes.h wincrypt.h], [], [],
                    [[
                        #ifndef _X86_
                        #define _X86_
                        #endif
                     ]])
    AC_CHECK_HEADERS([w32api/winbase.h wincrypt.h], [], [],
                    [[
                        #ifndef _X86_
                        #define _X86_
                        #endif
                        #include <windows.h>
                     ]])

    # Checks for typedefs, structures, and compiler characteristics.
    AC_C_INLINE
    AC_TYPE_PID_T
    AC_TYPE_SIZE_T
    AC_TYPE_INT32_T
    AC_TYPE_UINT16_T
    AC_TYPE_UINT32_T
    AC_TYPE_UINT64_T
    AC_TYPE_UINT8_T
    AC_HEADER_STDBOOL

    # Checks for library functions.
    AC_FUNC_MALLOC
    AC_FUNC_REALLOC
    AC_CHECK_FUNCS([gettimeofday memset strcasecmp strchr strdup strerror strncasecmp strtol strtoul memchr memrchr clock_gettime])
<<<<<<< HEAD
=======

    AC_CHECK_DECL([getrandom],
        AC_DEFINE([HAVE_GETRANDOM], [1], [Use getrandom]),
        [], [
            #include <sys/random.h> 
            ])
>>>>>>> c4c24044

    OCFLAGS=$CFLAGS
    CFLAGS=""
    AC_CHECK_FUNCS([strlcpy strlcat])
    CFLAGS=$OCFLAGS

    # Add large file support
    AC_SYS_LARGEFILE

    #check for os
    AC_MSG_CHECKING([host os])

    # lua pkg-config name differs per OS
    LUA_PC_NAME="lua5.1"
    LUA_LIB_NAME="lua5.1"

    # If no host os was detected, try with uname
    if test -z "$host" ; then
	    host="`uname`"
    fi
    echo -n "installation for $host OS... "

    e_magic_file=""
    e_magic_file_comment="#"
    PCAP_LIB_NAME="pcap"
    case "$host" in
        *-*-*freebsd*)
            LUA_PC_NAME="lua-5.1"
            LUA_LIB_NAME="lua-5.1"
            CFLAGS="${CFLAGS} -DOS_FREEBSD"
            CPPFLAGS="${CPPFLAGS} -I/usr/local/include -I/usr/local/include/libnet11"
            LDFLAGS="${LDFLAGS} -L/usr/local/lib -L/usr/local/lib/libnet11"
            ;;
        *-*-openbsd*)
            LUA_PC_NAME="lua51"
            CFLAGS="${CFLAGS} -D__OpenBSD__"
            CPPFLAGS="${CPPFLAGS} -I/usr/local/include -I/usr/local/include/libnet-1.1"
            LDFLAGS="${LDFLAGS} -L/usr/local/lib -I/usr/local/lib/libnet-1.1"
            ;;
        *darwin*|*Darwin*)
            LUA_PC_NAME="lua-5.1"
            LUA_LIB_NAME="lua-5.1"
            CFLAGS="${CFLAGS} -DOS_DARWIN"
            CPPFLAGS="${CPPFLAGS} -I/opt/local/include"
            LDFLAGS="${LDFLAGS} -L/opt/local/lib"
            ;;
        *-*-linux*)
            #for now do nothing
	    RUST_LDADD="-ldl -lrt -lm"
            ;;
        *-*-mingw32*)
            CFLAGS="${CFLAGS} -DOS_WIN32"
            LDFLAGS="${LDFLAGS} -lws2_32"
            WINDOWS_PATH="yes"
            PCAP_LIB_NAME="wpcap"
            ;;
        *-*-cygwin)
            LUA_PC_NAME="lua"
            LUA_LIB_NAME="lua"
            WINDOWS_PATH="yes"
            PCAP_LIB_NAME="wpcap"
            ;;
        *-*-solaris*)
            AC_MSG_WARN([support for Solaris/Illumos/SunOS is experimental])
            LDFLAGS="${LDFLAGS} -lsocket -lnsl"
            ;;
        *)
            AC_MSG_WARN([unsupported OS this may or may not work])
            ;;
    esac
    AC_MSG_RESULT(ok)

    # enable modifications for AFL fuzzing
    AC_ARG_ENABLE(afl,
           AS_HELP_STRING([--enable-afl], Enable AFL fuzzing logic[])], [enable_afl="$enableval"],[enable_afl=no])

    AS_IF([test "x$enable_afl" = "xyes"], [
        AC_DEFINE([AFLFUZZ_NO_RANDOM], [1], [Disable all use of random functions])
        AC_DEFINE([AFLFUZZ_DISABLE_MGTTHREADS], [1], [Disable all management threads])
        AC_DEFINE([AFLFUZZ_PCAP_RUNMODE], [1], [Enable special AFL 'single' runmode])
        AC_DEFINE([AFLFUZZ_CONF_TEST], [1], [Enable special --afl-parse-rules commandline option])
        AC_DEFINE([AFLFUZZ_APPLAYER], [1], [Enable --afl-$proto-request commandline option])
        AC_DEFINE([AFLFUZZ_MIME], [1], [Enable --afl-mime commandline option])
        AC_DEFINE([AFLFUZZ_DECODER], [1], [Enable --afl-decoder-$proto commandline option])
        AC_DEFINE([AFLFUZZ_DER], [1], [Enable --afl-der commandline option])
        AC_DEFINE([AFLFUZZ_RULES], [1], [Enable --afl-rules commandline option])

        # test for AFL PERSISTANT_MODE support
        CFLAGS_ORIG=$CFLAGS
        CFLAGS="-Werror"
        AC_COMPILE_IFELSE([AC_LANG_PROGRAM([[]], [[while (__AFL_LOOP(1000))]])],
                [AC_DEFINE([AFLFUZZ_PERSISTANT_MODE], [1], [Enable AFL PERSISTANT_MODE])],
                [])
        CFLAGS=$CFLAGS_ORIG
    ])

  # disable TLS on user request
    AC_ARG_ENABLE(threading-tls,
           AS_HELP_STRING([--disable-threading-tls], [Disable TLS (thread local storage)]), [enable_tls="$enableval"],[enable_tls=yes])
    AS_IF([test "x$enable_tls" = "xyes"], [
        # check if our target supports thread local storage
        AC_MSG_CHECKING(for thread local storage __thread support)
        AC_TRY_COMPILE([#include <stdlib.h>],
            [ static __thread int i; i = 1; i++; ],
            [AC_DEFINE([TLS], [1], [Thread local storage])
             AC_MSG_RESULT([yes]) ],
            [AC_MSG_RESULT([no])])
    ])

    #Enable support for gcc compile time security options. There is no great way to do detection of valid cflags that I have found
    #AX_CFLAGS_GCC_OPTION don't seem to do a better job than the code below and are a pain because of extra m4 files etc.
    #These flags seem to be supported on CentOS 5+, Ubuntu 8.04+, and FedoreCore 11+
    #Options are taken from https://wiki.ubuntu.com/CompilerFlags
    AC_ARG_ENABLE(gccprotect,
           AS_HELP_STRING([--enable-gccprotect], [Detect and use gcc hardening options]),,[enable_gccprotect=no])

    AS_IF([test "x$enable_gccprotect" = "xyes"], [
        #buffer overflow protection
        AC_MSG_CHECKING(for -fstack-protector)
        TMPCFLAGS="${CFLAGS}"
        CFLAGS="${CFLAGS} -fstack-protector"
        AC_TRY_LINK(,,SECCFLAGS="-fstack-protector"
            AC_MSG_RESULT(yes),
            AC_MSG_RESULT(no))
        CFLAGS="${TMPCFLAGS}"

        #compile-time best-practices errors for certain libc functions, provides checks of buffer lengths and memory regions
        AC_MSG_CHECKING(for -D_FORTIFY_SOURCE=2)
        TMPCFLAGS="${CFLAGS}"
        CFLAGS="${CFLAGS} -D_FORTIFY_SOURCE=2"
        AC_TRY_COMPILE(,,SECCFLAGS="${SECCFLAGS} -D_FORTIFY_SOURCE=2"
            AC_MSG_RESULT(yes),
            AC_MSG_RESULT(no))
        CFLAGS="${TMPCFLAGS}"

        #compile-time warnings about misuse of format strings
        AC_MSG_CHECKING(for -Wformat -Wformat-security)
        TMPCFLAGS="${CFLAGS}"
        CFLAGS="${CFLAGS} -Wformat -Wformat-security"
        AC_TRY_COMPILE(,,SECCFLAGS="${SECCFLAGS} -Wformat -Wformat-security"
            AC_MSG_RESULT(yes),
            AC_MSG_RESULT(no))
        CFLAGS="${TMPCFLAGS}"

        #provides a read-only relocation table area in the final ELF
        AC_MSG_CHECKING(for -z relro)
        TMPLDFLAGS="${LDFLAGS}"
        LDFLAGS="${LDFLAGS} -z relro"
        AC_TRY_LINK(,,SECLDFLAGS="${SECLDFLAGS} -z relro"
            AC_MSG_RESULT(yes),
            AC_MSG_RESULT(no))
        LDFLAGS="${TMPLDFLAGS}"

        #forces all relocations to be resolved at run-time
        AC_MSG_CHECKING(for -z now)
        TMPLDFLAGS="${LDFLAGS}"
        LDFLAGS="${LDFLAGS} -z now"
        AC_TRY_LINK(,,SECLDFLAGS="${SECLDFLAGS} -z now"
            AC_MSG_RESULT(yes),
            AC_MSG_RESULT(no))
        LDFLAGS="${TMPLDFLAGS}"

        AC_SUBST(SECCFLAGS)
        AC_SUBST(SECLDFLAGS)
    ])

    #enable profile generation
    AC_ARG_ENABLE(gccprofile,
           AS_HELP_STRING([--enable-gccprofile], [Enable gcc profile info i.e -pg flag is set]),,[enable_gccprofile=no])
    AS_IF([test "x$enable_gccprofile" = "xyes"], [
        CFLAGS="${CFLAGS} -pg"
    ])

    #enable gcc march=native gcc 4.2 or later
    AC_ARG_ENABLE(gccmarch_native,
           AS_HELP_STRING([--enable-gccmarch-native], [Enable gcc march=native gcc 4.2 and later only]),,[enable_gccmarch_native=yes])
    AS_IF([test "x$enable_gccmarch_native" = "xyes"], [
        case "$host" in
            *powerpc*)
                ;;
            *)
            OFLAGS="$CFLAGS"
            CFLAGS="$CFLAGS -march=native"
            AC_MSG_CHECKING([checking if $CC supports -march=native])
            AC_COMPILE_IFELSE(  [AC_LANG_PROGRAM([[#include <stdlib.h>]])],
                        [
                          AC_MSG_RESULT([yes])
                          OPTIMIZATION_CFLAGS="-march=native"
                          AC_SUBST(OPTIMIZATION_CFLAGS)
                        ],
                        [
                          AC_MSG_RESULT([no])
                          CFLAGS="$OFLAGS"
                          enable_gccmarch_native=no
                        ]
                     )
                ;;
        esac
    ])

# options

  # enable the running of unit tests
    AC_ARG_ENABLE(unittests,
           AS_HELP_STRING([--enable-unittests], [Enable compilation of the unit tests]),,[enable_unittests=no])
    AS_IF([test "x$enable_unittests" = "xyes"], [
        AC_DEFINE([UNITTESTS],[1],[Enable built-in unittests])
    ])
    AM_CONDITIONAL([BUILD_UNITTESTS], [test "x$enable_unittests" = "xyes"])

  # enable workaround for old barnyard2 for unified alert output
    AC_ARG_ENABLE(old-barnyard2,
           AS_HELP_STRING([--enable-old-barnyard2], [Use workaround for old barnyard2 in unified2 output]),,[enable_old_barnyard2=no])
    AS_IF([test "x$enable_old_barnyard2" = "xyes"], [
        AC_DEFINE([HAVE_OLD_BARNYARD2],[1],[Use workaround for old barnyard2 in unified2 output])
    ])

  # enable debug output
    AC_ARG_ENABLE(debug,
           AS_HELP_STRING([--enable-debug], [Enable debug output]),,[enable_debug=no])
    AS_IF([test "x$enable_debug" = "xyes"], [
        AC_DEFINE([DEBUG],[1],[Enable debug output])
    ])
    AM_CONDITIONAL([DEBUG], [test "x$enable_debug" = "xyes"])

  # enable debug validation functions & macro's output
    AC_ARG_ENABLE(debug-validation,
           AS_HELP_STRING([--enable-debug-validation], [Enable (debug) validation code output]),,[enable_debug_validation=no])
    AS_IF([test "x$enable_debug_validation" = "xyes"], [
        if test "$enable_unittests" = "yes"; then
            AC_MSG_ERROR([debug_validation can't be enabled with enabled unittests!])
        else
            AC_DEFINE([DEBUG_VALIDATION],[1],[Enable (debug) validation code output])
        fi
    ])

  # profiling support
    AC_ARG_ENABLE(profiling,
           AS_HELP_STRING([--enable-profiling], [Enable performance profiling]),,[enable_profiling=no])
    AS_IF([test "x$enable_profiling" = "xyes"], [
    case "$host" in
        *-*-openbsd*)
            AC_MSG_ERROR([profiling is not supported on OpenBSD])
            ;;
        *)
            AC_DEFINE([PROFILING],[1],[Enable performance profiling])
            ;;
    esac
    ])

  # profiling support, locking
    AC_ARG_ENABLE(profiling-locks,
           AS_HELP_STRING([--enable-profiling-locks], [Enable performance profiling for locks]),,[enable_profiling_locks=no])
    AS_IF([test "x$enable_profiling_locks" = "xyes"], [
        AC_DEFINE([PROFILING],[1],[Enable performance profiling])
        AC_DEFINE([PROFILE_LOCKING],[1],[Enable performance profiling for locks])
    ])

  # enable support for IPFW
    AC_ARG_ENABLE(ipfw,
            AS_HELP_STRING([--enable-ipfw], [Enable FreeBSD IPFW support for inline IDP]),,[enable_ipfw=no])
    AS_IF([test "x$enable_ipfw" = "xyes"], [
        AC_DEFINE([IPFW],[1],[Enable FreeBSD IPFW support for inline IDP])
    ])

    AC_ARG_ENABLE(coccinelle,
           AS_HELP_STRING([--disable-coccinelle], [Disable coccinelle QA steps during make check]),[enable_coccinelle="$enableval"],[enable_coccinelle=yes])
    AS_IF([test "x$enable_coccinelle" = "xyes"], [
        AC_PATH_PROG(HAVE_COCCINELLE_CONFIG, spatch, "no")
        if test "$HAVE_COCCINELLE_CONFIG" = "no"; then
            enable_coccinelle=no
        fi
    ])
    AM_CONDITIONAL([HAVE_COCCINELLE], [test "x$enable_coccinelle" != "xno"])

  # disable detection
    AC_ARG_ENABLE(detection,
           AS_HELP_STRING([--disable-detection], [Disable Detection Modules]), [enable_detection="$enableval"],[enable_detection=yes])
    AS_IF([test "x$enable_detection" = "xno"], [
        AC_DEFINE([HAVE_DETECT_DISABLED], [1], [Detection is disabled])
    ])

  # Tilera PCIE logging
    AM_CONDITIONAL([BUILD_PCIE_LOGGING], [test ! -z "$TILERA_ROOT"])

# libraries

    AC_MSG_CHECKING([for Mpipe])
    AC_COMPILE_IFELSE(
        [AC_LANG_PROGRAM([[#include <gxio/mpipe.h>]])],
        [
        AC_MSG_RESULT([yes])
        AC_DEFINE([HAVE_MPIPE],[1],[mPIPE support is available])
        LDFLAGS="$LDFLAGS -lgxpci -lgxio -ltmc"
        ],
        [AC_MSG_RESULT([no])])

  #libpcre
    AC_ARG_WITH(libpcre_includes,
            [  --with-libpcre-includes=DIR  libpcre include directory],
            [with_libpcre_includes="$withval"],[with_libpcre_includes=no])
    AC_ARG_WITH(libpcre_libraries,
            [  --with-libpcre-libraries=DIR    libpcre library directory],
            [with_libpcre_libraries="$withval"],[with_libpcre_libraries="no"])

    if test "$with_libpcre_includes" != "no"; then
        CPPFLAGS="${CPPFLAGS} -I${with_libpcre_includes}"
    fi
    AC_CHECK_HEADER(pcre.h,,[AC_ERROR(pcre.h not found ...)])

    if test "$with_libpcre_libraries" != "no"; then
        LDFLAGS="${LDFLAGS} -L${with_libpcre_libraries}"
    fi
    PCRE=""
    AC_CHECK_LIB(pcre, pcre_get_substring,, PCRE="no")
    if test "$PCRE" = "no"; then
        echo
        echo "   ERROR!  pcre library not found, go get it"
        echo "   from www.pcre.org."
        echo
        exit 1
    fi

    # libpcre 8.35 (especially on debian) has a known issue that results in segfaults
    # see https://redmine.openinfosecfoundation.org/issues/1693
    if test "$with_libpcre_libraries" = "no"; then
        PKG_CHECK_MODULES(LIBPCREVERSION, [libpcre = 8.35],[libpcre_buggy_found="yes"],[libprce_buggy_found="no"])
        if test "$libpcre_buggy_found" = "yes"; then
            echo
            echo "   Warning! vulnerable libpcre version 8.35 found"
            echo "   This version has a known issue that could result in segfaults"
            echo "   please upgrade to a newer version of pcre which you can get from"
            echo "   www.pcre.org. For more information, see issue #1693"
            echo
            echo "   Continuing for now with JIT disabled..."
            echo
        fi
    fi

    # To prevent duping the lib link we reset LIBS after this check. Setting action-if-found to NULL doesn't seem to work
    # see: http://blog.flameeyes.eu/2008/04/29/i-consider-ac_check_lib-harmful
    PCRE=""
    TMPLIBS="${LIBS}"
    AC_CHECK_LIB(pcre, pcre_dfa_exec,, PCRE="no")
    if test "$PCRE" = "no"; then
        echo
        echo "   ERROR!  pcre library was found but version was < 6.0"
        echo "   please upgrade to a newer version of pcre which you can get from"
        echo "   www.pcre.org."
        echo
        exit 1
    fi
    LIBS="${TMPLIBS}"

    AC_TRY_COMPILE([ #include <pcre.h> ],
        [ int eo = 0; eo |= PCRE_EXTRA_MATCH_LIMIT_RECURSION; ],
        [ pcre_match_limit_recursion_available=yes ], [:]
    )
    if test "$pcre_match_limit_recursion_available" != "yes"; then
        echo
        echo "   Warning! pcre extra opt PCRE_EXTRA_MATCH_LIMIT_RECURSION not found"
        echo "   This could lead to potential DoS please upgrade to pcre >= 6.5"
        echo "   from www.pcre.org."
        echo "   Continuing for now...."
        echo
        AC_DEFINE([NO_PCRE_MATCH_RLIMIT],[1],[Pcre PCRE_EXTRA_MATCH_LIMIT_RECURSION not available])
    fi

    TMPCFLAGS="${CFLAGS}"
    CFLAGS="-O0 -g -Werror -Wall"
    AC_TRY_COMPILE([ #include <pcre.h> ],
        [ pcre_extra *extra = NULL; pcre_free_study(extra); ],
        [ AC_DEFINE([HAVE_PCRE_FREE_STUDY], [1], [Pcre pcre_free_study supported])], [:]
    )
    CFLAGS="${TMPCFLAGS}"

    #enable support for PCRE-jit available since pcre-8.20
    AC_MSG_CHECKING(for PCRE JIT support)
    AC_TRY_COMPILE([ #include <pcre.h> ],
        [
        int jit = 0;
        pcre_config(PCRE_CONFIG_JIT, &jit);
        ],
        [ pcre_jit_available=yes ], [ pcre_jit_available=no ]
        )

    case $host in
        *powerpc64*)
            PKG_CHECK_MODULES(LIBPCREVERSION, [libpcre = 8.39],[libpcre_ppc64_buggy_found1="yes"],[libprce_ppc64_buggy_found1="no"])
            PKG_CHECK_MODULES(LIBPCREVERSION, [libpcre = 8.40],[libpcre_ppc64_buggy_found2="yes"],[libprce_ppc64_buggy_found2="no"])

            if test "$libprce_ppc64_buggy_found1" = "yes" || test "$libprce_ppc64_buggy_found2"; then
                # on powerpc64, both gcc and clang lead to SIGILL in
                # unittests when jit is enabled.
                pcre_jit_available="no, pcre 8.39/8.40 jit disabled for powerpc64"
            fi
        ;;
        *)
            # bug 1693, libpcre 8.35 is broken and debian jessie is still using that
            if test "$libpcre_buggy_found" = "yes"; then
                pcre_jit_available="no, libpcre 8.35 blacklisted"
            fi
        ;;
    esac

    if test "x$pcre_jit_available" = "xyes"; then
       AC_MSG_RESULT(yes)
       AC_DEFINE([PCRE_HAVE_JIT], [1], [Pcre with JIT compiler support enabled])

       AC_MSG_CHECKING(for PCRE JIT support usability)
       AC_TRY_COMPILE([ #include <pcre.h> ],
           [
           const char* regexstr = "(a|b|c|d)";
           pcre *re;
           const char *error;
           pcre_extra *extra;
           int err_offset;
           re = pcre_compile(regexstr,0, &error, &err_offset,NULL);
           extra = pcre_study(re, PCRE_STUDY_JIT_COMPILE, &error);
           if (extra == NULL)
               exit(EXIT_FAILURE);
           int jit = 0;
           int ret = pcre_fullinfo(re, extra, PCRE_INFO_JIT, &jit);
           if (ret != 0 || jit != 1)
               exit(EXIT_FAILURE);
           exit(EXIT_SUCCESS);
           ],
           [ pcre_jit_works=yes ], [:]
       )
       if test "x$pcre_jit_works" != "xyes"; then
           AC_MSG_RESULT(no)
           echo
           echo "   PCRE JIT support detection worked but testing it failed"
           echo "   something odd is going on, please file a bug report."
           echo
           exit 1
       else
           AC_MSG_RESULT(yes)
       fi
    else
        AC_MSG_RESULT(no)
    fi

  # libhs
    enable_hyperscan="no"

    # Try pkg-config first:
    PKG_CHECK_MODULES([libhs], libhs,, [with_pkgconfig_libhs=no])
    if test "$with_pkgconfig_libhs" != "no"; then
        CPPFLAGS="${CPPFLAGS} ${libhs_CFLAGS}"
        LIBS="${LIBS} ${libhs_LIBS}"
    fi

    AC_ARG_WITH(libhs_includes,
            [  --with-libhs-includes=DIR  libhs include directory],
            [with_libhs_includes="$withval"],[with_libhs_includes=no])
    AC_ARG_WITH(libhs_libraries,
            [  --with-libhs-libraries=DIR    libhs library directory],
            [with_libhs_libraries="$withval"],[with_libhs_libraries="no"])

    if test "$with_libhs_includes" != "no"; then
        CPPFLAGS="${CPPFLAGS} -I${with_libhs_includes}"
    fi
    AC_CHECK_HEADER(hs.h,HYPERSCAN="yes",HYPERSCAN="no")
    if test "$HYPERSCAN" = "yes"; then
        if test "$with_libhs_libraries" != "no"; then
            LDFLAGS="${LDFLAGS}  -L${with_libhs_libraries}"
        fi

        AC_CHECK_LIB(hs,hs_compile,,HYPERSCAN="no")
        AC_CHECK_FUNCS(hs_valid_platform)
        enable_hyperscan="yes"
        if test "$HYPERSCAN" = "no"; then
            echo
            echo "   Hyperscan headers are present, but link test failed."
            echo "   Check that you have a shared library and C++ linkage available."
            echo
            enable_hyperscan="no"
        fi
    fi
    AS_IF([test "x$enable_hyperscan" = "xyes"], [AC_DEFINE([BUILD_HYPERSCAN], [1], [Intel Hyperscan support enabled])])

  # libyaml
    AC_ARG_WITH(libyaml_includes,
            [  --with-libyaml-includes=DIR  libyaml include directory],
            [with_libyaml_includes="$withval"],[with_libyaml_includes=no])
    AC_ARG_WITH(libyaml_libraries,
            [  --with-libyaml-libraries=DIR    libyaml library directory],
            [with_libyaml_libraries="$withval"],[with_libyaml_libraries="no"])

    if test "$with_libyaml_includes" != "no"; then
        CPPFLAGS="${CPPFLAGS} -I${with_libyaml_includes}"
    fi

    AC_CHECK_HEADER(yaml.h,,LIBYAML="no")

    if test "$with_libyaml_libraries" != "no"; then
        LDFLAGS="${LDFLAGS} -L${with_libyaml_libraries}"
    fi

    LIBYAML=""
    AC_CHECK_LIB(yaml,yaml_parser_initialize,,LIBYAML="no")

    if test "$LIBYAML" = "no"; then
        echo
        echo "   ERROR!  libyaml library not found, go get it"
        echo "   from http://pyyaml.org/wiki/LibYAML "
        echo "   or your distribution:"
        echo
        echo "   Ubuntu: apt-get install libyaml-dev"
        echo "   Fedora: yum install libyaml-devel"
        echo
        exit 1
    fi

  # libpthread
    AC_ARG_WITH(libpthread_includes,
            [  --with-libpthread-includes=DIR  libpthread include directory],
            [with_libpthread_includes="$withval"],[with_libpthread_includes=no])
    AC_ARG_WITH(libpthread_libraries,
            [  --with-libpthread-libraries=DIR    libpthread library directory],
            [with_libpthread_libraries="$withval"],[with_libpthread_libraries="no"])

    if test "$with_libpthread_includes" != "no"; then
        CPPFLAGS="${CPPFLAGS} -I${with_libpthread_includes}"
    fi

    dnl AC_CHECK_HEADER(pthread.h,,[AC_ERROR(pthread.h not found ...)])

    if test "$with_libpthread_libraries" != "no"; then
        LDFLAGS="${LDFLAGS}  -L${with_libpthread_libraries}"
    fi

    PTHREAD=""
    AC_CHECK_LIB(pthread, pthread_create,, PTHREAD="no")

    if test "$PTHREAD" = "no"; then
        echo
        echo "   ERROR! libpthread library not found, glibc problem?"
        echo
        exit 1
    fi

  # libjansson
    enable_jansson="no"
    AC_ARG_WITH(libjansson_includes,
            [  --with-libjansson-includes=DIR  libjansson include directory],
            [with_libjansson_includes="$withval"],[with_libjansson_includes=no])
    AC_ARG_WITH(libjansson_libraries,
            [  --with-libjansson-libraries=DIR    libjansson library directory],
            [with_libjansson_libraries="$withval"],[with_libjansson_libraries="no"])

    if test "$with_libjansson_includes" != "no"; then
        CPPFLAGS="${CPPFLAGS} -I${with_libjansson_includes}"
    fi

    enable_jansson="no"
    enable_unixsocket="no"

    AC_ARG_ENABLE(unix-socket,
           AS_HELP_STRING([--enable-unix-socket], [Enable unix socket [default=test]]),[enable_unixsocket="$enableval"],[enable_unixsocket=test])

    AC_CHECK_HEADER(jansson.h,JANSSON="yes",JANSSON="no")
    if test "$JANSSON" = "yes"; then
        if test "$with_libjansson_libraries" != "no"; then
            LDFLAGS="${LDFLAGS}  -L${with_libjansson_libraries}"
        fi

	    AC_CHECK_LIB(jansson, json_dump_callback,, JANSSON="no")
        enable_jansson="yes"
        if test "$JANSSON" = "no"; then
            echo
            echo "   Jansson >= 2.2 is required for features like unix socket"
            echo "   Go get it from your distribution or from:"
            echo "     http://www.digip.org/jansson/"
            echo
            if test "x$enable_unixsocket" = "xyes"; then
                exit 1
            fi
            enable_unixsocket="no"
            enable_jansson="no"
        else
            case $host in
                *-*-mingw32*)
                    ;;
                *-*-cygwin)
                    ;;
                *)
                    if test "x$enable_unixsocket" = "xtest"; then
                        enable_unixsocket="yes"
                    fi
                    ;;
            esac
        fi
    else
        if test "x$enable_unixsocket" = "xyes"; then
            echo
            echo "   Jansson >= 2.2 is required for features like unix socket"
            echo "   Go get it from your distribution or from:"
            echo "     http://www.digip.org/jansson/"
            echo
            exit 1
        fi
        enable_unixsocket="no"
    fi

    AS_IF([test "x$enable_unixsocket" = "xyes"], [AC_DEFINE([BUILD_UNIX_SOCKET], [1], [Unix socket support enabled])])
    e_enable_evelog=$enable_jansson

    AC_ARG_ENABLE(nflog,
            AS_HELP_STRING([--enable-nflog],[Enable libnetfilter_log support]),
                           [ enable_nflog="yes"],
                           [ enable_nflog="no"])
    AC_ARG_ENABLE(nfqueue,
           AS_HELP_STRING([--enable-nfqueue], [Enable NFQUEUE support for inline IDP]),[enable_nfqueue=yes],[enable_nfqueue=no])
    if test "$enable_nfqueue" != "no"; then
        PKG_CHECK_MODULES([libnetfilter_queue], [libnetfilter_queue], [enable_nfqueue=yes], [enable_nfqueue=no])
        CPPFLAGS="${CPPFLAGS} ${libnetfilter_queue_CFLAGS}"
    fi

    if test "x$enable_nflog" = "xyes" || test  "x$enable_nfqueue" = "xyes"; then
  # libnfnetlink
        case $host in
        *-*-mingw32*)
            ;;
        *)
            AC_ARG_WITH(libnfnetlink_includes,
                    [  --with-libnfnetlink-includes=DIR  libnfnetlink include directory],
                    [with_libnfnetlink_includes="$withval"],[with_libnfnetlink_includes=no])
            AC_ARG_WITH(libnfnetlink_libraries,
                    [  --with-libnfnetlink-libraries=DIR    libnfnetlink library directory],
                    [with_libnfnetlink_libraries="$withval"],[with_libnfnetlink_libraries="no"])

            if test "$with_libnfnetlink_includes" != "no"; then
                CPPFLAGS="${CPPFLAGS} -I${with_libnfnetlink_includes}"
            fi

            if test "$with_libnfnetlink_libraries" != "no"; then
                LDFLAGS="${LDFLAGS}  -L${with_libnfnetlink_libraries}"
            fi

            NFNL=""
            AC_CHECK_LIB(nfnetlink, nfnl_fd,, NFNL="no")

            if test "$NFNL" = "no"; then
                echo
                echo "   ERROR!  nfnetlink library not found, go get it"
                echo "   from www.netfilter.org."
                echo "   we automatically append libnetfilter_queue/ when searching"
                echo "   for headers etc. when the --with-libnfnetlink-includes directive"
                echo "   is used"
                echo
            fi
            ;;
        esac
    fi

    # enable support for NFQUEUE
    if test "x$enable_nfqueue" = "xyes"; then
        AC_DEFINE_UNQUOTED([NFQ],[1],[Enable Linux Netfilter NFQUEUE support for inline IDP])

      #libnetfilter_queue
        AC_ARG_WITH(libnetfilter_queue_includes,
            [  --with-libnetfilter_queue-includes=DIR  libnetfilter_queue include directory],
            [with_libnetfilter_queue_includes="$withval"],[with_libnetfilter_queue_includes=no])
        AC_ARG_WITH(libnetfilter_queue_libraries,
            [  --with-libnetfilter_queue-libraries=DIR    libnetfilter_queue library directory],
            [with_libnetfilter_queue_libraries="$withval"],[with_libnetfilter_queue_libraries="no"])

        if test "$with_libnetfilter_queue_includes" != "no"; then
            CPPFLAGS="${CPPFLAGS} -I${with_libnetfilter_queue_includes}"
        fi

        AC_CHECK_HEADER(libnetfilter_queue/libnetfilter_queue.h,,[AC_ERROR(libnetfilter_queue/libnetfilter_queue.h not found ...)])

        if test "$with_libnetfilter_queue_libraries" != "no"; then
            LDFLAGS="${LDFLAGS}  -L${with_libnetfilter_queue_libraries}"
        fi

        NFQ=""
        AC_CHECK_LIB(netfilter_queue, nfq_open,, NFQ="no",)
        AC_CHECK_LIB([netfilter_queue], [nfq_set_queue_maxlen],AC_DEFINE_UNQUOTED([HAVE_NFQ_MAXLEN],[1],[Found queue max length support in netfilter_queue]) ,,[-lnfnetlink])
        AC_CHECK_LIB([netfilter_queue], [nfq_set_verdict2],AC_DEFINE_UNQUOTED([HAVE_NFQ_SET_VERDICT2],[1],[Found nfq_set_verdict2 function in netfilter_queue]) ,,[-lnfnetlink])
        AC_CHECK_LIB([netfilter_queue], [nfq_set_queue_flags],AC_DEFINE_UNQUOTED([HAVE_NFQ_SET_QUEUE_FLAGS],[1],[Found nfq_set_queue_flags function in netfilter_queue]) ,,[-lnfnetlink])
        AC_CHECK_LIB([netfilter_queue], [nfq_set_verdict_batch],AC_DEFINE_UNQUOTED([HAVE_NFQ_SET_VERDICT_BATCH],[1],[Found nfq_set_verdict_batch function in netfilter_queue]) ,,[-lnfnetlink])

        # check if the argument to nfq_get_payload is signed or unsigned
        AC_MSG_CHECKING([for signed nfq_get_payload payload argument])
        STORECFLAGS="${CFLAGS}"
        if test `basename $CC` = "clang"; then
            CFLAGS="${CFLAGS} -Werror=incompatible-pointer-types"
        else
            CFLAGS="${CFLAGS} -Werror"
        fi
        AC_COMPILE_IFELSE(
            [AC_LANG_PROGRAM(
                [
                    #include <stdio.h>
                    #include <libnetfilter_queue/libnetfilter_queue.h>
                ],
                [
                    char *pktdata;
                    nfq_get_payload(NULL, &pktdata);
                ])],
            [libnetfilter_queue_nfq_get_payload_signed="yes"],
            [libnetfilter_queue_nfq_get_payload_signed="no"])
        AC_MSG_RESULT($libnetfilter_queue_nfq_get_payload_signed)
        if test "x$libnetfilter_queue_nfq_get_payload_signed" = "xyes"; then
            AC_DEFINE([NFQ_GET_PAYLOAD_SIGNED], [1], [For signed version of nfq_get_payload])
        fi
        CFLAGS="${STORECFLAGS}"

        if test "$NFQ" = "no"; then
            echo
            echo "   ERROR!  libnetfilter_queue library not found, go get it"
            echo "   from www.netfilter.org."
            echo "   we automatically append libnetfilter_queue/ when searching"
            echo "   for headers etc. when the --with-libnfq-includes directive"
            echo "   is used"
            echo
            exit 1
        fi
    fi

  # libnetfilter_log
    AC_ARG_WITH(libnetfilter_log_includes,
            [  --with-libnetfilter_log-includes=DIR  libnetfilter_log include directory],
            [with_libnetfilter_log_includes="$withval"],[with_libnetfilter_log_includes="no"])
    AC_ARG_WITH(libnetfilter_log_libraries,
            [  --with-libnetfilter_log-libraries=DIR    libnetfilter_log library directory],
            [with_libnetfilter_log_libraries="$withval"],[with_libnetfilter_log_libraries="no"])

    if test "$enable_nflog" = "yes"; then
        if test "$with_libnetfilter_log_includes" != "no"; then
            CPPFLAGS="${CPPFLAGS} -I${with_libnetfilter_log_includes}"
        fi

        AC_CHECK_HEADER(libnetfilter_log/libnetfilter_log.h,,[AC_ERROR(libnetfilter_log.h not found ...)])

        if test "$with_libnetfilter_log_libraries" != "no"; then
            LDFLAGS="${LDFLAGS}  -L${with_libnetfilter_log_libraries}"
        fi

        NFLOG=""
        AC_CHECK_LIB(netfilter_log, nflog_open,, NFLOG="no")

        if test "$NFLOG" = "no"; then
            echo
            echo "   ERROR!  libnetfilter_log library not found, go get it"
            echo "   from http://www.netfilter.org."
            echo
            exit 1
        else
            AC_DEFINE([HAVE_NFLOG],[1],[nflog available])
            enable_nflog="yes"
        fi
    fi

  # prelude
    AC_ARG_ENABLE(prelude,
            AS_HELP_STRING([--enable-prelude], [Enable Prelude support for alerts]),,[enable_prelude=no])
    # Prelude doesn't work with -Werror
    STORECFLAGS="${CFLAGS}"
    CFLAGS="${CFLAGS} -Wno-error=unused-result"

    AS_IF([test "x$enable_prelude" = "xyes"], [
        AM_PATH_LIBPRELUDE(0.9.9, , AC_MSG_ERROR(Cannot find libprelude: Is libprelude-config in the path?), no)
        if test "x${LIBPRELUDE_CFLAGS}" != "x"; then
            CPPFLAGS="${CPPFLAGS} ${LIBPRELUDE_CFLAGS}"
        fi

        if test "x${LIBPRELUDE_LDFLAGS}" != "x"; then
            LDFLAGS="${LDFLAGS} ${LIBPRELUDE_LDFLAGS}"
        fi

        if test "x${LIBPRELUDE_LIBS}" != "x"; then
            LDFLAGS="${LDFLAGS} ${LIBPRELUDE_LIBS}"
        fi
        AC_DEFINE([PRELUDE], [1], [Libprelude support enabled])
    ])
    CFLAGS="${STORECFLAGS}"


  # libnet
    AC_ARG_WITH(libnet_includes,
            [  --with-libnet-includes=DIR     libnet include directory],
            [with_libnet_includes="$withval"],[with_libnet_includes="no"])

    AC_ARG_WITH(libnet_libraries,
            [  --with-libnet-libraries=DIR    libnet library directory],
            [with_libnet_libraries="$withval"],[with_libnet_libraries="no"])

    if test "x$with_libnet_includes" != "xno"; then
        CPPFLAGS="${CPPFLAGS} -I${with_libnet_includes}"
        libnet_dir="${with_libnet_includes}"
    else
        libnet_dir="/usr/include /usr/local/include /usr/local/include/libnet11 /opt/local/include /usr/local/include/libnet-1.1"
    fi

    if test "x$with_libnet_libraries" != "xno"; then
        LDFLAGS="${LDFLAGS} -L${with_libnet_libraries}"
    fi

    LIBNET_DETECT_FAIL="no"
    LIBNET_INC_DIR=""

    for i in $libnet_dir; do
    if test -r "$i/libnet.h"; then
        LIBNET_INC_DIR="$i"
    fi
    done

    enable_libnet="no"
    AC_MSG_CHECKING(for libnet.h version 1.1.x)
    if test "$LIBNET_INC_DIR" != ""; then
        LIBNET_VER=`grep LIBNET_VERSION $LIBNET_INC_DIR/libnet.h | grep '1.[[12]]' | sed 's/[[^"]]*"\([[^"]]*\).*/\1/'`

        if test -z "$LIBNET_VER" ; then
            AC_MSG_RESULT(no)
        else
            AC_MSG_RESULT(yes)
        fi

        #CentOS, Fedora, Ubuntu-LTS, Ubuntu all set defines to the same values. libnet-config seems
        #to have been depreciated but all distro's seem to include it as part of the package.
        if test "$LIBNET_DETECT_FAIL" = "no"; then
            LLIBNET=""
            AC_CHECK_LIB(net, libnet_write,, LLIBNET="no")
            if test "$LLIBNET" != "no"; then
                AC_DEFINE([HAVE_LIBNET11],[1],(libnet 1.1 available))
                AC_DEFINE([_DEFAULT_SOURCE],[1],(default source))
                AC_DEFINE([_BSD_SOURCE],[1],(bsd source))
                AC_DEFINE([__BSD_SOURCE],[1],(bsd source))
                AC_DEFINE([__FAVOR_BSD],[1],(favor bsd))
                AC_DEFINE([HAVE_NET_ETHERNET_H],[1],(ethernet.h))
                enable_libnet="yes"
            fi

            # see if we have the patched libnet 1.1
            # http://www.inliniac.net/blog/2007/10/16/libnet-11-ipv6-fixes-and-additions.html
            #
            # To prevent duping the lib link we reset LIBS after this check. Setting action-if-found to NULL doesn't seem to work
            # see: http://blog.flameeyes.eu/2008/04/29/i-consider-ac_check_lib-harmful
            if test "$enable_libnet" = "yes"; then
                LLIBNET=""
                TMPLIBS="${LIBS}"
                AC_CHECK_LIB(net, libnet_build_icmpv6_unreach,, LLIBNET="no")
                if test "$LLIBNET" != "no"; then
                    AC_DEFINE([HAVE_LIBNET_ICMPV6_UNREACH],[1],(libnet_build_icmpv6_unreach available))
                fi
                LIBS="${TMPLIBS}"
            fi

            # See if we have libnet 1.1.6 or newer - these versions handle capabilities correctly
            # Some patched 1.1.4 versions are also good, but it's not guaranteed for all distros.
            #
            # Details: https://bugzilla.redhat.com/show_bug.cgi?id=589770
            AS_VERSION_COMPARE([LIBNET_VER], [1.1.6],
                [],
                [AC_DEFINE([HAVE_LIBNET_CAPABILITIES],[1], (libnet_have_capabilities_patch))],
                [AC_DEFINE([HAVE_LIBNET_CAPABILITIES],[1], (libnet_have_capabilities_patch))])


            # check if the argument to libnet_init is char* or const char*
            AC_MSG_CHECKING([libnet_init dev type])
            STORECFLAGS="${CFLAGS}"
            if test `basename $CC` = "clang"; then
                CFLAGS="${CFLAGS} -Werror=incompatible-pointer-types"
            else
                CFLAGS="${CFLAGS} -Werror"
            fi
            AC_COMPILE_IFELSE(
                [AC_LANG_PROGRAM(
                    [
                    #include <stdio.h>
                    #include <libnet.h>
                    ],
                    [[
                    const char dev[32] = "";
                    char ebuf[LIBNET_ERRBUF_SIZE];
                    (void)libnet_init(LIBNET_LINK, dev, ebuf);
                    ]])],
                [libnet_init_const="yes"],
                [libnet_init_const="no"])
            AC_MSG_RESULT($libnet_init_const)
            if test "x$libnet_init_const" = "xyes"; then
                AC_DEFINE([HAVE_LIBNET_INIT_CONST], [1], [libnet_init takes const argument])
            fi
            CFLAGS="${STORECFLAGS}"
        fi
    else
        AC_MSG_RESULT(no)
    fi

  # libpcap
    AC_ARG_WITH(libpcap_includes,
            [  --with-libpcap-includes=DIR  libpcap include directory],
            [with_libpcap_includes="$withval"],[with_libpcap_includes=no])
    AC_ARG_WITH(libpcap_libraries,
            [  --with-libpcap-libraries=DIR    libpcap library directory],
            [with_libpcap_libraries="$withval"],[with_libpcap_libraries="no"])

    if test "$with_libpcap_includes" != "no"; then
        CPPFLAGS="${CPPFLAGS} -I${with_libpcap_includes}"
    fi

    AC_CHECK_HEADER(pcap.h,,[AC_ERROR(pcap.h not found ...)])

    if test "$with_libpcap_libraries" != "no"; then
        LDFLAGS="${LDFLAGS}  -L${with_libpcap_libraries}"
    fi
    AC_CHECK_HEADERS([pcap.h pcap/pcap.h pcap/bpf.h])

    LIBPCAP=""
    AC_CHECK_LIB(${PCAP_LIB_NAME}, pcap_open_live,, LIBPCAP="no")
    if test "$LIBPCAP" = "no"; then
        echo
        echo "   ERROR!  libpcap library not found, go get it"
        echo "   from http://www.tcpdump.org or your distribution:"
        echo
        echo "   Ubuntu: apt-get install libpcap-dev"
        echo "   Fedora: yum install libpcap-devel"
        echo
        exit 1
    fi

    # pcap_activate and pcap_create only exists in libpcap >= 1.0
    LIBPCAPVTEST=""
    #To prevent duping the lib link we reset LIBS after this check. Setting action-if-found to NULL doesn't seem to work
    #see: http://blog.flameeyes.eu/2008/04/29/i-consider-ac_check_lib-harmful
    TMPLIBS="${LIBS}"
<<<<<<< HEAD
    AC_CHECK_LIB(pcap, pcap_activate,, LPCAPVTEST="no")
=======
    AC_CHECK_LIB(${PCAP_LIB_NAME}, pcap_activate,, LPCAPVTEST="no")
>>>>>>> c4c24044
    if test "$LPCAPVTEST" = "no"; then
        echo
        echo "   ERROR!  libpcap library too old, need at least 1+, "
        echo "   go get it from http://www.tcpdump.org or your distribution:"
        echo
        echo "   Ubuntu: apt-get install libpcap-dev"
        echo "   Fedora: yum install libpcap-devel"
        echo
        exit 1
    fi
    AC_PATH_PROG(HAVE_PCAP_CONFIG, pcap-config, "no")
    if test "$HAVE_PCAP_CONFIG" = "no" -o "$cross_compiling" = "yes"; then
        AC_MSG_RESULT(no pcap-config is use)
    else
        PCAP_CFLAGS="$(pcap-config --defines) $(pcap-config --cflags)"
        AC_SUBST(PCAP_CFLAGS)
    fi
    LIBS="${TMPLIBS}"

    #Appears as if pcap_set_buffer_size is linux only?
    LIBPCAPSBUFF=""
    #To prevent duping the lib link we reset LIBS after this check. Setting action-if-found to NULL doesn't seem to work
    #see: http://blog.flameeyes.eu/2008/04/29/i-consider-ac_check_lib-harmful
    TMPLIBS="${LIBS}"
    AC_CHECK_LIB(${PCAP_LIB_NAME}, pcap_set_buffer_size,, LPCAPSBUFF="no")
    if test "$LPCAPSBUFF" != "no"; then
        AC_DEFINE([HAVE_PCAP_SET_BUFF],[1],(libpcap has pcap_set_buffer_size function))
    fi
    LIBS="${TMPLIBS}"

  # libpfring
    # libpfring (currently only supported for libpcap enabled pfring)
    # Error on the side of caution. If libpfring enabled pcap is being used and we don't link against -lpfring compilation will fail.
    AC_ARG_ENABLE(pfring,
           AS_HELP_STRING([--enable-pfring], [Enable Native PF_RING support]),,[enable_pfring=no])
    AS_IF([test "x$enable_pfring" = "xyes"], [
        AC_DEFINE([HAVE_PFRING],[1],(PF_RING support enabled))

        #We have to set CFLAGS for AC_TRY_COMPILE as it doesn't pay attention to CPPFLAGS
        AC_ARG_WITH(libpfring_includes,
                [  --with-libpfring-includes=DIR  libpfring include directory],
                [with_libpfring_includes="$withval"],[with_libpfring_includes=no])
        AC_ARG_WITH(libpfring_libraries,
                [  --with-libpfring-libraries=DIR    libpfring library directory],
                [with_libpfring_libraries="$withval"],[with_libpfring_libraries="no"])

        if test "$with_libpfring_includes" != "no"; then
            CPPFLAGS="${CPPFLAGS} -I${with_libpfring_includes}"
        fi

        if test "$with_libpfring_libraries" != "no"; then
            LDFLAGS="${LDFLAGS}  -L${with_libpfring_libraries}"
        fi

        LIBPFRING=""
        AC_CHECK_LIB(pfring, pfring_open,, LIBPFRING="no", [-lpcap])
        if test "$LIBPFRING" != "no"; then
            STORECFLAGS="${CFLAGS}"
            CFLAGS="${CFLAGS} -Werror"
            AC_COMPILE_IFELSE(
                [AC_LANG_PROGRAM(
                    [
                    #include <pfring.h>
                    ],
                    [
                    pfring_recv_chunk(NULL, NULL, 0, 0);
                    ])],
                [pfring_recv_chunk="yes"],
                [pfring_recv_chunk="no"])
            CFLAGS="${STORECFLAGS}"
            if test "x$pfring_recv_chunk" != "xyes"; then
                if test "x$enable_pfring" = "xyes"; then
                echo
                echo "   ERROR! --enable-pfring was passed but the library version is < 6, go get it"
                echo "   from http://www.ntop.org/products/pf_ring/"
                echo
                exit 1
                fi
            fi
        else
            if test "x$enable_pfring" = "xyes"; then
            echo
            echo "   ERROR! --enable-pfring was passed but the library was not found, go get it"
            echo "   from http://www.ntop.org/products/pf_ring/"
            echo
            exit 1
            fi
        fi
    ])

  # AF_PACKET support
    AC_ARG_ENABLE(af-packet,
           AS_HELP_STRING([--enable-af-packet], [Enable AF_PACKET support [default=yes]]),
                        ,[enable_af_packet=yes])
    AS_IF([test "x$enable_af_packet" = "xyes"], [
        AC_CHECK_DECL([TPACKET_V2],
            AC_DEFINE([HAVE_AF_PACKET],[1],[AF_PACKET support is available]),
            [enable_af_packet="no"],
            [[#include <sys/socket.h>
              #include <linux/if_packet.h>]])
        AC_CHECK_DECL([PACKET_FANOUT_QM],
            AC_DEFINE([HAVE_PACKET_FANOUT],[1],[Recent packet fanout support is available]),
            [],
            [[#include <linux/if_packet.h>]])
        AC_CHECK_DECL([TPACKET_V3],
            AC_DEFINE([HAVE_TPACKET_V3],[1],[AF_PACKET tpcket_v3 support is available]),
            [],
            [[#include <sys/socket.h>
              #include <linux/if_packet.h>]])
        AC_CHECK_DECL([SOF_TIMESTAMPING_RAW_HARDWARE],
            AC_DEFINE([HAVE_HW_TIMESTAMPING],[1],[Hardware timestamping support is available]),
            [],
            [[#include <linux/net_tstamp.h>]])
    ])

  # Netmap support
    AC_ARG_ENABLE(netmap,
            AS_HELP_STRING([--enable-netmap], [Enable Netmap support]),,[enable_netmap=no])
    AC_ARG_WITH(netmap_includes,
            [  --with-netmap-includes=DIR netmap include directory],
            [with_netmap_includes="$withval"],[with_netmap_includes=no])

    AS_IF([test "x$enable_netmap" = "xyes"], [
        AC_DEFINE([HAVE_NETMAP],[1],(NETMAP support enabled))

        if test "$with_netmap_includes" != "no"; then
            CPPFLAGS="${CPPFLAGS} -I${with_netmap_includes}"
        fi

        AC_CHECK_HEADER(net/netmap_user.h,,[AC_ERROR(net/netmap_user.h not found ...)],)
  ])

  # libhtp
    AC_ARG_ENABLE(non-bundled-htp,
           AS_HELP_STRING([--enable-non-bundled-htp], [Enable the use of an already installed version of htp]),,[enable_non_bundled_htp=no])
    AS_IF([test "x$enable_non_bundled_htp" = "xyes"], [
        PKG_CHECK_MODULES([libhtp], htp,, [with_pkgconfig_htp=no])
        if test "$with_pkgconfig_htp" != "no"; then
            CPPFLAGS="${CPPFLAGS} ${libhtp_CFLAGS}"
            LIBS="${LIBS} ${libhtp_LIBS}"
        fi

        AC_ARG_WITH(libhtp_includes,
                [  --with-libhtp-includes=DIR  libhtp include directory],
                [with_libhtp_includes="$withval"],[with_libhtp_includes=no])
        AC_ARG_WITH(libhtp_libraries,
                [  --with-libhtp-libraries=DIR    libhtp library directory],
                [with_libhtp_libraries="$withval"],[with_libhtp_libraries="no"])

        if test "$with_libhtp_includes" != "no"; then
            CPPFLAGS="-I${with_libhtp_includes} ${CPPFLAGS}"
        fi

        if test "$with_libhtp_libraries" != "no"; then
            LDFLAGS="${LDFLAGS} -L${with_libhtp_libraries}"
        fi

        AC_CHECK_HEADER(htp/htp.h,,[AC_ERROR(htp/htp.h not found ...)])

        LIBHTP=""
        AC_CHECK_LIB(htp, htp_conn_create,, LIBHTP="no")
        if test "$LIBHTP" = "no"; then
            echo
            echo "   ERROR! libhtp library not found"
            echo
            exit 1
        fi
        PKG_CHECK_MODULES(LIBHTPMINVERSION, [htp >= 0.5.20],[libhtp_minver_found="yes"],[libhtp_minver_found="no"])
        if test "$libhtp_minver_found" = "no"; then
            PKG_CHECK_MODULES(LIBHTPDEVVERSION, [htp = 0.5.X],[libhtp_devver_found="yes"],[libhtp_devver_found="no"])
            if test "$libhtp_devver_found" = "no"; then
                echo
                echo "   ERROR! libhtp was found but it is neither >= 0.5.20, nor the dev 0.5.X"
                echo
                exit 1
            fi
        fi

        AC_CHECK_LIB([htp], [htp_config_register_request_uri_normalize],AC_DEFINE_UNQUOTED([HAVE_HTP_URI_NORMALIZE_HOOK],[1],[Found htp_config_register_request_uri_normalize function in libhtp]) ,,[-lhtp])
        # check for htp_tx_get_response_headers_raw
        AC_CHECK_LIB([htp], [htp_tx_get_response_headers_raw],AC_DEFINE_UNQUOTED([HAVE_HTP_TX_GET_RESPONSE_HEADERS_RAW],[1],[Found htp_tx_get_response_headers_raw in libhtp]) ,,[-lhtp])
        AC_CHECK_LIB([htp], [htp_decode_query_inplace],AC_DEFINE_UNQUOTED([HAVE_HTP_DECODE_QUERY_INPLACE],[1],[Found htp_decode_query_inplace function in libhtp]) ,,[-lhtp])
        AC_CHECK_LIB([htp], [htp_config_set_response_decompression_layer_limit],AC_DEFINE_UNQUOTED([HAVE_HTP_CONFIG_SET_RESPONSE_DECOMPRESSION_LAYER_LIMIT],[1],[Found htp_config_set_response_decompression_layer_limit function in libhtp]) ,,[-lhtp])
        AC_EGREP_HEADER(htp_config_set_path_decode_u_encoding, htp/htp.h, AC_DEFINE_UNQUOTED([HAVE_HTP_SET_PATH_DECODE_U_ENCODING],[1],[Found usable htp_config_set_path_decode_u_encoding function in libhtp]) )
    ])

    if test "x$enable_non_bundled_htp" = "xno"; then
        # test if we have a bundled htp
        if test -d "$srcdir/libhtp"; then
            AC_CONFIG_SUBDIRS([libhtp])
            HTP_DIR="libhtp"
            AC_SUBST(HTP_DIR)
            HTP_LDADD="../libhtp/htp/libhtp.la"
            AC_SUBST(HTP_LDADD)
            # make sure libhtp is added to the includes
            CPPFLAGS="-I\${srcdir}/../libhtp/ ${CPPFLAGS}"

            AC_CHECK_HEADER(iconv.h,,[AC_ERROR(iconv.h not found ...)])
            AC_CHECK_LIB(iconv, libiconv_close)
            AC_DEFINE_UNQUOTED([HAVE_HTP_URI_NORMALIZE_HOOK],[1],[Assuming htp_config_register_request_uri_normalize function in bundled libhtp])
            AC_DEFINE_UNQUOTED([HAVE_HTP_TX_GET_RESPONSE_HEADERS_RAW],[1],[Assuming htp_tx_get_response_headers_raw function in bundled libhtp])
            AC_DEFINE_UNQUOTED([HAVE_HTP_DECODE_QUERY_INPLACE],[1],[Assuming htp_decode_query_inplace function in bundled libhtp])
            # enable when libhtp has been updated
            AC_DEFINE_UNQUOTED([HAVE_HTP_CONFIG_SET_RESPONSE_DECOMPRESSION_LAYER_LIMIT],[1],[Assuming htp_config_set_response_decompression_layer_limit function in bundled libhtp])
        else
            echo
            echo "  ERROR: Libhtp is not bundled. Get libhtp by doing:"
            echo "     git clone https://github.com/OISF/libhtp"
            echo "  Then re-run Suricata's autogen.sh and configure script."
            echo "  Or, if libhtp is installed in a different location,"
            echo "  pass --enable-non-bundled-htp to Suricata's configure script."
            echo "  Add --with-libhtp-includes=<dir> and --with-libhtp-libraries=<dir> if"
            echo "  libhtp is not installed in the include and library paths."
            echo
            exit 1
        fi
    fi


  # enable CUDA output
    AC_ARG_ENABLE(cuda,
           AS_HELP_STRING([--enable-cuda], [Enable experimental CUDA pattern matching]),,[enable_cuda=no])
    AS_IF([test "x$enable_cuda" = "xyes"], [
        AC_ARG_WITH(cuda_includes,
                [  --with-cuda-includes=DIR  cuda include directory],
                [with_cuda_includes="$withval"],[with_cuda_includes=no])
        AC_ARG_WITH(cuda_libraries,
                [  --with-cuda-libraries=DIR    cuda library directory],
                [with_cuda_libraries="$withval"],[with_cuda_libraries="no"])
        AC_ARG_WITH(cuda_nvcc,
                [  --with-cuda-nvcc=DIR  cuda nvcc compiler directory],
                [with_cuda_nvcc="$withval"],[with_cuda_nvcc=no])

        AC_DEFINE([__SC_CUDA_SUPPORT__],[1],(CUDA support enabled))

        if test "$with_cuda_includes" != "no"; then
            CPPFLAGS="${CPPFLAGS} -I${with_cuda_includes}"
        else
            CPPFLAGS="${CPPFLAGS} -I/usr/local/cuda/include"
        fi

        if test "$with_cuda_libraries" != "no"; then
            LDFLAGS="${LDFLAGS} -L${with_cuda_libraries}"
        fi

        if test "$with_cuda_nvcc" != "no"; then
            NVCC_DIR="${with_cuda_nvcc}"
        else
            NVCC_DIR="/usr/local/cuda/bin"
        fi

        AC_CHECK_HEADER(cuda.h,,[AC_ERROR(cuda.h not found ...)])

        LIBCUDA=""
        AC_CHECK_LIB(cuda, cuArray3DCreate,, LIBCUDA="no")
        if test "$LIBCUDA" = "no"; then
            echo
            echo "   ERROR! libcuda library not found"
            echo
            exit 1
        fi

        AC_PATH_PROG([NVCC], [nvcc], no, [$PATH:$NVCC_DIR])
        if test "x$NVCC" = "xno"; then
            echo
            echo "   ERROR! CUDA nvcc compiler not found: use --with-cuda-nvcc=DIR"
            echo
            exit 1
        fi

        AC_MSG_CHECKING(for nvcc version)
        NVCCVER=`$NVCC --version | grep "release" | sed 's/.*release \(@<:@0-9@:>@\)\.\(@<:@0-9@:>@\).*/\1\2/'`
        AC_MSG_RESULT($NVCCVER)
        if test "$NVCCVER" -lt 31; then
            echo
            echo "   Warning! Your CUDA nvcc version might be outdated."
            echo "   If compilation fails try the latest CUDA toolkit from"
            echo "   www.nvidia.com/object/cuda_develop.html"
            echo
        fi

        AM_PATH_PYTHON(,, no)
        if test "x$PYTHON" = "xno"; then
            echo
            echo "   ERROR! Compiling CUDA kernels requires python."
            echo
            exit 1
        fi
    ])
    AM_CONDITIONAL([BUILD_CUDA], [test "x$enable_cuda" = "xyes"])
    AM_CONDITIONAL([__SC_CUDA_SUPPORT__], [test "x$enable_cuda" = "xyes"])


  # Check for libcap-ng
    case $host in
    *-*-linux*)
    AC_ARG_WITH(libcap_ng_includes,
            [  --with-libcap_ng-includes=DIR  libcap_ng include directory],
            [with_libcap_ng_includes="$withval"],[with_libcap_ng_includes=no])
    AC_ARG_WITH(libcap_ng_libraries,
            [  --with-libcap_ng-libraries=DIR    libcap_ng library directory],
            [with_libcap_ng_libraries="$withval"],[with_libcap_ng_libraries="no"])

    if test "$with_libcap_ng_includes" != "no"; then
        CPPFLAGS="${CPPFLAGS} -I${with_libcap_ng_includes}"
    fi

    if test "$with_libcap_ng_libraries" != "no"; then
        LDFLAGS="${LDFLAGS}  -L${with_libcap_ng_libraries}"
    fi

    AC_CHECK_HEADER(cap-ng.h,,LIBCAP_NG="no")
    if test "$LIBCAP_NG" != "no"; then
        LIBCAP_NG=""
        AC_CHECK_LIB(cap-ng,capng_clear,,LIBCAP_NG="no")
    fi

    if test "$LIBCAP_NG" != "no"; then
        AC_DEFINE([HAVE_LIBCAP_NG],[1],[Libpcap-ng support])
    fi

    if test "$LIBCAP_NG" = "no"; then
        echo
        echo "   WARNING!  libcap-ng library not found, go get it"
        echo "   from http://people.redhat.com/sgrubb/libcap-ng/"
        echo "   or your distribution:"
        echo
        echo "   Ubuntu: apt-get install libcap-ng-dev"
        echo "   Fedora: yum install libcap-ng-devel"
        echo
        echo "   Suricata will be built without support for dropping privs."
        echo
    fi
    ;;
    esac

  # Check for DAG support.
    AC_ARG_ENABLE(dag,
	        AS_HELP_STRING([--enable-dag],[Enable DAG capture]),
	        [ enable_dag=yes ],
	        [ enable_dag=no])
    AC_ARG_WITH(dag_includes,
            [  --with-dag-includes=DIR  dagapi include directory],
            [with_dag_includes="$withval"],[with_dag_includes="no"])
    AC_ARG_WITH(dag_libraries,
            [  --with-dag-libraries=DIR  dagapi library directory],
            [with_dag_libraries="$withval"],[with_dag_libraries="no"])

    if test "$enable_dag" = "yes"; then

    	if test "$with_dag_includes" != "no"; then
            CPPFLAGS="${CPPFLAGS} -I${with_dag_includes}"
        fi

        if test "$with_dag_libraries" != "no"; then
            LDFLAGS="${LDFLAGS} -L${with_dag_libraries}"
        fi

        AC_CHECK_HEADER(dagapi.h,DAG="yes",DAG="no")
        if test "$DAG" != "no"; then
            DAG=""
	        AC_CHECK_LIB(dag,dag_open,,DAG="no",)
        fi

        if test "$DAG" = "no"; then
            echo
            echo "  ERROR! libdag library not found"
            echo
            exit 1
        fi

        AC_DEFINE([HAVE_DAG],[1],(Endace DAG card support enabled))
    fi

  # libnspr
    AC_ARG_ENABLE(nspr,
            AS_HELP_STRING([--disable-nspr],[Disable libnspr support]))
    AC_ARG_WITH(libnspr_includes,
            [  --with-libnspr-includes=DIR  libnspr include directory],
            [with_libnspr_includes="$withval"],[with_libnspr_includes=no])
    AC_ARG_WITH(libnspr_libraries,
            [  --with-libnspr-libraries=DIR    libnspr library directory],
            [with_libnspr_libraries="$withval"],[with_libnspr_libraries="no"])

    if test "$enable_nspr" != "no"; then
      # Try pkg-config first:
      PKG_CHECK_MODULES([libnspr], nspr,, [with_pkgconfig_nspr=no])
      if test "$with_pkgconfig_nspr" != "no"; then
          CPPFLAGS="${CPPFLAGS} ${libnspr_CFLAGS}"
          LIBS="${LIBS} ${libnspr_LIBS}"
      fi

      if test "$with_libnspr_includes" != "no"; then
          CPPFLAGS="${CPPFLAGS} -I${with_libnspr_includes}"
      fi

      AC_CHECK_HEADER(nspr.h,NSPR="yes",NSPR="no")
      if test "$NSPR" = "yes"; then
          if test "$with_libnspr_libraries" != "no"; then
              LDFLAGS="${LDFLAGS}  -L${with_libnspr_libraries}"
          fi

          AC_CHECK_LIB(nspr4, PR_GetCurrentThread,, NSPR="no")

          if test "$NSPR" = "no"; then
              echo
              echo "   ERROR!  libnspr library not found, go get it"
              echo "   from Mozilla or your distribution:"
              echo
              echo "   Ubuntu: apt-get install libnspr4-dev"
              echo "   Fedora: yum install nspr-devel"
              echo
              exit 1
          fi
          enable_nspr="yes"
      fi
    fi

  # libnss
    AC_ARG_ENABLE(nss,
            AS_HELP_STRING([--disable-nss],[Disable libnss support]))
    AC_ARG_WITH(libnss_includes,
            [  --with-libnss-includes=DIR  libnss include directory],
            [with_libnss_includes="$withval"],[with_libnss_includes=no])
    AC_ARG_WITH(libnss_libraries,
            [  --with-libnss-libraries=DIR    libnss library directory],
            [with_libnss_libraries="$withval"],[with_libnss_libraries="no"])

    if test "$enable_nss" != "no"; then
      # Try pkg-config first:
      PKG_CHECK_MODULES([libnss], nss,, [with_pkgconfig_nss=no])
      if test "$with_pkgconfig_nss" != "no"; then
          CPPFLAGS="${CPPFLAGS} ${libnss_CFLAGS}"
          LIBS="${LIBS} ${libnss_LIBS}"
      fi

      if test "$with_libnss_includes" != "no"; then
          CPPFLAGS="${CPPFLAGS} -I${with_libnss_includes}"
      fi

      AC_CHECK_HEADER(sechash.h,NSS="yes",NSS="no")
      if test "$NSS" = "yes"; then
          if test "$with_libnss_libraries" != "no"; then
              LDFLAGS="${LDFLAGS}  -L${with_libnss_libraries}"
          fi

          AC_CHECK_LIB(nss3, HASH_Begin,, NSS="no")

          if test "$NSS" = "no"; then
              echo
              echo "   ERROR!  libnss library not found, go get it"
              echo "   from Mozilla or your distribution:"
              echo
              echo "   Ubuntu: apt-get install libnss3-dev"
              echo "   Fedora: yum install nss-devel"
              echo
              exit 1
          fi

          AC_DEFINE([HAVE_NSS],[1],[libnss available for md5])
          enable_nss="yes"
      fi
    fi

  # libmagic
    enable_magic="no"
    AC_ARG_ENABLE(libmagic,
           AS_HELP_STRING([--enable-libmagic], [Enable libmagic support [default=yes]]),
                        ,[enable_magic=yes])
    if test "$enable_magic" = "yes"; then
        AC_ARG_WITH(libmagic_includes,
                [  --with-libmagic-includes=DIR  libmagic include directory],
                [with_libmagic_includes="$withval"],[with_libmagic_includes=no])
        AC_ARG_WITH(libmagic_libraries,
                [  --with-libmagic-libraries=DIR    libmagic library directory],
                [with_libmagic_libraries="$withval"],[with_libmagic_libraries="no"])

        if test "$with_libmagic_includes" != "no"; then
            CPPFLAGS="${CPPFLAGS} -I${with_libmagic_includes}"
        fi

        AC_CHECK_HEADER(magic.h,,MAGIC="no")
        if test "$MAGIC" != "no"; then
            MAGIC=""
            AC_CHECK_LIB(magic, magic_open,, MAGIC="no")
        fi

        if test "x$MAGIC" != "xno"; then
            if test "$with_libmagic_libraries" != "no"; then
                LDFLAGS="${LDFLAGS}  -L${with_libmagic_libraries}"
            fi
            AC_DEFINE([HAVE_MAGIC],[1],(Libmagic for file handling))
        else
            echo
            echo "   WARNING!  magic library not found, go get it"
            echo "   from http://www.darwinsys.com/file/ or your distribution:"
            echo
            echo "   Ubuntu: apt-get install libmagic-dev"
            echo "   Fedora: yum install file-devel"
            echo
            enable_magic="no"
        fi
    fi

  # Napatech - Using the 3GD API
    AC_ARG_ENABLE(napatech,
                AS_HELP_STRING([--enable-napatech],[Enabled Napatech Devices]),
                [ enable_napatech=yes ],
                [ enable_napatech=no])
    AC_ARG_WITH(napatech_includes,
                [  --with-napatech-includes=DIR   napatech include directory],
                [with_napatech_includes="$withval"],[with_napatech_includes="/opt/napatech3/include"])
    AC_ARG_WITH(napatech_libraries,
                [  --with-napatech-libraries=DIR  napatech library directory],
                [with_napatech_libraries="$withval"],[with_napatech_libraries="/opt/napatech3/lib"])

    if test "$enable_napatech" = "yes"; then
        CPPFLAGS="${CPPFLAGS} -I${with_napatech_includes}"
        LDFLAGS="${LDFLAGS} -L${with_napatech_libraries} -lntapi"
        AC_CHECK_HEADER(nt.h,NAPATECH="yes",NAPATECH="no")
        if test "$NAPATECH" != "no"; then
            NAPATECH=""
            AC_CHECK_LIB(ntapi, NT_Init,NAPATECH="yes",NAPATECH="no")
        fi

        if test "$NAPATECH" = "no"; then
            echo
            echo "  ERROR! libntapi library not found"
            echo
            exit 1
        fi

        AC_DEFINE([HAVE_NAPATECH],[1],(Napatech capture card support))
    fi

  # liblua
    AC_ARG_ENABLE(lua,
	        AS_HELP_STRING([--enable-lua],[Enable Lua support]),
	        [ enable_lua="yes"],
	        [ enable_lua="no"])
    AC_ARG_ENABLE(luajit,
	        AS_HELP_STRING([--enable-luajit],[Enable Luajit support]),
	        [ enable_luajit="yes"],
	        [ enable_luajit="no"])
    if test "$enable_lua" = "yes"; then
        if test "$enable_luajit" = "yes"; then
            echo "ERROR: can't enable liblua and luajit at the same time."
            echo "For LuaJIT, just use --enable-luajit. For liblua (no jit)"
            echo "support, use just --enable-lua."
            echo "Both options will enable the Lua scripting capabilities"
            echo "in Suricata".
            echo
            exit 1
        fi
    fi

    AC_ARG_WITH(liblua_includes,
            [  --with-liblua-includes=DIR  liblua include directory],
            [with_liblua_includes="$withval"],[with_liblua_includes="no"])
    AC_ARG_WITH(liblua_libraries,
            [  --with-liblua-libraries=DIR    liblua library directory],
            [with_liblua_libraries="$withval"],[with_liblua_libraries="no"])

    if test "$enable_lua" = "yes"; then
        if test "$with_liblua_includes" != "no"; then
            CPPFLAGS="${CPPFLAGS} -I${with_liblua_includes}"
        else
            # lua lua51 lua5.1 lua-5.1
            PKG_CHECK_MODULES([LUA], [lua], [LUA="yes"], [
                PKG_CHECK_MODULES([LUA], [lua5.1], [LUA="yes"], [
                    PKG_CHECK_MODULES([LUA], [lua-5.1], [LUA="yes"], [
                        PKG_CHECK_MODULES([LUA], [lua51], [LUA="yes"], [
                            LUA="no"
                        ])
                    ])
                ])
            ])
            CPPFLAGS="${CPPFLAGS} ${LUA_CFLAGS}"
        fi

        AC_CHECK_HEADER(lualib.h,LUA="yes",LUA="no")
        if test "$LUA" = "yes"; then
            if test "$with_liblua_libraries" != "no"; then
                LDFLAGS="${LDFLAGS}  -L${with_liblua_libraries}"
                AC_CHECK_LIB(${LUA_LIB_NAME}, luaL_openlibs,, LUA="no")
                if test "$LUA" = "no"; then
                    echo
                    echo "   ERROR!  liblua library not found, go get it"
                    echo "   from http://lua.org/index.html or your distribution:"
                    echo
                    echo "   Ubuntu: apt-get install liblua5.1-dev"
                    echo "   CentOS/Fedora: yum install lua-devel"
                    echo
                    echo "   If you installed software in a non-standard prefix"
                    echo "   consider adjusting the PKG_CONFIG_PATH environment variable"
                    echo "   or use --with-liblua-libraries configure option."
                    echo
                    exit 1
                fi
            else
                # lua lua51 lua5.1 lua-5.1
                PKG_CHECK_MODULES([LUA], [lua], [LUA="yes"], [
                    PKG_CHECK_MODULES([LUA], [lua5.1], [LUA="yes"], [
                        PKG_CHECK_MODULES([LUA], [lua-5.1], [LUA="yes"], [
                            PKG_CHECK_MODULES([LUA], [lua51], [LUA="yes"], [
                                LUA="no"
                            ])
                        ])
                    ])
                ])
                LDFLAGS="${LDFLAGS} ${LUA_LIBS}"
            fi

            if test "$LUA" = "no"; then
                AC_CHECK_LIB(lua, luaL_openlibs,, LUA="no")
            fi

            if test "$LUA" = "yes"; then
                AC_DEFINE([HAVE_LUA],[1],[liblua available])
                enable_lua="yes"
            fi
        else
	        echo
                echo "   ERROR!  liblua headers not found, go get them"
                echo "   from http://lua.org/index.html or your distribution:"
                echo
                echo "   Ubuntu: apt-get install liblua5.1-dev"
                echo "   CentOS/Fedora: yum install lua-devel"
                echo
                echo "   If you installed software in a non-standard prefix"
                echo "   consider adjusting the PKG_CONFIG_PATH environment variable"
                echo "   or use --with-liblua-includes and --with-liblua-libraries"
                echo "   configure option."
                echo
                exit 1
        fi
    fi

  # libluajit
    AC_ARG_WITH(libluajit_includes,
            [  --with-libluajit-includes=DIR  libluajit include directory],
            [with_libluajit_includes="$withval"],[with_libluajit_includes="no"])
    AC_ARG_WITH(libluajit_libraries,
            [  --with-libluajit-libraries=DIR    libluajit library directory],
            [with_libluajit_libraries="$withval"],[with_libluajit_libraries="no"])

    if test "$enable_luajit" = "yes"; then
        if test "$with_libluajit_includes" != "no"; then
            CPPFLAGS="${CPPFLAGS} -I${with_libluajit_includes}"
        else
            PKG_CHECK_MODULES([LUAJIT], [luajit], , LUAJIT="no")
            CPPFLAGS="${CPPFLAGS} ${LUAJIT_CFLAGS}"
        fi

        AC_CHECK_HEADER(lualib.h,LUAJIT="yes",LUAJIT="no")
        if test "$LUAJIT" = "yes"; then
            if test "$with_libluajit_libraries" != "no"; then
                LDFLAGS="${LDFLAGS}  -L${with_libluajit_libraries}"
            else
                PKG_CHECK_MODULES([LUAJIT], [luajit])
                LDFLAGS="${LDFLAGS} ${LUAJIT_LIBS}"
            fi

            AC_CHECK_LIB(luajit-5.1, luaL_openlibs,, LUAJIT="no")

            if test "$LUAJIT" = "no"; then
                echo
                echo "   ERROR!  libluajit library not found, go get it"
                echo "   from http://luajit.org/index.html or your distribution:"
                echo
                echo "   Ubuntu: apt-get install libluajit-5.1-dev"
                echo
                echo "   If you installed software in a non-standard prefix"
                echo "   consider adjusting the PKG_CONFIG_PATH environment variable"
                echo "   or use --with-libluajit-libraries configure option."
                echo
                exit 1
            fi

            AC_DEFINE([HAVE_LUA],[1],[lua support available])
            AC_DEFINE([HAVE_LUAJIT],[1],[libluajit available])
            enable_lua="yes, through luajit"
            enable_luajit="yes"
        else
	        echo
                echo "   ERROR!  libluajit headers not found, go get them"
                echo "   from http://luajit.org/index.html or your distribution:"
                echo
                echo "   Ubuntu: apt-get install libluajit-5.1-dev"
                echo
                echo "   If you installed software in a non-standard prefix"
                echo "   consider adjusting the PKG_CONFIG_PATH environment variable"
                echo "   or use --with-libluajit-includes and --with-libluajit-libraries"
                echo "   configure option."
                echo
                exit 1
        fi
    fi

    AM_CONDITIONAL([HAVE_LUA], [test "x$enable_lua" != "xno"])

  # libgeoip
    AC_ARG_ENABLE(geoip,
	        AS_HELP_STRING([--enable-geoip],[Enable GeoIP support]),
	        [ enable_geoip="yes"],
	        [ enable_geoip="no"])
    AC_ARG_WITH(libgeoip_includes,
            [  --with-libgeoip-includes=DIR  libgeoip include directory],
            [with_libgeoip_includes="$withval"],[with_libgeoip_includes="no"])
    AC_ARG_WITH(libgeoip_libraries,
            [  --with-libgeoip-libraries=DIR    libgeoip library directory],
            [with_libgeoip_libraries="$withval"],[with_libgeoip_libraries="no"])

    if test "$enable_geoip" = "yes"; then
        if test "$with_libgeoip_includes" != "no"; then
            CPPFLAGS="${CPPFLAGS} -I${with_libgeoip_includes}"
        fi

        AC_CHECK_HEADER(GeoIP.h,GEOIP="yes",GEOIP="no")
        if test "$GEOIP" = "yes"; then
            if test "$with_libgeoip_libraries" != "no"; then
                LDFLAGS="${LDFLAGS} -L${with_libgeoip_libraries}"
            fi
            AC_CHECK_LIB(GeoIP, GeoIP_country_code_by_ipnum,, GEOIP="no")
        fi
        if test "$GEOIP" = "no"; then
            echo
            echo "   ERROR!  libgeoip library not found, go get it"
            echo "   from http://www.maxmind.com/en/geolite or your distribution:"
            echo
            echo "   Ubuntu: apt-get install libgeoip-dev"
            echo "   Fedora: yum install GeoIP-devel"
            echo
            exit 1
        fi

        AC_DEFINE([HAVE_GEOIP],[1],[libgeoip available])
        enable_geoip="yes"
    fi

  # Position Independent Executable
    AC_ARG_ENABLE(pie,
                AS_HELP_STRING([--enable-pie],[Enable compiling as a position independent executable]),
                [ enable_pie="yes"],
                [ enable_pie="no"])
    if test "$enable_pie" = "yes"; then
        CPPFLAGS="${CPPFLAGS} -fPIC"
        LDFLAGS="${LDFLAGS} -pie"
    fi

#libevent includes and libraries
    AC_ARG_WITH(libevent_includes,
            [  --with-libevent-includes=DIR  libevent include directory],
            [with_libevent_includes="$withval"],[with_libevent_includes="no"])
    AC_ARG_WITH(libevent_libraries,
            [  --with-libevent-libraries=DIR    libevent library directory],
            [with_libevent_libraries="$withval"],[with_libevent_libraries="no"])

# libhiredis
    AC_ARG_ENABLE(hiredis,
	        AS_HELP_STRING([--enable-hiredis],[Enable Redis support]),
	        [ enable_hiredis="yes"],
	        [ enable_hiredis="no"])
    AC_ARG_WITH(libhiredis_includes,
            [  --with-libhiredis-includes=DIR  libhiredis include directory],
            [with_libhiredis_includes="$withval"],[with_libhiredis_includes="no"])
    AC_ARG_WITH(libhiredis_libraries,
            [  --with-libhiredis-libraries=DIR    libhiredis library directory],
            [with_libhiredis_libraries="$withval"],[with_libhiredis_libraries="no"])

    enable_hiredis_async="no"
    if test "$enable_hiredis" = "yes"; then
        if test "$with_libhiredis_includes" != "no"; then
            CPPFLAGS="${CPPFLAGS} -I${with_libhiredis_includes}"
        fi

        AC_CHECK_HEADER("hiredis/hiredis.h",HIREDIS="yes",HIREDIS="no")
        if test "$HIREDIS" = "yes"; then
            if test "$with_libhiredis_libraries" != "no"; then
                LDFLAGS="${LDFLAGS}  -L${with_libhiredis_libraries}"
            fi
            AC_CHECK_LIB(hiredis, redisConnect,, HIREDIS="no")
        fi
        if test "$HIREDIS" = "no"; then
            echo
            echo "   ERROR!  libhiredis library not found, go get it"
            echo "   from https://github.com/redis/hiredis or your distribution:"
            echo
            echo "   Ubuntu: apt-get install libhiredis-dev"
            echo "   Fedora: dnf install hiredis-devel"
            echo "   RHEL/CentOS: yum install hiredis-devel"
            echo
            exit 1
        fi
        if test "$HIREDIS" = "yes"; then
            AC_DEFINE([HAVE_LIBHIREDIS],[1],[libhiredis available])
            enable_hiredis="yes"
            #
            # Check if async adapters and libevent is installed
            #
            AC_CHECK_HEADER("hiredis/adapters/libevent.h",HIREDIS_LIBEVENT_ADAPTER="yes",HIREDIS_LIBEVENT_ADAPTER="no")
            if test "$HIREDIS_LIBEVENT_ADAPTER" = "yes"; then
                #Look for libevent headers
                if test "$with_libevent_includes" != "no"; then
                    CPPFLAGS="${CPPFLAGS} -I${with_libevent_includes}"
                fi
                AC_CHECK_HEADER("event.h",LIBEVENT="yes",LIBEVENT="no")
                if test "$LIBEVENT" = "yes"; then
                    if test "$with_libevent_libraries" != "no"; then
                        LDFLAGS="${LDFLAGS}  -L${with_libevent_libraries}"
                    fi
                    AC_CHECK_LIB(event, event_base_free,, HAVE_LIBEVENT="no")
                    AC_CHECK_LIB(event_pthreads, evthread_use_pthreads,, HAVE_LIBEVENT_PTHREADS="no")
                fi
<<<<<<< HEAD
                if test "$HAVE_LIBEVENT" = "no" -o test "$HAVE_LIBEVENT_PTHREADS" = "no" ; then
=======
                if [ test "$HAVE_LIBEVENT" = "no" ] && [ -o test "$HAVE_LIBEVENT_PTHREADS" = "no"]; then
>>>>>>> c4c24044
                    if test "$HAVE_LIBEVENT" = "no"; then
                        echo
                        echo "  Async mode for redis output will not be available."
                        echo "  To enable it install libevent"
                        echo
                        echo "   Ubuntu: apt-get install libevent-dev"
<<<<<<< HEAD
                        echo "   Fedora: dnf install event-devel"
                        echo "   RHEL/CentOS: yum install event-devel"
=======
                        echo "   Fedora: dnf install libevent-devel"
                        echo "   RHEL/CentOS: yum install libevent-devel"
>>>>>>> c4c24044
                        echo
                   fi
                   if test "$HAVE_LIBEVENT_PTHREADS" = "no"; then
                        echo
                        echo "  Async mode for redis output will not be available."
                        echo "  To enable it install libevent with pthreads support"
                        echo
                        echo "   Ubuntu: apt-get install libevent-pthreads-2.0-5"
                        echo
                   fi
                else
                    AC_DEFINE([HAVE_LIBEVENT],[1],[libevent available])
                    enable_hiredis_async="yes"
                fi
            fi
        fi
    fi

# get cache line size
    AC_PATH_PROG(HAVE_GETCONF_CMD, getconf, "no")
    if test "$HAVE_GETCONF_CMD" != "no"; then
        CLS=$(getconf LEVEL1_DCACHE_LINESIZE)
        if [test "$CLS" != "" && test "$CLS" != "0"]; then
            AC_DEFINE_UNQUOTED([CLS],[${CLS}],[L1 cache line size])
        else
            AC_DEFINE([CLS],[64],[L1 cache line size])
        fi
    else
        AC_DEFINE([CLS],[64],[L1 cache line size])
    fi

# sphinx for documentation
    AC_PATH_PROG(HAVE_SPHINXBUILD, sphinx-build, "no")
    if test "$HAVE_SPHINXBUILD" = "no"; then
       enable_sphinxbuild=no
       if test -e "$srcdir/doc/userguide/suricata.1"; then
           have_suricata_man=yes
       fi
    fi
    AM_CONDITIONAL([HAVE_SPHINXBUILD], [test "x$enable_sphinxbuild" != "xno"])
    AM_CONDITIONAL([HAVE_SURICATA_MAN], [test "x$have_suricata_man" = "xyes"])

# pdflatex for the pdf version of the user manual
    AC_PATH_PROG(HAVE_PDFLATEX, pdflatex, "no")
    if test "$HAVE_PDFLATEX" = "no"; then
       enable_pdflatex=no
    fi
    AM_CONDITIONAL([HAVE_PDFLATEX], [test "x$enable_pdflatex" != "xno"])

# Cargo/Rust.
<<<<<<< HEAD
    dnl enable_rust="no"
    dnl AC_ARG_ENABLE(rust, AS_HELP_STRING([--enable-rust], [Enable Rust]),
    dnl     [enable_rust="$enableval"], [enable_rust=no])
    AC_ARG_ENABLE([rust], AS_HELP_STRING([--enable-rust], [Enable Experimental Rust support]))

=======
    AC_ARG_ENABLE([rust], AS_HELP_STRING([--enable-rust], [Enable Experimental Rust support]))
    AC_ARG_ENABLE([rust_experimental], AS_HELP_STRING([--enable-rust-experimental], [Enable support for experimental Rus parsers]))

    rust_config_enabled="no"        # used in suricata.yaml.in to enable/disable app-layers
    rust_config_comment="#"         # used in suricata.yaml.in to enable/disable eve loggers
    rust_config_exp_enabled="no"    # used in suricata.yaml.in to enable/disable app-layers
>>>>>>> c4c24044
    rust_vendor_comment="# "
    have_rust_vendor="no"

    if test "x$enable_rust" != "xyes"; then
      enable_rust="no"
    else
<<<<<<< HEAD
=======
      # Rust require jansson (json support).
      if test "x$enable_jansson" = "xno"; then
        echo ""
        echo "   ERROR! Rust support requires jansson."
        echo ""
        exit 1
      fi

>>>>>>> c4c24044
      AC_PATH_PROG(HAVE_CARGO, cargo, "no")
      AC_PATH_PROG(HAVE_RUSTC, rustc, "no")

      # Deal with the case where Rust was requested but rustc or cargo
      # cannot be found.
      if test "x$HAVE_CARGO" = "xno"; then
        echo ""
        echo "   ERROR! Rust support requested but cargo not found."
        echo ""
        exit 1
      fi
      if test "x$HAVE_RUST" = "xno"; then
        echo ""
        echo "   ERROR! Rust support requested but rustc not found."
        echo ""
        exit 1
      fi

      if test "x$HAVE_CARGO" != "xno"; then
        if test "x$HAVE_RUSTC" != "xno"; then
          enable_rust="yes"
          AC_DEFINE([HAVE_RUST],[1],[Enable Rust language])
          if test "x$enable_debug" = "xyes"; then
            RUST_SURICATA_LIB="../rust/target/debug/libsuricata.a"
          else
            RUST_SURICATA_LIB="../rust/target/release/libsuricata.a"
          fi
          RUST_LDADD="${RUST_SURICATA_LIB} ${RUST_LDADD}"
<<<<<<< HEAD
          CFLAGS="${CFLAGS} -I../rust/gen/c-headers"
          AC_SUBST(RUST_SURICATA_LIB)
          AC_SUBST(RUST_LDADD)
          AC_CHECK_FILES([$srcdir/rust/vendor], [have_rust_vendor="yes"])
          if test "x$have_rust_vendor" = "xyes"; then
	        rust_vendor_comment=""
          fi
=======
          CFLAGS="${CFLAGS} -I\${srcdir}/../rust/gen/c-headers"
          AC_SUBST(RUST_SURICATA_LIB)
          AC_SUBST(RUST_LDADD)
          AC_SUBST([CARGO], [$HAVE_CARGO])
          if test "x$CARGO_HOME" = "x"; then
              AC_SUBST([CARGO_HOME], [~/.cargo])
          else
	          AC_SUBST([CARGO_HOME], [$CARGO_HOME])
          fi
          AC_CHECK_FILES([$srcdir/rust/vendor], [have_rust_vendor="yes"])
          if test "x$have_rust_vendor" = "xyes"; then
	          rust_vendor_comment=""
          fi

          rust_config_enabled="yes"
          rust_config_comment=""
>>>>>>> c4c24044
        fi
      fi
    fi

<<<<<<< HEAD
    AM_CONDITIONAL([HAVE_RUST], [test "x$enable_rust" = "xyes"])
    AC_SUBST(rust_vendor_comment)
=======
    if test "x$enable_rust_experimental" = "xyes"; then
        rust_config_exp_enabled="yes"
        rust_config_exp_comment=""
    else
        enable_rust_experimental="no"
    fi

    AM_CONDITIONAL([HAVE_RUST], [test "x$enable_rust" = "xyes"])
    AM_CONDITIONAL([HAVE_RUST_EXTERNAL], [test "x$enable_rust_experimental" = "xyes"])
    AC_SUBST(rust_vendor_comment)
    AC_SUBST(rust_config_enabled)
    AC_SUBST(rust_config_comment)
    AC_SUBST(rust_config_exp_comment)
    AC_SUBST(rust_config_exp_enabled)
>>>>>>> c4c24044
    AM_CONDITIONAL([HAVE_RUST_VENDOR], [test "x$have_rust_vendor" = "xyes"])

    if test "x$enable_rust" = "xyes"; then
      AC_PATH_PROG(HAVE_CARGO_VENDOR, cargo-vendor, "no")
      if test "x$HAVE_CARGO_VENDOR" = "xno"; then
        echo "   Warning: cargo-vendor not found, but it is only required"
        echo "       for building the distribution"
        echo "   To install: cargo install cargo-vendor"
      fi
<<<<<<< HEAD
    fi
    AM_CONDITIONAL([HAVE_CARGO_VENDOR], [test "x$HAVE_CARGO_VENDOR" != "xno"])

=======

      if test "x$enable_rust_experimental" = "xyes"; then
          AC_DEFINE([HAVE_RUST_EXTERNAL],[1],[Enable support for experimental Rust parsers])
      fi
    fi
    AM_CONDITIONAL([HAVE_CARGO_VENDOR], [test "x$HAVE_CARGO_VENDOR" != "xno"])

    AC_ARG_ENABLE(rust_strict,
           AS_HELP_STRING([--enable-rust-strict], [Rust warnings as errors]),,[enable_rust_strict=no])
    AS_IF([test "x$enable_rust_strict" = "xyes"], [
        RUST_FEATURES="strict"
    ])
    AC_SUBST(RUST_FEATURES)

>>>>>>> c4c24044
# get revision
    if test -f ./revision; then
        REVISION=`cat ./revision`
        AC_DEFINE_UNQUOTED([REVISION],[${REVISION}],[Git revision])
    else
        AC_PATH_PROG(HAVE_GIT_CMD, git, "no")
        if test "$HAVE_GIT_CMD" != "no"; then
            if [ test -d .git ]; then
                REVISION=`git rev-parse --short HEAD`
                AC_DEFINE_UNQUOTED([REVISION],[${REVISION}],[Git revision])
            fi
        fi
    fi

AC_SUBST(CFLAGS)
AC_SUBST(LDFLAGS)
AC_SUBST(CPPFLAGS)

define([EXPAND_VARIABLE],
[$2=[$]$1
if test $prefix = 'NONE'; then
	prefix="/usr/local"
fi
while true; do
  case "[$]$2" in
    *\[$]* ) eval "$2=[$]$2" ;;
    *) break ;;
  esac
done
eval "$2=[$]$2$3"
])dnl EXPAND_VARIABLE

# suricata log dir
if test "$WINDOWS_PATH" = "yes"; then
  systemtype="`systeminfo | grep \"based PC\"`"
  case "$systemtype" in
    *x64*)
      e_winbase="C:\\\\Program Files (x86)\\\\Suricata"
      ;;
    *)
      e_winbase="C:\\\\Program Files\\\\Suricata"
      ;;
  esac

  e_sysconfdir="$e_winbase\\\\"
  e_sysconfrulesdir="$e_winbase\\\\rules\\\\"
  e_magic_file="$e_winbase\\\\magic.mgc"
  e_logdir="$e_winbase\\\\log"
  e_logfilesdir="$e_logdir\\\\files"
  e_logcertsdir="$e_logdir\\\\certs"
else
  EXPAND_VARIABLE(localstatedir, e_logdir, "/log/suricata/")
  EXPAND_VARIABLE(localstatedir, e_rundir, "/run/")
  EXPAND_VARIABLE(localstatedir, e_logfilesdir, "/log/suricata/files")
  EXPAND_VARIABLE(localstatedir, e_logcertsdir, "/log/suricata/certs")
  EXPAND_VARIABLE(sysconfdir, e_sysconfdir, "/suricata/")
  EXPAND_VARIABLE(sysconfdir, e_sysconfrulesdir, "/suricata/rules")
  EXPAND_VARIABLE(localstatedir, e_localstatedir, "/run/suricata")
fi
AC_SUBST(e_logdir)
AC_SUBST(e_rundir)
AC_SUBST(e_logfilesdir)
AC_SUBST(e_logcertsdir)
AC_SUBST(e_sysconfdir)
AC_SUBST(e_sysconfrulesdir)
AC_SUBST(e_localstatedir)
AC_DEFINE_UNQUOTED([CONFIG_DIR],["$e_sysconfdir"],[Our CONFIG_DIR])
AC_SUBST(e_magic_file)
AC_SUBST(e_magic_file_comment)
AC_SUBST(e_enable_evelog)

EXPAND_VARIABLE(prefix, CONFIGURE_PREFIX)
EXPAND_VARIABLE(sysconfdir, CONFIGURE_SYSCONDIR)
EXPAND_VARIABLE(localstatedir, CONFIGURE_LOCALSTATEDIR)
AC_SUBST(CONFIGURE_PREFIX)
AC_SUBST(CONFIGURE_SYSCONDIR)
AC_SUBST(CONFIGURE_LOCALSTATEDIR)
AC_SUBST(PACKAGE_VERSION)

<<<<<<< HEAD
AC_OUTPUT(Makefile src/Makefile rust/Makefile rust/Cargo.toml rust/.cargo/config qa/Makefile qa/coccinelle/Makefile rules/Makefile doc/Makefile doc/userguide/Makefile contrib/Makefile contrib/file_processor/Makefile contrib/file_processor/Action/Makefile contrib/file_processor/Processor/Makefile contrib/tile_pcie_logd/Makefile suricata.yaml scripts/Makefile scripts/suricatasc/Makefile scripts/suricatasc/suricatasc)
=======
AC_OUTPUT(Makefile src/Makefile rust/Makefile rust/Cargo.toml rust/.cargo/config qa/Makefile qa/coccinelle/Makefile rules/Makefile doc/Makefile doc/userguide/Makefile contrib/Makefile contrib/file_processor/Makefile contrib/file_processor/Action/Makefile contrib/file_processor/Processor/Makefile contrib/tile_pcie_logd/Makefile suricata.yaml scripts/Makefile scripts/suricatasc/Makefile scripts/suricatasc/suricatasc etc/Makefile etc/suricata.logrotate etc/suricata.service)
>>>>>>> c4c24044

SURICATA_BUILD_CONF="Suricata Configuration:
  AF_PACKET support:                       ${enable_af_packet}
  PF_RING support:                         ${enable_pfring}
  NFQueue support:                         ${enable_nfqueue}
  NFLOG support:                           ${enable_nflog}
  IPFW support:                            ${enable_ipfw}
  Netmap support:                          ${enable_netmap}
  DAG enabled:                             ${enable_dag}
  Napatech enabled:                        ${enable_napatech}

  Unix socket enabled:                     ${enable_unixsocket}
  Detection enabled:                       ${enable_detection}

  Libmagic support:                        ${enable_magic}
  libnss support:                          ${enable_nss}
  libnspr support:                         ${enable_nspr}
  libjansson support:                      ${enable_jansson}
  hiredis support:                         ${enable_hiredis}
  hiredis async with libevent:             ${enable_hiredis_async}
  Prelude support:                         ${enable_prelude}
  PCRE jit:                                ${pcre_jit_available}
  LUA support:                             ${enable_lua}
  libluajit:                               ${enable_luajit}
  libgeoip:                                ${enable_geoip}
  Non-bundled htp:                         ${enable_non_bundled_htp}
  Old barnyard2 support:                   ${enable_old_barnyard2}
  CUDA enabled:                            ${enable_cuda}
  Hyperscan support:                       ${enable_hyperscan}
  Libnet support:                          ${enable_libnet}

  Rust support (experimental):             ${enable_rust}
<<<<<<< HEAD
=======
  Experimental Rust parsers:               ${enable_rust_experimental}
  Rust strict mode:                        ${enable_rust_strict}
>>>>>>> c4c24044

  Suricatasc install:                      ${enable_python}

  Profiling enabled:                       ${enable_profiling}
  Profiling locks enabled:                 ${enable_profiling_locks}

Development settings:
  Coccinelle / spatch:                     ${enable_coccinelle}
  Unit tests enabled:                      ${enable_unittests}
  Debug output enabled:                    ${enable_debug}
  Debug validation enabled:                ${enable_debug_validation}

Generic build parameters:
  Installation prefix:                     ${prefix}
  Configuration directory:                 ${e_sysconfdir}
  Log directory:                           ${e_logdir}

  --prefix                                 ${CONFIGURE_PREFIX}
  --sysconfdir                             ${CONFIGURE_SYSCONDIR}
  --localstatedir                          ${CONFIGURE_LOCALSTATEDIR}

  Host:                                    ${host}
  Compiler:                                ${CC} (exec name) / ${compiler} (real)
  GCC Protect enabled:                     ${enable_gccprotect}
  GCC march native enabled:                ${enable_gccmarch_native}
  GCC Profile enabled:                     ${enable_gccprofile}
  Position Independent Executable enabled: ${enable_pie}
  CFLAGS                                   ${CFLAGS}
  PCAP_CFLAGS                              ${PCAP_CFLAGS}
  SECCFLAGS                                ${SECCFLAGS}"

echo
echo "$SURICATA_BUILD_CONF"
echo "printf(" >src/build-info.h
echo "$SURICATA_BUILD_CONF" | sed -e 's/^/"/' | sed -e 's/$/\\n"/' >>src/build-info.h
echo ");" >>src/build-info.h

echo "
To build and install run 'make' and 'make install'.

You can run 'make install-conf' if you want to install initial configuration
files to ${e_sysconfdir}. Running 'make install-full' will install configuration
and rules and provide you a ready-to-run suricata."
echo
echo "To install Suricata into /usr/bin/suricata, have the config in
/etc/suricata and use /var/log/suricata as log dir, use:
./configure --prefix=/usr/ --sysconfdir=/etc/ --localstatedir=/var/"
echo<|MERGE_RESOLUTION|>--- conflicted
+++ resolved
@@ -1,8 +1,4 @@
-<<<<<<< HEAD
-    AC_INIT(suricata, 4.0.0-beta1)
-=======
     AC_INIT(suricata, 4.0.6)
->>>>>>> c4c24044
     m4_ifndef([AM_SILENT_RULES], [m4_define([AM_SILENT_RULES],[])])AM_SILENT_RULES([yes])
     AC_CONFIG_HEADERS([config.h])
     AC_CONFIG_SRCDIR([src/suricata.c])
@@ -134,13 +130,9 @@
     AC_CHECK_HEADERS([linux/ethtool.h linux/sockios.h])
     AC_CHECK_HEADER(glob.h,,[AC_ERROR(glob.h not found ...)])
     AC_CHECK_HEADERS([dirent.h fnmatch.h])
-<<<<<<< HEAD
-    AC_CHECK_HEADERS([sys/resource.h])
-=======
     AC_CHECK_HEADERS([sys/resource.h sys/types.h sys/un.h])
     AC_CHECK_HEADERS([sys/random.h])
     AC_CHECK_HEADERS([libgen.h])
->>>>>>> c4c24044
 
     AC_CHECK_HEADERS([sys/socket.h net/if.h sys/mman.h linux/if_arp.h], [], [],
     [[#ifdef HAVE_SYS_SOCKET_H
@@ -178,15 +170,12 @@
     AC_FUNC_MALLOC
     AC_FUNC_REALLOC
     AC_CHECK_FUNCS([gettimeofday memset strcasecmp strchr strdup strerror strncasecmp strtol strtoul memchr memrchr clock_gettime])
-<<<<<<< HEAD
-=======
 
     AC_CHECK_DECL([getrandom],
         AC_DEFINE([HAVE_GETRANDOM], [1], [Use getrandom]),
         [], [
             #include <sys/random.h> 
             ])
->>>>>>> c4c24044
 
     OCFLAGS=$CFLAGS
     CFLAGS=""
@@ -1118,11 +1107,7 @@
     #To prevent duping the lib link we reset LIBS after this check. Setting action-if-found to NULL doesn't seem to work
     #see: http://blog.flameeyes.eu/2008/04/29/i-consider-ac_check_lib-harmful
     TMPLIBS="${LIBS}"
-<<<<<<< HEAD
-    AC_CHECK_LIB(pcap, pcap_activate,, LPCAPVTEST="no")
-=======
     AC_CHECK_LIB(${PCAP_LIB_NAME}, pcap_activate,, LPCAPVTEST="no")
->>>>>>> c4c24044
     if test "$LPCAPVTEST" = "no"; then
         echo
         echo "   ERROR!  libpcap library too old, need at least 1+, "
@@ -1937,24 +1922,15 @@
                     AC_CHECK_LIB(event, event_base_free,, HAVE_LIBEVENT="no")
                     AC_CHECK_LIB(event_pthreads, evthread_use_pthreads,, HAVE_LIBEVENT_PTHREADS="no")
                 fi
-<<<<<<< HEAD
-                if test "$HAVE_LIBEVENT" = "no" -o test "$HAVE_LIBEVENT_PTHREADS" = "no" ; then
-=======
                 if [ test "$HAVE_LIBEVENT" = "no" ] && [ -o test "$HAVE_LIBEVENT_PTHREADS" = "no"]; then
->>>>>>> c4c24044
                     if test "$HAVE_LIBEVENT" = "no"; then
                         echo
                         echo "  Async mode for redis output will not be available."
                         echo "  To enable it install libevent"
                         echo
                         echo "   Ubuntu: apt-get install libevent-dev"
-<<<<<<< HEAD
-                        echo "   Fedora: dnf install event-devel"
-                        echo "   RHEL/CentOS: yum install event-devel"
-=======
                         echo "   Fedora: dnf install libevent-devel"
                         echo "   RHEL/CentOS: yum install libevent-devel"
->>>>>>> c4c24044
                         echo
                    fi
                    if test "$HAVE_LIBEVENT_PTHREADS" = "no"; then
@@ -2005,28 +1981,18 @@
     AM_CONDITIONAL([HAVE_PDFLATEX], [test "x$enable_pdflatex" != "xno"])
 
 # Cargo/Rust.
-<<<<<<< HEAD
-    dnl enable_rust="no"
-    dnl AC_ARG_ENABLE(rust, AS_HELP_STRING([--enable-rust], [Enable Rust]),
-    dnl     [enable_rust="$enableval"], [enable_rust=no])
-    AC_ARG_ENABLE([rust], AS_HELP_STRING([--enable-rust], [Enable Experimental Rust support]))
-
-=======
     AC_ARG_ENABLE([rust], AS_HELP_STRING([--enable-rust], [Enable Experimental Rust support]))
     AC_ARG_ENABLE([rust_experimental], AS_HELP_STRING([--enable-rust-experimental], [Enable support for experimental Rus parsers]))
 
     rust_config_enabled="no"        # used in suricata.yaml.in to enable/disable app-layers
     rust_config_comment="#"         # used in suricata.yaml.in to enable/disable eve loggers
     rust_config_exp_enabled="no"    # used in suricata.yaml.in to enable/disable app-layers
->>>>>>> c4c24044
     rust_vendor_comment="# "
     have_rust_vendor="no"
 
     if test "x$enable_rust" != "xyes"; then
       enable_rust="no"
     else
-<<<<<<< HEAD
-=======
       # Rust require jansson (json support).
       if test "x$enable_jansson" = "xno"; then
         echo ""
@@ -2035,7 +2001,6 @@
         exit 1
       fi
 
->>>>>>> c4c24044
       AC_PATH_PROG(HAVE_CARGO, cargo, "no")
       AC_PATH_PROG(HAVE_RUSTC, rustc, "no")
 
@@ -2064,15 +2029,6 @@
             RUST_SURICATA_LIB="../rust/target/release/libsuricata.a"
           fi
           RUST_LDADD="${RUST_SURICATA_LIB} ${RUST_LDADD}"
-<<<<<<< HEAD
-          CFLAGS="${CFLAGS} -I../rust/gen/c-headers"
-          AC_SUBST(RUST_SURICATA_LIB)
-          AC_SUBST(RUST_LDADD)
-          AC_CHECK_FILES([$srcdir/rust/vendor], [have_rust_vendor="yes"])
-          if test "x$have_rust_vendor" = "xyes"; then
-	        rust_vendor_comment=""
-          fi
-=======
           CFLAGS="${CFLAGS} -I\${srcdir}/../rust/gen/c-headers"
           AC_SUBST(RUST_SURICATA_LIB)
           AC_SUBST(RUST_LDADD)
@@ -2089,15 +2045,10 @@
 
           rust_config_enabled="yes"
           rust_config_comment=""
->>>>>>> c4c24044
         fi
       fi
     fi
 
-<<<<<<< HEAD
-    AM_CONDITIONAL([HAVE_RUST], [test "x$enable_rust" = "xyes"])
-    AC_SUBST(rust_vendor_comment)
-=======
     if test "x$enable_rust_experimental" = "xyes"; then
         rust_config_exp_enabled="yes"
         rust_config_exp_comment=""
@@ -2112,7 +2063,6 @@
     AC_SUBST(rust_config_comment)
     AC_SUBST(rust_config_exp_comment)
     AC_SUBST(rust_config_exp_enabled)
->>>>>>> c4c24044
     AM_CONDITIONAL([HAVE_RUST_VENDOR], [test "x$have_rust_vendor" = "xyes"])
 
     if test "x$enable_rust" = "xyes"; then
@@ -2122,11 +2072,6 @@
         echo "       for building the distribution"
         echo "   To install: cargo install cargo-vendor"
       fi
-<<<<<<< HEAD
-    fi
-    AM_CONDITIONAL([HAVE_CARGO_VENDOR], [test "x$HAVE_CARGO_VENDOR" != "xno"])
-
-=======
 
       if test "x$enable_rust_experimental" = "xyes"; then
           AC_DEFINE([HAVE_RUST_EXTERNAL],[1],[Enable support for experimental Rust parsers])
@@ -2141,7 +2086,6 @@
     ])
     AC_SUBST(RUST_FEATURES)
 
->>>>>>> c4c24044
 # get revision
     if test -f ./revision; then
         REVISION=`cat ./revision`
@@ -2221,11 +2165,7 @@
 AC_SUBST(CONFIGURE_LOCALSTATEDIR)
 AC_SUBST(PACKAGE_VERSION)
 
-<<<<<<< HEAD
-AC_OUTPUT(Makefile src/Makefile rust/Makefile rust/Cargo.toml rust/.cargo/config qa/Makefile qa/coccinelle/Makefile rules/Makefile doc/Makefile doc/userguide/Makefile contrib/Makefile contrib/file_processor/Makefile contrib/file_processor/Action/Makefile contrib/file_processor/Processor/Makefile contrib/tile_pcie_logd/Makefile suricata.yaml scripts/Makefile scripts/suricatasc/Makefile scripts/suricatasc/suricatasc)
-=======
 AC_OUTPUT(Makefile src/Makefile rust/Makefile rust/Cargo.toml rust/.cargo/config qa/Makefile qa/coccinelle/Makefile rules/Makefile doc/Makefile doc/userguide/Makefile contrib/Makefile contrib/file_processor/Makefile contrib/file_processor/Action/Makefile contrib/file_processor/Processor/Makefile contrib/tile_pcie_logd/Makefile suricata.yaml scripts/Makefile scripts/suricatasc/Makefile scripts/suricatasc/suricatasc etc/Makefile etc/suricata.logrotate etc/suricata.service)
->>>>>>> c4c24044
 
 SURICATA_BUILD_CONF="Suricata Configuration:
   AF_PACKET support:                       ${enable_af_packet}
@@ -2258,11 +2198,8 @@
   Libnet support:                          ${enable_libnet}
 
   Rust support (experimental):             ${enable_rust}
-<<<<<<< HEAD
-=======
   Experimental Rust parsers:               ${enable_rust_experimental}
   Rust strict mode:                        ${enable_rust_strict}
->>>>>>> c4c24044
 
   Suricatasc install:                      ${enable_python}
 
