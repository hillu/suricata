<<<<<<< HEAD
    AC_INIT(suricata, 3.2.1)
=======
    AC_INIT(suricata, 4.0.0-beta1)
>>>>>>> c21347df
    m4_ifndef([AM_SILENT_RULES], [m4_define([AM_SILENT_RULES],[])])AM_SILENT_RULES([yes])
    AC_CONFIG_HEADERS([config.h])
    AC_CONFIG_SRCDIR([src/suricata.c])
    AC_CONFIG_MACRO_DIR(m4)
    AM_INIT_AUTOMAKE
    AC_DEFINE([RELEASE], [1], [Official release])

    AC_LANG_C
    AC_PROG_CC_C99
    AC_PROG_LIBTOOL
    PKG_PROG_PKG_CONFIG

    dnl Taken from https://llvm.org/svn/llvm-project/llvm/trunk/autoconf/configure.ac
    dnl check if we compile using clang or gcc. On some systems the gcc binary is
    dnl is actually clang, so do a compile test.
    AC_MSG_CHECKING([whether GCC or Clang is our compiler])
    AC_LANG_PUSH([C])
    compiler=unknown
    AC_COMPILE_IFELSE([AC_LANG_SOURCE([[#if ! __clang__
                                        #error
                                        #endif
                                      ]])],
                       compiler=clang,
                      [AC_COMPILE_IFELSE([AC_LANG_SOURCE([[#if ! __GNUC__
                                                           #error
                                                           #endif
                                                         ]])],
                       compiler=gcc, [])])
    AC_LANG_POP([C])
    AC_MSG_RESULT([${compiler}])

    case "$compiler" in
        clang)
            CLANG_CFLAGS="-Wextra -Werror-implicit-function-declaration -Wno-error=unused-command-line-argument"
            AC_MSG_CHECKING([clang __sync_bool_compare_and_swap support])
            AC_TRY_COMPILE([#include <stdio.h>],
                [ unsigned int i = 0; (void)__sync_bool_compare_and_swap(&i, 1, 1);],
                [
                    AC_DEFINE([__GCC_HAVE_SYNC_COMPARE_AND_SWAP_1], [1], [Fake GCC atomic support])
                    AC_DEFINE([__GCC_HAVE_SYNC_COMPARE_AND_SWAP_2], [1], [Fake GCC atomic support])
                    AC_DEFINE([__GCC_HAVE_SYNC_COMPARE_AND_SWAP_4], [1], [Fake GCC atomic support])
                    AC_DEFINE([__GCC_HAVE_SYNC_COMPARE_AND_SWAP_8], [1], [Fake GCC atomic support])
                    AC_MSG_RESULT([yes]) ],
                [AC_MSG_RESULT([no])])
            AC_SUBST(CLANG_CFLAGS)
            ;;
        gcc)
            dnl get gcc version
            AC_MSG_CHECKING([gcc version])
                    gccver=$($CC -dumpversion)
                    gccvermajor=$(echo $gccver | cut -d . -f1)
                    gccverminor=$(echo $gccver | cut -d . -f2)
                    gccvernum=$(expr $gccvermajor "*" 100 + $gccverminor)
            AC_MSG_RESULT($gccver)

            if test "$gccvernum" -ge "400"; then
                dnl gcc 4.0 or later
                GCC_CFLAGS="-Wextra -Werror-implicit-function-declaration"
            else
                GCC_CFLAGS="-W"
            fi
            AC_SUBST(GCC_CFLAGS)
            ;;
        *)
            AC_MSG_WARN([unsupported/untested compiler, this may or may not work])
            ;;
    esac

    # Checks for programs.
    AC_PROG_AWK
    AC_PROG_CC
    AC_PROG_CPP
    AC_PROG_INSTALL
    AC_PROG_LN_S
    AC_PROG_MAKE_SET

    AC_PATH_PROG(HAVE_PKG_CONFIG, pkg-config, "no")
    if test "$HAVE_PKG_CONFIG" = "no"; then
        echo
        echo "   ERROR! pkg-config not found, go get it  "
        echo "   http://pkg-config.freedesktop.org/wiki/ "
        echo "   or install from your distribution       "
        echo
        exit 1
    fi

    AC_ARG_ENABLE(python,
           AS_HELP_STRING([--enable-python], [Enable python]),,[enable_python=yes])
    AC_PATH_PROG(HAVE_PYTHON_CONFIG, python, "no")
    if test "x$enable_python" = "xno" ; then
        echo
        echo "   Warning! python disabled, you will not be      "
        echo "   able to install suricatasc unix socket client   "
        echo
        enable_python="no"
    fi
    if test "$HAVE_PYTHON_CONFIG" = "no"; then
        echo
        echo "   Warning! python not found, you will not be     "
        echo "   able to install suricatasc unix socket client   "
        echo
        enable_python="no"
    fi
    AM_CONDITIONAL([HAVE_PYTHON], [test "x$enable_python" = "xyes"])

    AC_PATH_PROG(HAVE_WGET, wget, "no")
    if test "$HAVE_WGET" = "no"; then
        AC_PATH_PROG(HAVE_CURL, curl, "no")
        if test "$HAVE_CURL" = "no"; then
            echo
            echo "   Warning curl or wget not found, you won't be able to"
            echo "   download latest ruleset with 'make install-rules'"
        fi
    fi
    AM_CONDITIONAL([HAVE_FETCH_COMMAND], [test "x$HAVE_WGET" != "xno" || test "x$HAVE_CURL" != "xno"])
    AM_CONDITIONAL([HAVE_WGET_COMMAND], [test "x$HAVE_WGET" != "xno"])

    # Checks for libraries.

    # Checks for header files.
    AC_CHECK_HEADERS([stddef.h])
    AC_CHECK_HEADERS([arpa/inet.h assert.h ctype.h errno.h fcntl.h inttypes.h])
    AC_CHECK_HEADERS([getopt.h])
    AC_CHECK_HEADERS([limits.h netdb.h netinet/in.h poll.h sched.h signal.h])
    AC_CHECK_HEADERS([stdarg.h stdint.h stdio.h stdlib.h stdbool.h string.h strings.h sys/ioctl.h])
    AC_CHECK_HEADERS([syslog.h sys/prctl.h sys/socket.h sys/stat.h sys/syscall.h])
    AC_CHECK_HEADERS([sys/time.h time.h unistd.h])
    AC_CHECK_HEADERS([sys/ioctl.h linux/if_ether.h linux/if_packet.h linux/filter.h])
    AC_CHECK_HEADERS([linux/ethtool.h linux/sockios.h])
    AC_CHECK_HEADER(glob.h,,[AC_ERROR(glob.h not found ...)])
    AC_CHECK_HEADERS([dirent.h fnmatch.h])
    AC_CHECK_HEADERS([sys/resource.h])

    AC_CHECK_HEADERS([sys/socket.h net/if.h sys/mman.h linux/if_arp.h], [], [],
    [[#ifdef HAVE_SYS_SOCKET_H
        #include <sys/types.h>
        #include <sys/socket.h>
        #endif
    ]])

    AC_CHECK_HEADERS([windows.h winsock2.h ws2tcpip.h w32api/wtypes.h wincrypt.h], [], [],
                    [[
                        #ifndef _X86_
                        #define _X86_
                        #endif
                     ]])
    AC_CHECK_HEADERS([w32api/winbase.h], [], [],
                    [[
                        #ifndef _X86_
                        #define _X86_
                        #endif
                        #include <windows.h>
                     ]])

    # Checks for typedefs, structures, and compiler characteristics.
    AC_C_INLINE
    AC_TYPE_PID_T
    AC_TYPE_SIZE_T
    AC_TYPE_INT32_T
    AC_TYPE_UINT16_T
    AC_TYPE_UINT32_T
    AC_TYPE_UINT64_T
    AC_TYPE_UINT8_T
    AC_HEADER_STDBOOL

    # Checks for library functions.
    AC_FUNC_MALLOC
    AC_FUNC_REALLOC
    AC_CHECK_FUNCS([gettimeofday memset strcasecmp strchr strdup strerror strncasecmp strtol strtoul memchr memrchr clock_gettime])

    OCFLAGS=$CFLAGS
    CFLAGS=""
    AC_CHECK_FUNCS([strlcpy strlcat])
    CFLAGS=$OCFLAGS

    # Add large file support
    AC_SYS_LARGEFILE

    #check for os
    AC_MSG_CHECKING([host os])

    # lua pkg-config name differs per OS
    LUA_PC_NAME="lua5.1"
    LUA_LIB_NAME="lua5.1"

    # If no host os was detected, try with uname
    if test -z "$host" ; then
	    host="`uname`"
    fi
    echo -n "installation for $host OS... "

    e_magic_file=""
    e_magic_file_comment="#"
    case "$host" in
        *-*-*freebsd*)
            LUA_PC_NAME="lua-5.1"
            LUA_LIB_NAME="lua-5.1"
            CFLAGS="${CFLAGS} -DOS_FREEBSD"
            CPPFLAGS="${CPPFLAGS} -I/usr/local/include -I/usr/local/include/libnet11"
            LDFLAGS="${LDFLAGS} -L/usr/local/lib -L/usr/local/lib/libnet11"
            ;;
        *-*-openbsd*)
            LUA_PC_NAME="lua51"
            CFLAGS="${CFLAGS} -D__OpenBSD__"
            CPPFLAGS="${CPPFLAGS} -I/usr/local/include -I/usr/local/include/libnet-1.1"
            LDFLAGS="${LDFLAGS} -L/usr/local/lib -I/usr/local/lib/libnet-1.1"
            ;;
        *darwin*|*Darwin*)
            LUA_PC_NAME="lua-5.1"
            LUA_LIB_NAME="lua-5.1"
            CFLAGS="${CFLAGS} -DOS_DARWIN"
            CPPFLAGS="${CPPFLAGS} -I/opt/local/include"
            LDFLAGS="${LDFLAGS} -L/opt/local/lib"
            ;;
        *-*-linux*)
            #for now do nothing
	    RUST_LDADD="-ldl -lrt -lm"
            ;;
        *-*-mingw32*)
            CFLAGS="${CFLAGS} -DOS_WIN32"
            LDFLAGS="${LDFLAGS} -lws2_32"
            WINDOWS_PATH="yes"
            ;;
        *-*-cygwin)
            LUA_PC_NAME="lua"
            LUA_LIB_NAME="lua"
            WINDOWS_PATH="yes"
            ;;
        *-*-solaris*)
            AC_MSG_WARN([support for Solaris/Illumos/SunOS is experimental])
            LDFLAGS="${LDFLAGS} -lsocket -lnsl"
            ;;
        *)
            AC_MSG_WARN([unsupported OS this may or may not work])
            ;;
    esac
    AC_MSG_RESULT(ok)

    # enable modifications for AFL fuzzing
    AC_ARG_ENABLE(afl,
           AS_HELP_STRING([--enable-afl], Enable AFL fuzzing logic[])], [enable_afl="$enableval"],[enable_afl=no])

    AS_IF([test "x$enable_afl" = "xyes"], [
        AC_DEFINE([AFLFUZZ_NO_RANDOM], [1], [Disable all use of random functions])
        AC_DEFINE([AFLFUZZ_DISABLE_MGTTHREADS], [1], [Disable all management threads])
        AC_DEFINE([AFLFUZZ_PCAP_RUNMODE], [1], [Enable special AFL 'single' runmode])
        AC_DEFINE([AFLFUZZ_CONF_TEST], [1], [Enable special --afl-parse-rules commandline option])
        AC_DEFINE([AFLFUZZ_APPLAYER], [1], [Enable --afl-$proto-request commandline option])
        AC_DEFINE([AFLFUZZ_MIME], [1], [Enable --afl-mime commandline option])
        AC_DEFINE([AFLFUZZ_DECODER], [1], [Enable --afl-decoder-$proto commandline option])
        AC_DEFINE([AFLFUZZ_DER], [1], [Enable --afl-der commandline option])
        AC_DEFINE([AFLFUZZ_RULES], [1], [Enable --afl-rules commandline option])

        # test for AFL PERSISTANT_MODE support
        CFLAGS_ORIG=$CFLAGS
        CFLAGS="-Werror"
        AC_COMPILE_IFELSE([AC_LANG_PROGRAM([[]], [[while (__AFL_LOOP(1000))]])],
                [AC_DEFINE([AFLFUZZ_PERSISTANT_MODE], [1], [Enable AFL PERSISTANT_MODE])],
                [])
        CFLAGS=$CFLAGS_ORIG
    ])

  # disable TLS on user request
    AC_ARG_ENABLE(threading-tls,
           AS_HELP_STRING([--disable-threading-tls], [Disable TLS (thread local storage)]), [enable_tls="$enableval"],[enable_tls=yes])
    AS_IF([test "x$enable_tls" = "xyes"], [
        # check if our target supports thread local storage
        AC_MSG_CHECKING(for thread local storage __thread support)
        AC_TRY_COMPILE([#include <stdlib.h>],
            [ static __thread int i; i = 1; i++; ],
            [AC_DEFINE([TLS], [1], [Thread local storage])
             AC_MSG_RESULT([yes]) ],
            [AC_MSG_RESULT([no])])
    ])

    #Enable support for gcc compile time security options. There is no great way to do detection of valid cflags that I have found
    #AX_CFLAGS_GCC_OPTION don't seem to do a better job than the code below and are a pain because of extra m4 files etc.
    #These flags seem to be supported on CentOS 5+, Ubuntu 8.04+, and FedoreCore 11+
    #Options are taken from https://wiki.ubuntu.com/CompilerFlags
    AC_ARG_ENABLE(gccprotect,
           AS_HELP_STRING([--enable-gccprotect], [Detect and use gcc hardening options]),,[enable_gccprotect=no])

    AS_IF([test "x$enable_gccprotect" = "xyes"], [
        #buffer overflow protection
        AC_MSG_CHECKING(for -fstack-protector)
        TMPCFLAGS="${CFLAGS}"
        CFLAGS="${CFLAGS} -fstack-protector"
        AC_TRY_LINK(,,SECCFLAGS="-fstack-protector"
            AC_MSG_RESULT(yes),
            AC_MSG_RESULT(no))
        CFLAGS="${TMPCFLAGS}"

        #compile-time best-practices errors for certain libc functions, provides checks of buffer lengths and memory regions
        AC_MSG_CHECKING(for -D_FORTIFY_SOURCE=2)
        TMPCFLAGS="${CFLAGS}"
        CFLAGS="${CFLAGS} -D_FORTIFY_SOURCE=2"
        AC_TRY_COMPILE(,,SECCFLAGS="${SECCFLAGS} -D_FORTIFY_SOURCE=2"
            AC_MSG_RESULT(yes),
            AC_MSG_RESULT(no))
        CFLAGS="${TMPCFLAGS}"

        #compile-time warnings about misuse of format strings
        AC_MSG_CHECKING(for -Wformat -Wformat-security)
        TMPCFLAGS="${CFLAGS}"
        CFLAGS="${CFLAGS} -Wformat -Wformat-security"
        AC_TRY_COMPILE(,,SECCFLAGS="${SECCFLAGS} -Wformat -Wformat-security"
            AC_MSG_RESULT(yes),
            AC_MSG_RESULT(no))
        CFLAGS="${TMPCFLAGS}"

        #provides a read-only relocation table area in the final ELF
        AC_MSG_CHECKING(for -z relro)
        TMPLDFLAGS="${LDFLAGS}"
        LDFLAGS="${LDFLAGS} -z relro"
        AC_TRY_LINK(,,SECLDFLAGS="${SECLDFLAGS} -z relro"
            AC_MSG_RESULT(yes),
            AC_MSG_RESULT(no))
        LDFLAGS="${TMPLDFLAGS}"

        #forces all relocations to be resolved at run-time
        AC_MSG_CHECKING(for -z now)
        TMPLDFLAGS="${LDFLAGS}"
        LDFLAGS="${LDFLAGS} -z now"
        AC_TRY_LINK(,,SECLDFLAGS="${SECLDFLAGS} -z now"
            AC_MSG_RESULT(yes),
            AC_MSG_RESULT(no))
        LDFLAGS="${TMPLDFLAGS}"

        AC_SUBST(SECCFLAGS)
        AC_SUBST(SECLDFLAGS)
    ])

    #enable profile generation
    AC_ARG_ENABLE(gccprofile,
           AS_HELP_STRING([--enable-gccprofile], [Enable gcc profile info i.e -pg flag is set]),,[enable_gccprofile=no])
    AS_IF([test "x$enable_gccprofile" = "xyes"], [
        CFLAGS="${CFLAGS} -pg"
    ])

    #enable gcc march=native gcc 4.2 or later
    AC_ARG_ENABLE(gccmarch_native,
           AS_HELP_STRING([--enable-gccmarch-native], [Enable gcc march=native gcc 4.2 and later only]),,[enable_gccmarch_native=yes])
    AS_IF([test "x$enable_gccmarch_native" = "xyes"], [
        case "$host" in
            *powerpc*)
                ;;
            *)
            OFLAGS="$CFLAGS"
            CFLAGS="$CFLAGS -march=native"
            AC_MSG_CHECKING([checking if $CC supports -march=native])
            AC_COMPILE_IFELSE(  [AC_LANG_PROGRAM([[#include <stdlib.h>]])],
                        [
                          AC_MSG_RESULT([yes])
                          OPTIMIZATION_CFLAGS="-march=native"
                          AC_SUBST(OPTIMIZATION_CFLAGS)
                        ],
                        [
                          AC_MSG_RESULT([no])
                          CFLAGS="$OFLAGS"
                          enable_gccmarch_native=no
                        ]
                     )
                ;;
        esac
    ])

# options

  # enable the running of unit tests
    AC_ARG_ENABLE(unittests,
           AS_HELP_STRING([--enable-unittests], [Enable compilation of the unit tests]),,[enable_unittests=no])
    AS_IF([test "x$enable_unittests" = "xyes"], [
        AC_DEFINE([UNITTESTS],[1],[Enable built-in unittests])
    ])
    AM_CONDITIONAL([BUILD_UNITTESTS], [test "x$enable_unittests" = "xyes"])

  # enable workaround for old barnyard2 for unified alert output
    AC_ARG_ENABLE(old-barnyard2,
           AS_HELP_STRING([--enable-old-barnyard2], [Use workaround for old barnyard2 in unified2 output]),,[enable_old_barnyard2=no])
    AS_IF([test "x$enable_old_barnyard2" = "xyes"], [
        AC_DEFINE([HAVE_OLD_BARNYARD2],[1],[Use workaround for old barnyard2 in unified2 output])
    ])

  # enable debug output
    AC_ARG_ENABLE(debug,
           AS_HELP_STRING([--enable-debug], [Enable debug output]),,[enable_debug=no])
    AS_IF([test "x$enable_debug" = "xyes"], [
        AC_DEFINE([DEBUG],[1],[Enable debug output])
    ])
    AM_CONDITIONAL([DEBUG], [test "x$enable_debug" = "xyes"])

  # enable debug validation functions & macro's output
    AC_ARG_ENABLE(debug-validation,
           AS_HELP_STRING([--enable-debug-validation], [Enable (debug) validation code output]),,[enable_debug_validation=no])
    AS_IF([test "x$enable_debug_validation" = "xyes"], [
        if test "$enable_unittests" = "yes"; then
            AC_MSG_ERROR([debug_validation can't be enabled with enabled unittests!])
        else
            AC_DEFINE([DEBUG_VALIDATION],[1],[Enable (debug) validation code output])
        fi
    ])

  # profiling support
    AC_ARG_ENABLE(profiling,
           AS_HELP_STRING([--enable-profiling], [Enable performance profiling]),,[enable_profiling=no])
    AS_IF([test "x$enable_profiling" = "xyes"], [
    case "$host" in
        *-*-openbsd*)
            AC_MSG_ERROR([profiling is not supported on OpenBSD])
            ;;
        *)
            AC_DEFINE([PROFILING],[1],[Enable performance profiling])
            ;;
    esac
    ])

  # profiling support, locking
    AC_ARG_ENABLE(profiling-locks,
           AS_HELP_STRING([--enable-profiling-locks], [Enable performance profiling for locks]),,[enable_profiling_locks=no])
    AS_IF([test "x$enable_profiling_locks" = "xyes"], [
        AC_DEFINE([PROFILING],[1],[Enable performance profiling])
        AC_DEFINE([PROFILE_LOCKING],[1],[Enable performance profiling for locks])
    ])

  # enable support for IPFW
    AC_ARG_ENABLE(ipfw,
            AS_HELP_STRING([--enable-ipfw], [Enable FreeBSD IPFW support for inline IDP]),,[enable_ipfw=no])
    AS_IF([test "x$enable_ipfw" = "xyes"], [
        AC_DEFINE([IPFW],[1],[Enable FreeBSD IPFW support for inline IDP])
    ])

    AC_ARG_ENABLE(coccinelle,
           AS_HELP_STRING([--disable-coccinelle], [Disable coccinelle QA steps during make check]),[enable_coccinelle="$enableval"],[enable_coccinelle=yes])
    AS_IF([test "x$enable_coccinelle" = "xyes"], [
        AC_PATH_PROG(HAVE_COCCINELLE_CONFIG, spatch, "no")
        if test "$HAVE_COCCINELLE_CONFIG" = "no"; then
            enable_coccinelle=no
        fi
    ])
    AM_CONDITIONAL([HAVE_COCCINELLE], [test "x$enable_coccinelle" != "xno"])

  # disable detection
    AC_ARG_ENABLE(detection,
           AS_HELP_STRING([--disable-detection], [Disable Detection Modules]), [enable_detection="$enableval"],[enable_detection=yes])
    AS_IF([test "x$enable_detection" = "xno"], [
        AC_DEFINE([HAVE_DETECT_DISABLED], [1], [Detection is disabled])
    ])

  # Tilera PCIE logging
    AM_CONDITIONAL([BUILD_PCIE_LOGGING], [test ! -z "$TILERA_ROOT"])

# libraries

    AC_MSG_CHECKING([for Mpipe])
    AC_COMPILE_IFELSE(
        [AC_LANG_PROGRAM([[#include <gxio/mpipe.h>]])],
        [
        AC_MSG_RESULT([yes])
        AC_DEFINE([HAVE_MPIPE],[1],[mPIPE support is available])
        LDFLAGS="$LDFLAGS -lgxpci -lgxio -ltmc"
        ],
        [AC_MSG_RESULT([no])])

  #libpcre
    AC_ARG_WITH(libpcre_includes,
            [  --with-libpcre-includes=DIR  libpcre include directory],
            [with_libpcre_includes="$withval"],[with_libpcre_includes=no])
    AC_ARG_WITH(libpcre_libraries,
            [  --with-libpcre-libraries=DIR    libpcre library directory],
            [with_libpcre_libraries="$withval"],[with_libpcre_libraries="no"])

    if test "$with_libpcre_includes" != "no"; then
        CPPFLAGS="${CPPFLAGS} -I${with_libpcre_includes}"
    fi
    AC_CHECK_HEADER(pcre.h,,[AC_ERROR(pcre.h not found ...)])

    if test "$with_libpcre_libraries" != "no"; then
        LDFLAGS="${LDFLAGS} -L${with_libpcre_libraries}"
    fi
    PCRE=""
    AC_CHECK_LIB(pcre, pcre_get_substring,, PCRE="no")
    if test "$PCRE" = "no"; then
        echo
        echo "   ERROR!  pcre library not found, go get it"
        echo "   from www.pcre.org."
        echo
        exit 1
    fi

    # libpcre 8.35 (especially on debian) has a known issue that results in segfaults
    # see https://redmine.openinfosecfoundation.org/issues/1693
    if test "$with_libpcre_libraries" = "no"; then
        PKG_CHECK_MODULES(LIBPCREVERSION, [libpcre = 8.35],[libpcre_buggy_found="yes"],[libprce_buggy_found="no"])
        if test "$libpcre_buggy_found" = "yes"; then
            echo
            echo "   Warning! vulnerable libpcre version 8.35 found"
            echo "   This version has a known issue that could result in segfaults"
            echo "   please upgrade to a newer version of pcre which you can get from"
            echo "   www.pcre.org. For more information, see issue #1693"
            echo
            echo "   Continuing for now with JIT disabled..."
            echo
        fi
    fi

    # To prevent duping the lib link we reset LIBS after this check. Setting action-if-found to NULL doesn't seem to work
    # see: http://blog.flameeyes.eu/2008/04/29/i-consider-ac_check_lib-harmful
    PCRE=""
    TMPLIBS="${LIBS}"
    AC_CHECK_LIB(pcre, pcre_dfa_exec,, PCRE="no")
    if test "$PCRE" = "no"; then
        echo
        echo "   ERROR!  pcre library was found but version was < 6.0"
        echo "   please upgrade to a newer version of pcre which you can get from"
        echo "   www.pcre.org."
        echo
        exit 1
    fi
    LIBS="${TMPLIBS}"

    AC_TRY_COMPILE([ #include <pcre.h> ],
        [ int eo = 0; eo |= PCRE_EXTRA_MATCH_LIMIT_RECURSION; ],
        [ pcre_match_limit_recursion_available=yes ], [:]
    )
    if test "$pcre_match_limit_recursion_available" != "yes"; then
        echo
        echo "   Warning! pcre extra opt PCRE_EXTRA_MATCH_LIMIT_RECURSION not found"
        echo "   This could lead to potential DoS please upgrade to pcre >= 6.5"
        echo "   from www.pcre.org."
        echo "   Continuing for now...."
        echo
        AC_DEFINE([NO_PCRE_MATCH_RLIMIT],[1],[Pcre PCRE_EXTRA_MATCH_LIMIT_RECURSION not available])
    fi

    TMPCFLAGS="${CFLAGS}"
    CFLAGS="-O0 -g -Werror -Wall"
    AC_TRY_COMPILE([ #include <pcre.h> ],
        [ pcre_extra *extra = NULL; pcre_free_study(extra); ],
        [ AC_DEFINE([HAVE_PCRE_FREE_STUDY], [1], [Pcre pcre_free_study supported])], [:]
    )
    CFLAGS="${TMPCFLAGS}"

    #enable support for PCRE-jit available since pcre-8.20
    AC_MSG_CHECKING(for PCRE JIT support)
    AC_TRY_COMPILE([ #include <pcre.h> ],
        [
        int jit = 0;
        pcre_config(PCRE_CONFIG_JIT, &jit);
        ],
        [ pcre_jit_available=yes ], [ pcre_jit_available=no ]
        )

    case $host in
        *powerpc64*)
            PKG_CHECK_MODULES(LIBPCREVERSION, [libpcre = 8.39],[libpcre_ppc64_buggy_found1="yes"],[libprce_ppc64_buggy_found1="no"])
            PKG_CHECK_MODULES(LIBPCREVERSION, [libpcre = 8.40],[libpcre_ppc64_buggy_found2="yes"],[libprce_ppc64_buggy_found2="no"])

            if test "$libprce_ppc64_buggy_found1" = "yes" || test "$libprce_ppc64_buggy_found2"; then
                # on powerpc64, both gcc and clang lead to SIGILL in
                # unittests when jit is enabled.
                pcre_jit_available="no, pcre 8.39/8.40 jit disabled for powerpc64"
            fi
        ;;
        *)
            # bug 1693, libpcre 8.35 is broken and debian jessie is still using that
            if test "$libpcre_buggy_found" = "yes"; then
                pcre_jit_available="no, libpcre 8.35 blacklisted"
            fi
        ;;
    esac

    if test "x$pcre_jit_available" = "xyes"; then
       AC_MSG_RESULT(yes)
       AC_DEFINE([PCRE_HAVE_JIT], [1], [Pcre with JIT compiler support enabled])

       AC_MSG_CHECKING(for PCRE JIT support usability)
       AC_TRY_COMPILE([ #include <pcre.h> ],
           [
           const char* regexstr = "(a|b|c|d)";
           pcre *re;
           const char *error;
           pcre_extra *extra;
           int err_offset;
           re = pcre_compile(regexstr,0, &error, &err_offset,NULL);
           extra = pcre_study(re, PCRE_STUDY_JIT_COMPILE, &error);
           if (extra == NULL)
               exit(EXIT_FAILURE);
           int jit = 0;
           int ret = pcre_fullinfo(re, extra, PCRE_INFO_JIT, &jit);
           if (ret != 0 || jit != 1)
               exit(EXIT_FAILURE);
           exit(EXIT_SUCCESS);
           ],
           [ pcre_jit_works=yes ], [:]
       )
       if test "x$pcre_jit_works" != "xyes"; then
           AC_MSG_RESULT(no)
           echo
           echo "   PCRE JIT support detection worked but testing it failed"
           echo "   something odd is going on, please file a bug report."
           echo
           exit 1
       else
           AC_MSG_RESULT(yes)
       fi
    else
        AC_MSG_RESULT(no)
    fi

  # libhs
    enable_hyperscan="no"

    # Try pkg-config first:
    PKG_CHECK_MODULES([libhs], libhs,, [with_pkgconfig_libhs=no])
    if test "$with_pkgconfig_libhs" != "no"; then
        CPPFLAGS="${CPPFLAGS} ${libhs_CFLAGS}"
        LIBS="${LIBS} ${libhs_LIBS}"
    fi

    AC_ARG_WITH(libhs_includes,
            [  --with-libhs-includes=DIR  libhs include directory],
            [with_libhs_includes="$withval"],[with_libhs_includes=no])
    AC_ARG_WITH(libhs_libraries,
            [  --with-libhs-libraries=DIR    libhs library directory],
            [with_libhs_libraries="$withval"],[with_libhs_libraries="no"])

    if test "$with_libhs_includes" != "no"; then
        CPPFLAGS="${CPPFLAGS} -I${with_libhs_includes}"
    fi
    AC_CHECK_HEADER(hs.h,HYPERSCAN="yes",HYPERSCAN="no")
    if test "$HYPERSCAN" = "yes"; then
        if test "$with_libhs_libraries" != "no"; then
            LDFLAGS="${LDFLAGS}  -L${with_libhs_libraries}"
        fi

        AC_CHECK_LIB(hs,hs_compile,,HYPERSCAN="no")
        AC_CHECK_FUNCS(hs_valid_platform)
        enable_hyperscan="yes"
        if test "$HYPERSCAN" = "no"; then
            echo
            echo "   Hyperscan headers are present, but link test failed."
            echo "   Check that you have a shared library and C++ linkage available."
            echo
            enable_hyperscan="no"
        fi
    fi
    AS_IF([test "x$enable_hyperscan" = "xyes"], [AC_DEFINE([BUILD_HYPERSCAN], [1], [Intel Hyperscan support enabled])])

  # libyaml
    AC_ARG_WITH(libyaml_includes,
            [  --with-libyaml-includes=DIR  libyaml include directory],
            [with_libyaml_includes="$withval"],[with_libyaml_includes=no])
    AC_ARG_WITH(libyaml_libraries,
            [  --with-libyaml-libraries=DIR    libyaml library directory],
            [with_libyaml_libraries="$withval"],[with_libyaml_libraries="no"])

    if test "$with_libyaml_includes" != "no"; then
        CPPFLAGS="${CPPFLAGS} -I${with_libyaml_includes}"
    fi

    AC_CHECK_HEADER(yaml.h,,LIBYAML="no")

    if test "$with_libyaml_libraries" != "no"; then
        LDFLAGS="${LDFLAGS} -L${with_libyaml_libraries}"
    fi

    LIBYAML=""
    AC_CHECK_LIB(yaml,yaml_parser_initialize,,LIBYAML="no")

    if test "$LIBYAML" = "no"; then
        echo
        echo "   ERROR!  libyaml library not found, go get it"
        echo "   from http://pyyaml.org/wiki/LibYAML "
        echo "   or your distribution:"
        echo
        echo "   Ubuntu: apt-get install libyaml-dev"
        echo "   Fedora: yum install libyaml-devel"
        echo
        exit 1
    fi

  # libpthread
    AC_ARG_WITH(libpthread_includes,
            [  --with-libpthread-includes=DIR  libpthread include directory],
            [with_libpthread_includes="$withval"],[with_libpthread_includes=no])
    AC_ARG_WITH(libpthread_libraries,
            [  --with-libpthread-libraries=DIR    libpthread library directory],
            [with_libpthread_libraries="$withval"],[with_libpthread_libraries="no"])

    if test "$with_libpthread_includes" != "no"; then
        CPPFLAGS="${CPPFLAGS} -I${with_libpthread_includes}"
    fi

    dnl AC_CHECK_HEADER(pthread.h,,[AC_ERROR(pthread.h not found ...)])

    if test "$with_libpthread_libraries" != "no"; then
        LDFLAGS="${LDFLAGS}  -L${with_libpthread_libraries}"
    fi

    PTHREAD=""
    AC_CHECK_LIB(pthread, pthread_create,, PTHREAD="no")

    if test "$PTHREAD" = "no"; then
        echo
        echo "   ERROR! libpthread library not found, glibc problem?"
        echo
        exit 1
    fi

  # libjansson
    enable_jansson="no"
    AC_ARG_WITH(libjansson_includes,
            [  --with-libjansson-includes=DIR  libjansson include directory],
            [with_libjansson_includes="$withval"],[with_libjansson_includes=no])
    AC_ARG_WITH(libjansson_libraries,
            [  --with-libjansson-libraries=DIR    libjansson library directory],
            [with_libjansson_libraries="$withval"],[with_libjansson_libraries="no"])

    if test "$with_libjansson_includes" != "no"; then
        CPPFLAGS="${CPPFLAGS} -I${with_libjansson_includes}"
    fi

    enable_jansson="no"
    enable_unixsocket="no"

    AC_ARG_ENABLE(unix-socket,
           AS_HELP_STRING([--enable-unix-socket], [Enable unix socket [default=test]]),[enable_unixsocket="$enableval"],[enable_unixsocket=test])

    AC_CHECK_HEADER(jansson.h,JANSSON="yes",JANSSON="no")
    if test "$JANSSON" = "yes"; then
        if test "$with_libjansson_libraries" != "no"; then
            LDFLAGS="${LDFLAGS}  -L${with_libjansson_libraries}"
        fi

	    AC_CHECK_LIB(jansson, json_dump_callback,, JANSSON="no")
        enable_jansson="yes"
        if test "$JANSSON" = "no"; then
            echo
            echo "   Jansson >= 2.2 is required for features like unix socket"
            echo "   Go get it from your distribution or from:"
            echo "     http://www.digip.org/jansson/"
            echo
            if test "x$enable_unixsocket" = "xyes"; then
                exit 1
            fi
            enable_unixsocket="no"
            enable_jansson="no"
        else
            case $host in
                *-*-mingw32*)
                    ;;
                *-*-cygwin)
                    ;;
                *)
                    if test "x$enable_unixsocket" = "xtest"; then
                        enable_unixsocket="yes"
                    fi
                    ;;
            esac
        fi
    else
        if test "x$enable_unixsocket" = "xyes"; then
            echo
            echo "   Jansson >= 2.2 is required for features like unix socket"
            echo "   Go get it from your distribution or from:"
            echo "     http://www.digip.org/jansson/"
            echo
            exit 1
        fi
        enable_unixsocket="no"
    fi

    AS_IF([test "x$enable_unixsocket" = "xyes"], [AC_DEFINE([BUILD_UNIX_SOCKET], [1], [Unix socket support enabled])])
    e_enable_evelog=$enable_jansson

    AC_ARG_ENABLE(nflog,
            AS_HELP_STRING([--enable-nflog],[Enable libnetfilter_log support]),
                           [ enable_nflog="yes"],
                           [ enable_nflog="no"])
    AC_ARG_ENABLE(nfqueue,
           AS_HELP_STRING([--enable-nfqueue], [Enable NFQUEUE support for inline IDP]),[enable_nfqueue=yes],[enable_nfqueue=no])
    if test "$enable_nfqueue" != "no"; then
        PKG_CHECK_MODULES([libnetfilter_queue], [libnetfilter_queue], [enable_nfqueue=yes], [enable_nfqueue=no])
        CPPFLAGS="${CPPFLAGS} ${libnetfilter_queue_CFLAGS}"
    fi

    if test "x$enable_nflog" = "xyes" || test  "x$enable_nfqueue" = "xyes"; then
  # libnfnetlink
        case $host in
        *-*-mingw32*)
            ;;
        *)
            AC_ARG_WITH(libnfnetlink_includes,
                    [  --with-libnfnetlink-includes=DIR  libnfnetlink include directory],
                    [with_libnfnetlink_includes="$withval"],[with_libnfnetlink_includes=no])
            AC_ARG_WITH(libnfnetlink_libraries,
                    [  --with-libnfnetlink-libraries=DIR    libnfnetlink library directory],
                    [with_libnfnetlink_libraries="$withval"],[with_libnfnetlink_libraries="no"])

            if test "$with_libnfnetlink_includes" != "no"; then
                CPPFLAGS="${CPPFLAGS} -I${with_libnfnetlink_includes}"
            fi

            if test "$with_libnfnetlink_libraries" != "no"; then
                LDFLAGS="${LDFLAGS}  -L${with_libnfnetlink_libraries}"
            fi

            NFNL=""
            AC_CHECK_LIB(nfnetlink, nfnl_fd,, NFNL="no")

            if test "$NFNL" = "no"; then
                echo
                echo "   ERROR!  nfnetlink library not found, go get it"
                echo "   from www.netfilter.org."
                echo "   we automatically append libnetfilter_queue/ when searching"
                echo "   for headers etc. when the --with-libnfnetlink-includes directive"
                echo "   is used"
                echo
            fi
            ;;
        esac
    fi

    # enable support for NFQUEUE
    if test "x$enable_nfqueue" = "xyes"; then
        AC_DEFINE_UNQUOTED([NFQ],[1],[Enable Linux Netfilter NFQUEUE support for inline IDP])

      #libnetfilter_queue
        AC_ARG_WITH(libnetfilter_queue_includes,
            [  --with-libnetfilter_queue-includes=DIR  libnetfilter_queue include directory],
            [with_libnetfilter_queue_includes="$withval"],[with_libnetfilter_queue_includes=no])
        AC_ARG_WITH(libnetfilter_queue_libraries,
            [  --with-libnetfilter_queue-libraries=DIR    libnetfilter_queue library directory],
            [with_libnetfilter_queue_libraries="$withval"],[with_libnetfilter_queue_libraries="no"])

        if test "$with_libnetfilter_queue_includes" != "no"; then
            CPPFLAGS="${CPPFLAGS} -I${with_libnetfilter_queue_includes}"
        fi

        AC_CHECK_HEADER(libnetfilter_queue/libnetfilter_queue.h,,[AC_ERROR(libnetfilter_queue/libnetfilter_queue.h not found ...)])

        if test "$with_libnetfilter_queue_libraries" != "no"; then
            LDFLAGS="${LDFLAGS}  -L${with_libnetfilter_queue_libraries}"
        fi

        NFQ=""
        AC_CHECK_LIB(netfilter_queue, nfq_open,, NFQ="no",)
        AC_CHECK_LIB([netfilter_queue], [nfq_set_queue_maxlen],AC_DEFINE_UNQUOTED([HAVE_NFQ_MAXLEN],[1],[Found queue max length support in netfilter_queue]) ,,[-lnfnetlink])
        AC_CHECK_LIB([netfilter_queue], [nfq_set_verdict2],AC_DEFINE_UNQUOTED([HAVE_NFQ_SET_VERDICT2],[1],[Found nfq_set_verdict2 function in netfilter_queue]) ,,[-lnfnetlink])
        AC_CHECK_LIB([netfilter_queue], [nfq_set_queue_flags],AC_DEFINE_UNQUOTED([HAVE_NFQ_SET_QUEUE_FLAGS],[1],[Found nfq_set_queue_flags function in netfilter_queue]) ,,[-lnfnetlink])
        AC_CHECK_LIB([netfilter_queue], [nfq_set_verdict_batch],AC_DEFINE_UNQUOTED([HAVE_NFQ_SET_VERDICT_BATCH],[1],[Found nfq_set_verdict_batch function in netfilter_queue]) ,,[-lnfnetlink])

        # check if the argument to nfq_get_payload is signed or unsigned
        AC_MSG_CHECKING([for signed nfq_get_payload payload argument])
        STORECFLAGS="${CFLAGS}"
        if test `basename $CC` = "clang"; then
            CFLAGS="${CFLAGS} -Werror=incompatible-pointer-types"
        else
            CFLAGS="${CFLAGS} -Werror"
        fi
        AC_COMPILE_IFELSE(
            [AC_LANG_PROGRAM(
                [
                    #include <stdio.h>
                    #include <libnetfilter_queue/libnetfilter_queue.h>
                ],
                [
                    char *pktdata;
                    nfq_get_payload(NULL, &pktdata);
                ])],
            [libnetfilter_queue_nfq_get_payload_signed="yes"],
            [libnetfilter_queue_nfq_get_payload_signed="no"])
        AC_MSG_RESULT($libnetfilter_queue_nfq_get_payload_signed)
        if test "x$libnetfilter_queue_nfq_get_payload_signed" = "xyes"; then
            AC_DEFINE([NFQ_GET_PAYLOAD_SIGNED], [1], [For signed version of nfq_get_payload])
        fi
        CFLAGS="${STORECFLAGS}"

        if test "$NFQ" = "no"; then
            echo
            echo "   ERROR!  libnetfilter_queue library not found, go get it"
            echo "   from www.netfilter.org."
            echo "   we automatically append libnetfilter_queue/ when searching"
            echo "   for headers etc. when the --with-libnfq-includes directive"
            echo "   is used"
            echo
            exit 1
        fi
    fi

  # libnetfilter_log
    AC_ARG_WITH(libnetfilter_log_includes,
            [  --with-libnetfilter_log-includes=DIR  libnetfilter_log include directory],
            [with_libnetfilter_log_includes="$withval"],[with_libnetfilter_log_includes="no"])
    AC_ARG_WITH(libnetfilter_log_libraries,
            [  --with-libnetfilter_log-libraries=DIR    libnetfilter_log library directory],
            [with_libnetfilter_log_libraries="$withval"],[with_libnetfilter_log_libraries="no"])

    if test "$enable_nflog" = "yes"; then
        if test "$with_libnetfilter_log_includes" != "no"; then
            CPPFLAGS="${CPPFLAGS} -I${with_libnetfilter_log_includes}"
        fi

        AC_CHECK_HEADER(libnetfilter_log/libnetfilter_log.h,,[AC_ERROR(libnetfilter_log.h not found ...)])

        if test "$with_libnetfilter_log_libraries" != "no"; then
            LDFLAGS="${LDFLAGS}  -L${with_libnetfilter_log_libraries}"
        fi

        NFLOG=""
        AC_CHECK_LIB(netfilter_log, nflog_open,, NFLOG="no")

        if test "$NFLOG" = "no"; then
            echo
            echo "   ERROR!  libnetfilter_log library not found, go get it"
            echo "   from http://www.netfilter.org."
            echo
            exit 1
        else
            AC_DEFINE([HAVE_NFLOG],[1],[nflog available])
            enable_nflog="yes"
        fi
    fi

  # prelude
    AC_ARG_ENABLE(prelude,
            AS_HELP_STRING([--enable-prelude], [Enable Prelude support for alerts]),,[enable_prelude=no])
    # Prelude doesn't work with -Werror
    STORECFLAGS="${CFLAGS}"
    CFLAGS="${CFLAGS} -Wno-error=unused-result"

    AS_IF([test "x$enable_prelude" = "xyes"], [
        AM_PATH_LIBPRELUDE(0.9.9, , AC_MSG_ERROR(Cannot find libprelude: Is libprelude-config in the path?), no)
        if test "x${LIBPRELUDE_CFLAGS}" != "x"; then
            CPPFLAGS="${CPPFLAGS} ${LIBPRELUDE_CFLAGS}"
        fi

        if test "x${LIBPRELUDE_LDFLAGS}" != "x"; then
            LDFLAGS="${LDFLAGS} ${LIBPRELUDE_LDFLAGS}"
        fi

        if test "x${LIBPRELUDE_LIBS}" != "x"; then
            LDFLAGS="${LDFLAGS} ${LIBPRELUDE_LIBS}"
        fi
        AC_DEFINE([PRELUDE], [1], [Libprelude support enabled])
    ])
    CFLAGS="${STORECFLAGS}"


  # libnet
    AC_ARG_WITH(libnet_includes,
            [  --with-libnet-includes=DIR     libnet include directory],
            [with_libnet_includes="$withval"],[with_libnet_includes="no"])

    AC_ARG_WITH(libnet_libraries,
            [  --with-libnet-libraries=DIR    libnet library directory],
            [with_libnet_libraries="$withval"],[with_libnet_libraries="no"])

    if test "x$with_libnet_includes" != "xno"; then
        CPPFLAGS="${CPPFLAGS} -I${with_libnet_includes}"
        libnet_dir="${with_libnet_includes}"
    else
        libnet_dir="/usr/include /usr/local/include /usr/local/include/libnet11 /opt/local/include /usr/local/include/libnet-1.1"
    fi

    if test "x$with_libnet_libraries" != "xno"; then
        LDFLAGS="${LDFLAGS} -L${with_libnet_libraries}"
    fi

    LIBNET_DETECT_FAIL="no"
    LIBNET_INC_DIR=""

    for i in $libnet_dir; do
    if test -r "$i/libnet.h"; then
        LIBNET_INC_DIR="$i"
    fi
    done

    enable_libnet="no"
    AC_MSG_CHECKING(for libnet.h version 1.1.x)
    if test "$LIBNET_INC_DIR" != ""; then
        LIBNET_VER=`grep LIBNET_VERSION $LIBNET_INC_DIR/libnet.h | grep '1.[[12]]' | sed 's/[[^"]]*"\([[^"]]*\).*/\1/'`

        if test -z "$LIBNET_VER" ; then
            AC_MSG_RESULT(no)
        else
            AC_MSG_RESULT(yes)
        fi

        #CentOS, Fedora, Ubuntu-LTS, Ubuntu all set defines to the same values. libnet-config seems
        #to have been depreciated but all distro's seem to include it as part of the package.
        if test "$LIBNET_DETECT_FAIL" = "no"; then
            LLIBNET=""
            AC_CHECK_LIB(net, libnet_write,, LLIBNET="no")
            if test "$LLIBNET" != "no"; then
                AC_DEFINE([HAVE_LIBNET11],[1],(libnet 1.1 available))
                AC_DEFINE([_DEFAULT_SOURCE],[1],(default source))
                AC_DEFINE([_BSD_SOURCE],[1],(bsd source))
                AC_DEFINE([__BSD_SOURCE],[1],(bsd source))
                AC_DEFINE([__FAVOR_BSD],[1],(favor bsd))
                AC_DEFINE([HAVE_NET_ETHERNET_H],[1],(ethernet.h))
                enable_libnet="yes"
            fi

            # see if we have the patched libnet 1.1
            # http://www.inliniac.net/blog/2007/10/16/libnet-11-ipv6-fixes-and-additions.html
            #
            # To prevent duping the lib link we reset LIBS after this check. Setting action-if-found to NULL doesn't seem to work
            # see: http://blog.flameeyes.eu/2008/04/29/i-consider-ac_check_lib-harmful
            if test "$enable_libnet" = "yes"; then
                LLIBNET=""
                TMPLIBS="${LIBS}"
                AC_CHECK_LIB(net, libnet_build_icmpv6_unreach,, LLIBNET="no")
                if test "$LLIBNET" != "no"; then
                    AC_DEFINE([HAVE_LIBNET_ICMPV6_UNREACH],[1],(libnet_build_icmpv6_unreach available))
                fi
                LIBS="${TMPLIBS}"
            fi

            # See if we have libnet 1.1.6 or newer - these versions handle capabilities correctly
            # Some patched 1.1.4 versions are also good, but it's not guaranteed for all distros.
            #
            # Details: https://bugzilla.redhat.com/show_bug.cgi?id=589770
            AS_VERSION_COMPARE([LIBNET_VER], [1.1.6],
                [],
                [AC_DEFINE([HAVE_LIBNET_CAPABILITIES],[1], (libnet_have_capabilities_patch))],
                [AC_DEFINE([HAVE_LIBNET_CAPABILITIES],[1], (libnet_have_capabilities_patch))])


            # check if the argument to libnet_init is char* or const char*
            AC_MSG_CHECKING([libnet_init dev type])
            STORECFLAGS="${CFLAGS}"
            if test `basename $CC` = "clang"; then
                CFLAGS="${CFLAGS} -Werror=incompatible-pointer-types"
            else
                CFLAGS="${CFLAGS} -Werror"
            fi
            AC_COMPILE_IFELSE(
                [AC_LANG_PROGRAM(
                    [
                    #include <stdio.h>
                    #include <libnet.h>
                    ],
                    [[
                    const char dev[32] = "";
                    char ebuf[LIBNET_ERRBUF_SIZE];
                    (void)libnet_init(LIBNET_LINK, dev, ebuf);
                    ]])],
                [libnet_init_const="yes"],
                [libnet_init_const="no"])
            AC_MSG_RESULT($libnet_init_const)
            if test "x$libnet_init_const" = "xyes"; then
                AC_DEFINE([HAVE_LIBNET_INIT_CONST], [1], [libnet_init takes const argument])
            fi
            CFLAGS="${STORECFLAGS}"
        fi
    else
        AC_MSG_RESULT(no)
    fi

  # libpcap
    AC_ARG_WITH(libpcap_includes,
            [  --with-libpcap-includes=DIR  libpcap include directory],
            [with_libpcap_includes="$withval"],[with_libpcap_includes=no])
    AC_ARG_WITH(libpcap_libraries,
            [  --with-libpcap-libraries=DIR    libpcap library directory],
            [with_libpcap_libraries="$withval"],[with_libpcap_libraries="no"])

    if test "$with_libpcap_includes" != "no"; then
        CPPFLAGS="${CPPFLAGS} -I${with_libpcap_includes}"
    fi

    AC_CHECK_HEADER(pcap.h,,[AC_ERROR(pcap.h not found ...)])

    if test "$with_libpcap_libraries" != "no"; then
        LDFLAGS="${LDFLAGS}  -L${with_libpcap_libraries}"
    fi
    AC_CHECK_HEADERS([pcap.h pcap/pcap.h pcap/bpf.h])

    LIBPCAP=""
    AC_CHECK_LIB(pcap, pcap_open_live,, LIBPCAP="no")
    if test "$LIBPCAP" = "no"; then
        echo
        echo "   ERROR!  libpcap library not found, go get it"
        echo "   from http://www.tcpdump.org or your distribution:"
        echo
        echo "   Ubuntu: apt-get install libpcap-dev"
        echo "   Fedora: yum install libpcap-devel"
        echo
        exit 1
    fi

    # pcap_activate and pcap_create only exists in libpcap >= 1.0
    LIBPCAPVTEST=""
    #To prevent duping the lib link we reset LIBS after this check. Setting action-if-found to NULL doesn't seem to work
    #see: http://blog.flameeyes.eu/2008/04/29/i-consider-ac_check_lib-harmful
    TMPLIBS="${LIBS}"
    AC_CHECK_LIB(pcap, pcap_activate,, LPCAPVTEST="no")
    if test "$LPCAPVTEST" = "no"; then
        echo
        echo "   ERROR!  libpcap library too old, need at least 1+, "
        echo "   go get it from http://www.tcpdump.org or your distribution:"
        echo
        echo "   Ubuntu: apt-get install libpcap-dev"
        echo "   Fedora: yum install libpcap-devel"
        echo
        exit 1
    fi
    AC_PATH_PROG(HAVE_PCAP_CONFIG, pcap-config, "no")
    if test "$HAVE_PCAP_CONFIG" = "no" -o "$cross_compiling" = "yes"; then
        AC_MSG_RESULT(no pcap-config is use)
    else
        PCAP_CFLAGS="$(pcap-config --defines) $(pcap-config --cflags)"
        AC_SUBST(PCAP_CFLAGS)
    fi
    LIBS="${TMPLIBS}"

    #Appears as if pcap_set_buffer_size is linux only?
    LIBPCAPSBUFF=""
    #To prevent duping the lib link we reset LIBS after this check. Setting action-if-found to NULL doesn't seem to work
    #see: http://blog.flameeyes.eu/2008/04/29/i-consider-ac_check_lib-harmful
    TMPLIBS="${LIBS}"
    AC_CHECK_LIB(pcap, pcap_set_buffer_size,, LPCAPSBUFF="no")
    if test "$LPCAPSBUFF" != "no"; then
        AC_DEFINE([HAVE_PCAP_SET_BUFF],[1],(libpcap has pcap_set_buffer_size function))
    fi
    LIBS="${TMPLIBS}"

  # libpfring
    # libpfring (currently only supported for libpcap enabled pfring)
    # Error on the side of caution. If libpfring enabled pcap is being used and we don't link against -lpfring compilation will fail.
    AC_ARG_ENABLE(pfring,
           AS_HELP_STRING([--enable-pfring], [Enable Native PF_RING support]),,[enable_pfring=no])
    AS_IF([test "x$enable_pfring" = "xyes"], [
        AC_DEFINE([HAVE_PFRING],[1],(PF_RING support enabled))

        #We have to set CFLAGS for AC_TRY_COMPILE as it doesn't pay attention to CPPFLAGS
        AC_ARG_WITH(libpfring_includes,
                [  --with-libpfring-includes=DIR  libpfring include directory],
                [with_libpfring_includes="$withval"],[with_libpfring_includes=no])
        AC_ARG_WITH(libpfring_libraries,
                [  --with-libpfring-libraries=DIR    libpfring library directory],
                [with_libpfring_libraries="$withval"],[with_libpfring_libraries="no"])

        if test "$with_libpfring_includes" != "no"; then
            CPPFLAGS="${CPPFLAGS} -I${with_libpfring_includes}"
        fi

        if test "$with_libpfring_libraries" != "no"; then
            LDFLAGS="${LDFLAGS}  -L${with_libpfring_libraries}"
        fi

        LIBPFRING=""
        AC_CHECK_LIB(pfring, pfring_open,, LIBPFRING="no", [-lpcap])
        if test "$LIBPFRING" != "no"; then
            STORECFLAGS="${CFLAGS}"
            CFLAGS="${CFLAGS} -Werror"
            AC_COMPILE_IFELSE(
                [AC_LANG_PROGRAM(
                    [
                    #include <pfring.h>
                    ],
                    [
                    pfring_recv_chunk(NULL, NULL, 0, 0);
                    ])],
                [pfring_recv_chunk="yes"],
                [pfring_recv_chunk="no"])
            CFLAGS="${STORECFLAGS}"
            if test "x$pfring_recv_chunk" != "xyes"; then
                if test "x$enable_pfring" = "xyes"; then
                echo
                echo "   ERROR! --enable-pfring was passed but the library version is < 6, go get it"
                echo "   from http://www.ntop.org/products/pf_ring/"
                echo
                exit 1
                fi
            fi
        else
            if test "x$enable_pfring" = "xyes"; then
            echo
            echo "   ERROR! --enable-pfring was passed but the library was not found, go get it"
            echo "   from http://www.ntop.org/products/pf_ring/"
            echo
            exit 1
            fi
        fi
    ])

  # AF_PACKET support
    AC_ARG_ENABLE(af-packet,
           AS_HELP_STRING([--enable-af-packet], [Enable AF_PACKET support [default=yes]]),
                        ,[enable_af_packet=yes])
    AS_IF([test "x$enable_af_packet" = "xyes"], [
        AC_CHECK_DECL([TPACKET_V2],
            AC_DEFINE([HAVE_AF_PACKET],[1],[AF_PACKET support is available]),
            [enable_af_packet="no"],
            [[#include <sys/socket.h>
              #include <linux/if_packet.h>]])
        AC_CHECK_DECL([PACKET_FANOUT_QM],
            AC_DEFINE([HAVE_PACKET_FANOUT],[1],[Recent packet fanout support is available]),
            [],
            [[#include <linux/if_packet.h>]])
        AC_CHECK_DECL([TPACKET_V3],
            AC_DEFINE([HAVE_TPACKET_V3],[1],[AF_PACKET tpcket_v3 support is available]),
            [],
            [[#include <sys/socket.h>
              #include <linux/if_packet.h>]])
        AC_CHECK_DECL([SOF_TIMESTAMPING_RAW_HARDWARE],
            AC_DEFINE([HAVE_HW_TIMESTAMPING],[1],[Hardware timestamping support is available]),
            [],
            [[#include <linux/net_tstamp.h>]])
    ])

  # Netmap support
    AC_ARG_ENABLE(netmap,
            AS_HELP_STRING([--enable-netmap], [Enable Netmap support]),,[enable_netmap=no])
    AC_ARG_WITH(netmap_includes,
            [  --with-netmap-includes=DIR netmap include directory],
            [with_netmap_includes="$withval"],[with_netmap_includes=no])

    AS_IF([test "x$enable_netmap" = "xyes"], [
        AC_DEFINE([HAVE_NETMAP],[1],(NETMAP support enabled))

        if test "$with_netmap_includes" != "no"; then
            CPPFLAGS="${CPPFLAGS} -I${with_netmap_includes}"
        fi

        AC_CHECK_HEADER(net/netmap_user.h,,[AC_ERROR(net/netmap_user.h not found ...)],)
  ])

  # libhtp
    AC_ARG_ENABLE(non-bundled-htp,
           AS_HELP_STRING([--enable-non-bundled-htp], [Enable the use of an already installed version of htp]),,[enable_non_bundled_htp=no])
    AS_IF([test "x$enable_non_bundled_htp" = "xyes"], [
        PKG_CHECK_MODULES([libhtp], htp,, [with_pkgconfig_htp=no])
        if test "$with_pkgconfig_htp" != "no"; then
            CPPFLAGS="${CPPFLAGS} ${libhtp_CFLAGS}"
            LIBS="${LIBS} ${libhtp_LIBS}"
        fi

        AC_ARG_WITH(libhtp_includes,
                [  --with-libhtp-includes=DIR  libhtp include directory],
                [with_libhtp_includes="$withval"],[with_libhtp_includes=no])
        AC_ARG_WITH(libhtp_libraries,
                [  --with-libhtp-libraries=DIR    libhtp library directory],
                [with_libhtp_libraries="$withval"],[with_libhtp_libraries="no"])

        if test "$with_libhtp_includes" != "no"; then
            CPPFLAGS="-I${with_libhtp_includes} ${CPPFLAGS}"
        fi

        if test "$with_libhtp_libraries" != "no"; then
            LDFLAGS="${LDFLAGS} -L${with_libhtp_libraries}"
        fi

        AC_CHECK_HEADER(htp/htp.h,,[AC_ERROR(htp/htp.h not found ...)])

        LIBHTP=""
        AC_CHECK_LIB(htp, htp_conn_create,, LIBHTP="no")
        if test "$LIBHTP" = "no"; then
            echo
            echo "   ERROR! libhtp library not found"
            echo
            exit 1
        fi
        PKG_CHECK_MODULES(LIBHTPMINVERSION, [htp >= 0.5.20],[libhtp_minver_found="yes"],[libhtp_minver_found="no"])
        if test "$libhtp_minver_found" = "no"; then
            PKG_CHECK_MODULES(LIBHTPDEVVERSION, [htp = 0.5.X],[libhtp_devver_found="yes"],[libhtp_devver_found="no"])
            if test "$libhtp_devver_found" = "no"; then
                echo
                echo "   ERROR! libhtp was found but it is neither >= 0.5.20, nor the dev 0.5.X"
                echo
                exit 1
            fi
        fi

        AC_CHECK_LIB([htp], [htp_config_register_request_uri_normalize],AC_DEFINE_UNQUOTED([HAVE_HTP_URI_NORMALIZE_HOOK],[1],[Found htp_config_register_request_uri_normalize function in libhtp]) ,,[-lhtp])
        # check for htp_tx_get_response_headers_raw
        AC_CHECK_LIB([htp], [htp_tx_get_response_headers_raw],AC_DEFINE_UNQUOTED([HAVE_HTP_TX_GET_RESPONSE_HEADERS_RAW],[1],[Found htp_tx_get_response_headers_raw in libhtp]) ,,[-lhtp])
        AC_CHECK_LIB([htp], [htp_decode_query_inplace],AC_DEFINE_UNQUOTED([HAVE_HTP_DECODE_QUERY_INPLACE],[1],[Found htp_decode_query_inplace function in libhtp]) ,,[-lhtp])
        AC_CHECK_LIB([htp], [htp_config_set_response_decompression_layer_limit],AC_DEFINE_UNQUOTED([HAVE_HTP_CONFIG_SET_RESPONSE_DECOMPRESSION_LAYER_LIMIT],[1],[Found htp_config_set_response_decompression_layer_limit function in libhtp]) ,,[-lhtp])
        AC_EGREP_HEADER(htp_config_set_path_decode_u_encoding, htp/htp.h, AC_DEFINE_UNQUOTED([HAVE_HTP_SET_PATH_DECODE_U_ENCODING],[1],[Found usable htp_config_set_path_decode_u_encoding function in libhtp]) )
    ])

    if test "x$enable_non_bundled_htp" = "xno"; then
        # test if we have a bundled htp
        if test -d "$srcdir/libhtp"; then
            AC_CONFIG_SUBDIRS([libhtp])
            HTP_DIR="libhtp"
            AC_SUBST(HTP_DIR)
            HTP_LDADD="../libhtp/htp/libhtp.la"
            AC_SUBST(HTP_LDADD)
            # make sure libhtp is added to the includes
            CPPFLAGS="-I\${srcdir}/../libhtp/ ${CPPFLAGS}"

            AC_CHECK_HEADER(iconv.h,,[AC_ERROR(iconv.h not found ...)])
            AC_CHECK_LIB(iconv, libiconv_close)
            AC_DEFINE_UNQUOTED([HAVE_HTP_URI_NORMALIZE_HOOK],[1],[Assuming htp_config_register_request_uri_normalize function in bundled libhtp])
            AC_DEFINE_UNQUOTED([HAVE_HTP_TX_GET_RESPONSE_HEADERS_RAW],[1],[Assuming htp_tx_get_response_headers_raw function in bundled libhtp])
            AC_DEFINE_UNQUOTED([HAVE_HTP_DECODE_QUERY_INPLACE],[1],[Assuming htp_decode_query_inplace function in bundled libhtp])
            # enable when libhtp has been updated
            AC_DEFINE_UNQUOTED([HAVE_HTP_CONFIG_SET_RESPONSE_DECOMPRESSION_LAYER_LIMIT],[1],[Assuming htp_config_set_response_decompression_layer_limit function in bundled libhtp])
        else
            echo
            echo "  ERROR: Libhtp is not bundled. Get libhtp by doing:"
            echo "     git clone https://github.com/OISF/libhtp"
            echo "  Then re-run Suricata's autogen.sh and configure script."
            echo "  Or, if libhtp is installed in a different location,"
            echo "  pass --enable-non-bundled-htp to Suricata's configure script."
            echo "  Add --with-libhtp-includes=<dir> and --with-libhtp-libraries=<dir> if"
            echo "  libhtp is not installed in the include and library paths."
            echo
            exit 1
        fi
    fi


  # enable CUDA output
    AC_ARG_ENABLE(cuda,
           AS_HELP_STRING([--enable-cuda], [Enable experimental CUDA pattern matching]),,[enable_cuda=no])
    AS_IF([test "x$enable_cuda" = "xyes"], [
        AC_ARG_WITH(cuda_includes,
                [  --with-cuda-includes=DIR  cuda include directory],
                [with_cuda_includes="$withval"],[with_cuda_includes=no])
        AC_ARG_WITH(cuda_libraries,
                [  --with-cuda-libraries=DIR    cuda library directory],
                [with_cuda_libraries="$withval"],[with_cuda_libraries="no"])
        AC_ARG_WITH(cuda_nvcc,
                [  --with-cuda-nvcc=DIR  cuda nvcc compiler directory],
                [with_cuda_nvcc="$withval"],[with_cuda_nvcc=no])

        AC_DEFINE([__SC_CUDA_SUPPORT__],[1],(CUDA support enabled))

        if test "$with_cuda_includes" != "no"; then
            CPPFLAGS="${CPPFLAGS} -I${with_cuda_includes}"
        else
            CPPFLAGS="${CPPFLAGS} -I/usr/local/cuda/include"
        fi

        if test "$with_cuda_libraries" != "no"; then
            LDFLAGS="${LDFLAGS} -L${with_cuda_libraries}"
        fi

        if test "$with_cuda_nvcc" != "no"; then
            NVCC_DIR="${with_cuda_nvcc}"
        else
            NVCC_DIR="/usr/local/cuda/bin"
        fi

        AC_CHECK_HEADER(cuda.h,,[AC_ERROR(cuda.h not found ...)])

        LIBCUDA=""
        AC_CHECK_LIB(cuda, cuArray3DCreate,, LIBCUDA="no")
        if test "$LIBCUDA" = "no"; then
            echo
            echo "   ERROR! libcuda library not found"
            echo
            exit 1
        fi

        AC_PATH_PROG([NVCC], [nvcc], no, [$PATH:$NVCC_DIR])
        if test "x$NVCC" = "xno"; then
            echo
            echo "   ERROR! CUDA nvcc compiler not found: use --with-cuda-nvcc=DIR"
            echo
            exit 1
        fi

        AC_MSG_CHECKING(for nvcc version)
        NVCCVER=`$NVCC --version | grep "release" | sed 's/.*release \(@<:@0-9@:>@\)\.\(@<:@0-9@:>@\).*/\1\2/'`
        AC_MSG_RESULT($NVCCVER)
        if test "$NVCCVER" -lt 31; then
            echo
            echo "   Warning! Your CUDA nvcc version might be outdated."
            echo "   If compilation fails try the latest CUDA toolkit from"
            echo "   www.nvidia.com/object/cuda_develop.html"
            echo
        fi

        AM_PATH_PYTHON(,, no)
        if test "x$PYTHON" = "xno"; then
            echo
            echo "   ERROR! Compiling CUDA kernels requires python."
            echo
            exit 1
        fi
    ])
    AM_CONDITIONAL([BUILD_CUDA], [test "x$enable_cuda" = "xyes"])
    AM_CONDITIONAL([__SC_CUDA_SUPPORT__], [test "x$enable_cuda" = "xyes"])


  # Check for libcap-ng
    case $host in
    *-*-linux*)
    AC_ARG_WITH(libcap_ng_includes,
            [  --with-libcap_ng-includes=DIR  libcap_ng include directory],
            [with_libcap_ng_includes="$withval"],[with_libcap_ng_includes=no])
    AC_ARG_WITH(libcap_ng_libraries,
            [  --with-libcap_ng-libraries=DIR    libcap_ng library directory],
            [with_libcap_ng_libraries="$withval"],[with_libcap_ng_libraries="no"])

    if test "$with_libcap_ng_includes" != "no"; then
        CPPFLAGS="${CPPFLAGS} -I${with_libcap_ng_includes}"
    fi

    if test "$with_libcap_ng_libraries" != "no"; then
        LDFLAGS="${LDFLAGS}  -L${with_libcap_ng_libraries}"
    fi

    AC_CHECK_HEADER(cap-ng.h,,LIBCAP_NG="no")
    if test "$LIBCAP_NG" != "no"; then
        LIBCAP_NG=""
        AC_CHECK_LIB(cap-ng,capng_clear,,LIBCAP_NG="no")
    fi

    if test "$LIBCAP_NG" != "no"; then
        AC_DEFINE([HAVE_LIBCAP_NG],[1],[Libpcap-ng support])
    fi

    if test "$LIBCAP_NG" = "no"; then
        echo
        echo "   WARNING!  libcap-ng library not found, go get it"
        echo "   from http://people.redhat.com/sgrubb/libcap-ng/"
        echo "   or your distribution:"
        echo
        echo "   Ubuntu: apt-get install libcap-ng-dev"
        echo "   Fedora: yum install libcap-ng-devel"
        echo
        echo "   Suricata will be built without support for dropping privs."
        echo
    fi
    ;;
    esac

  # Check for DAG support.
    AC_ARG_ENABLE(dag,
	        AS_HELP_STRING([--enable-dag],[Enable DAG capture]),
	        [ enable_dag=yes ],
	        [ enable_dag=no])
    AC_ARG_WITH(dag_includes,
            [  --with-dag-includes=DIR  dagapi include directory],
            [with_dag_includes="$withval"],[with_dag_includes="no"])
    AC_ARG_WITH(dag_libraries,
            [  --with-dag-libraries=DIR  dagapi library directory],
            [with_dag_libraries="$withval"],[with_dag_libraries="no"])

    if test "$enable_dag" = "yes"; then

    	if test "$with_dag_includes" != "no"; then
            CPPFLAGS="${CPPFLAGS} -I${with_dag_includes}"
        fi

        if test "$with_dag_libraries" != "no"; then
            LDFLAGS="${LDFLAGS} -L${with_dag_libraries}"
        fi

        AC_CHECK_HEADER(dagapi.h,DAG="yes",DAG="no")
        if test "$DAG" != "no"; then
            DAG=""
	        AC_CHECK_LIB(dag,dag_open,,DAG="no",)
        fi

        if test "$DAG" = "no"; then
            echo
            echo "  ERROR! libdag library not found"
            echo
            exit 1
        fi

        AC_DEFINE([HAVE_DAG],[1],(Endace DAG card support enabled))
    fi

  # libnspr
    enable_nspr="no"

    # Try pkg-config first:
    PKG_CHECK_MODULES([libnspr], nspr,, [with_pkgconfig_nspr=no])
    if test "$with_pkgconfig_nspr" != "no"; then
        CPPFLAGS="${CPPFLAGS} ${libnspr_CFLAGS}"
        LIBS="${LIBS} ${libnspr_LIBS}"
    fi

    AC_ARG_WITH(libnspr_includes,
            [  --with-libnspr-includes=DIR  libnspr include directory],
            [with_libnspr_includes="$withval"],[with_libnspr_includes=no])
    AC_ARG_WITH(libnspr_libraries,
            [  --with-libnspr-libraries=DIR    libnspr library directory],
            [with_libnspr_libraries="$withval"],[with_libnspr_libraries="no"])

    if test "$with_libnspr_includes" != "no"; then
        CPPFLAGS="${CPPFLAGS} -I${with_libnspr_includes}"
    fi

    AC_CHECK_HEADER(nspr.h,NSPR="yes",NSPR="no")
    if test "$NSPR" = "yes"; then
        if test "$with_libnspr_libraries" != "no"; then
            LDFLAGS="${LDFLAGS}  -L${with_libnspr_libraries}"
        fi

        AC_CHECK_LIB(nspr4, PR_GetCurrentThread,, NSPR="no")

        if test "$NSPR" = "no"; then
            echo
            echo "   ERROR!  libnspr library not found, go get it"
            echo "   from Mozilla or your distribution:"
            echo
            echo "   Ubuntu: apt-get install libnspr4-dev"
            echo "   Fedora: yum install nspr-devel"
            echo
            exit 1
        fi
        enable_nspr="yes"
    fi

  # libnss
    enable_nss="no"

    # Try pkg-config first:
    PKG_CHECK_MODULES([libnss], nss,, [with_pkgconfig_nss=no])
    if test "$with_pkgconfig_nss" != "no"; then
        CPPFLAGS="${CPPFLAGS} ${libnss_CFLAGS}"
        LIBS="${LIBS} ${libnss_LIBS}"
    fi

    AC_ARG_WITH(libnss_includes,
            [  --with-libnss-includes=DIR  libnss include directory],
            [with_libnss_includes="$withval"],[with_libnss_includes=no])
    AC_ARG_WITH(libnss_libraries,
            [  --with-libnss-libraries=DIR    libnss library directory],
            [with_libnss_libraries="$withval"],[with_libnss_libraries="no"])

    if test "$with_libnss_includes" != "no"; then
        CPPFLAGS="${CPPFLAGS} -I${with_libnss_includes}"
    fi

    AC_CHECK_HEADER(sechash.h,NSS="yes",NSS="no")
    if test "$NSS" = "yes"; then
        if test "$with_libnss_libraries" != "no"; then
            LDFLAGS="${LDFLAGS}  -L${with_libnss_libraries}"
        fi

        AC_CHECK_LIB(nss3, HASH_Begin,, NSS="no")

        if test "$NSS" = "no"; then
            echo
            echo "   ERROR!  libnss library not found, go get it"
            echo "   from Mozilla or your distribution:"
            echo
            echo "   Ubuntu: apt-get install libnss3-dev"
            echo "   Fedora: yum install nss-devel"
            echo
            exit 1
        fi

        AC_DEFINE([HAVE_NSS],[1],[libnss available for md5])
        enable_nss="yes"
    fi

  # libmagic
    enable_magic="no"
    AC_ARG_ENABLE(libmagic,
           AS_HELP_STRING([--enable-libmagic], [Enable libmagic support [default=yes]]),
                        ,[enable_magic=yes])
    if test "$enable_magic" = "yes"; then
        AC_ARG_WITH(libmagic_includes,
                [  --with-libmagic-includes=DIR  libmagic include directory],
                [with_libmagic_includes="$withval"],[with_libmagic_includes=no])
        AC_ARG_WITH(libmagic_libraries,
                [  --with-libmagic-libraries=DIR    libmagic library directory],
                [with_libmagic_libraries="$withval"],[with_libmagic_libraries="no"])

        if test "$with_libmagic_includes" != "no"; then
            CPPFLAGS="${CPPFLAGS} -I${with_libmagic_includes}"
        fi

        AC_CHECK_HEADER(magic.h,,MAGIC="no")
        if test "$MAGIC" != "no"; then
            MAGIC=""
            AC_CHECK_LIB(magic, magic_open,, MAGIC="no")
        fi

        if test "x$MAGIC" != "xno"; then
            if test "$with_libmagic_libraries" != "no"; then
                LDFLAGS="${LDFLAGS}  -L${with_libmagic_libraries}"
            fi
            AC_DEFINE([HAVE_MAGIC],[1],(Libmagic for file handling))
        else
            echo
            echo "   WARNING!  magic library not found, go get it"
            echo "   from http://www.darwinsys.com/file/ or your distribution:"
            echo
            echo "   Ubuntu: apt-get install libmagic-dev"
            echo "   Fedora: yum install file-devel"
            echo
            enable_magic="no"
        fi
    fi

  # Napatech - Using the 3GD API
    AC_ARG_ENABLE(napatech,
                AS_HELP_STRING([--enable-napatech],[Enabled Napatech Devices]),
                [ enable_napatech=yes ],
                [ enable_napatech=no])
    AC_ARG_WITH(napatech_includes,
                [  --with-napatech-includes=DIR   napatech include directory],
                [with_napatech_includes="$withval"],[with_napatech_includes="/opt/napatech3/include"])
    AC_ARG_WITH(napatech_libraries,
                [  --with-napatech-libraries=DIR  napatech library directory],
                [with_napatech_libraries="$withval"],[with_napatech_libraries="/opt/napatech3/lib"])

    if test "$enable_napatech" = "yes"; then
        CPPFLAGS="${CPPFLAGS} -I${with_napatech_includes}"
        LDFLAGS="${LDFLAGS} -L${with_napatech_libraries} -lntapi"
        AC_CHECK_HEADER(nt.h,NAPATECH="yes",NAPATECH="no")
        if test "$NAPATECH" != "no"; then
            NAPATECH=""
            AC_CHECK_LIB(ntapi, NT_Init,NAPATECH="yes",NAPATECH="no")
        fi

        if test "$NAPATECH" = "no"; then
            echo
            echo "  ERROR! libntapi library not found"
            echo
            exit 1
        fi

        AC_DEFINE([HAVE_NAPATECH],[1],(Napatech capture card support))
    fi

  # liblua
    AC_ARG_ENABLE(lua,
	        AS_HELP_STRING([--enable-lua],[Enable Lua support]),
	        [ enable_lua="yes"],
	        [ enable_lua="no"])
    AC_ARG_ENABLE(luajit,
	        AS_HELP_STRING([--enable-luajit],[Enable Luajit support]),
	        [ enable_luajit="yes"],
	        [ enable_luajit="no"])
    if test "$enable_lua" = "yes"; then
        if test "$enable_luajit" = "yes"; then
            echo "ERROR: can't enable liblua and luajit at the same time."
            echo "For LuaJIT, just use --enable-luajit. For liblua (no jit)"
            echo "support, use just --enable-lua."
            echo "Both options will enable the Lua scripting capabilities"
            echo "in Suricata".
            echo
            exit 1
        fi
    fi

    AC_ARG_WITH(liblua_includes,
            [  --with-liblua-includes=DIR  liblua include directory],
            [with_liblua_includes="$withval"],[with_liblua_includes="no"])
    AC_ARG_WITH(liblua_libraries,
            [  --with-liblua-libraries=DIR    liblua library directory],
            [with_liblua_libraries="$withval"],[with_liblua_libraries="no"])

    if test "$enable_lua" = "yes"; then
        if test "$with_liblua_includes" != "no"; then
            CPPFLAGS="${CPPFLAGS} -I${with_liblua_includes}"
        else
            # lua lua51 lua5.1 lua-5.1
            PKG_CHECK_MODULES([LUA], [lua], [LUA="yes"], [
                PKG_CHECK_MODULES([LUA], [lua5.1], [LUA="yes"], [
                    PKG_CHECK_MODULES([LUA], [lua-5.1], [LUA="yes"], [
                        PKG_CHECK_MODULES([LUA], [lua51], [LUA="yes"], [
                            LUA="no"
                        ])
                    ])
                ])
            ])
            CPPFLAGS="${CPPFLAGS} ${LUA_CFLAGS}"
        fi

        AC_CHECK_HEADER(lualib.h,LUA="yes",LUA="no")
        if test "$LUA" = "yes"; then
            if test "$with_liblua_libraries" != "no"; then
                LDFLAGS="${LDFLAGS}  -L${with_liblua_libraries}"
                AC_CHECK_LIB(${LUA_LIB_NAME}, luaL_openlibs,, LUA="no")
                if test "$LUA" = "no"; then
                    echo
                    echo "   ERROR!  liblua library not found, go get it"
                    echo "   from http://lua.org/index.html or your distribution:"
                    echo
                    echo "   Ubuntu: apt-get install liblua5.1-dev"
                    echo "   CentOS/Fedora: yum install lua-devel"
                    echo
                    echo "   If you installed software in a non-standard prefix"
                    echo "   consider adjusting the PKG_CONFIG_PATH environment variable"
                    echo "   or use --with-liblua-libraries configure option."
                    echo
                    exit 1
                fi
            else
                # lua lua51 lua5.1 lua-5.1
                PKG_CHECK_MODULES([LUA], [lua], [LUA="yes"], [
                    PKG_CHECK_MODULES([LUA], [lua5.1], [LUA="yes"], [
                        PKG_CHECK_MODULES([LUA], [lua-5.1], [LUA="yes"], [
                            PKG_CHECK_MODULES([LUA], [lua51], [LUA="yes"], [
                                LUA="no"
                            ])
                        ])
                    ])
                ])
                LDFLAGS="${LDFLAGS} ${LUA_LIBS}"
            fi

            if test "$LUA" = "no"; then
                AC_CHECK_LIB(lua, luaL_openlibs,, LUA="no")
            fi

            if test "$LUA" = "yes"; then
                AC_DEFINE([HAVE_LUA],[1],[liblua available])
                enable_lua="yes"
            fi
        else
	        echo
                echo "   ERROR!  liblua headers not found, go get them"
                echo "   from http://lua.org/index.html or your distribution:"
                echo
                echo "   Ubuntu: apt-get install liblua5.1-dev"
                echo "   CentOS/Fedora: yum install lua-devel"
                echo
                echo "   If you installed software in a non-standard prefix"
                echo "   consider adjusting the PKG_CONFIG_PATH environment variable"
                echo "   or use --with-liblua-includes and --with-liblua-libraries"
                echo "   configure option."
                echo
                exit 1
        fi
    fi

  # libluajit
    AC_ARG_WITH(libluajit_includes,
            [  --with-libluajit-includes=DIR  libluajit include directory],
            [with_libluajit_includes="$withval"],[with_libluajit_includes="no"])
    AC_ARG_WITH(libluajit_libraries,
            [  --with-libluajit-libraries=DIR    libluajit library directory],
            [with_libluajit_libraries="$withval"],[with_libluajit_libraries="no"])

    if test "$enable_luajit" = "yes"; then
        if test "$with_libluajit_includes" != "no"; then
            CPPFLAGS="${CPPFLAGS} -I${with_libluajit_includes}"
        else
            PKG_CHECK_MODULES([LUAJIT], [luajit], , LUAJIT="no")
            CPPFLAGS="${CPPFLAGS} ${LUAJIT_CFLAGS}"
        fi

        AC_CHECK_HEADER(lualib.h,LUAJIT="yes",LUAJIT="no")
        if test "$LUAJIT" = "yes"; then
            if test "$with_libluajit_libraries" != "no"; then
                LDFLAGS="${LDFLAGS}  -L${with_libluajit_libraries}"
            else
                PKG_CHECK_MODULES([LUAJIT], [luajit])
                LDFLAGS="${LDFLAGS} ${LUAJIT_LIBS}"
            fi

            AC_CHECK_LIB(luajit-5.1, luaL_openlibs,, LUAJIT="no")

            if test "$LUAJIT" = "no"; then
                echo
                echo "   ERROR!  libluajit library not found, go get it"
                echo "   from http://luajit.org/index.html or your distribution:"
                echo
                echo "   Ubuntu: apt-get install libluajit-5.1-dev"
                echo
                echo "   If you installed software in a non-standard prefix"
                echo "   consider adjusting the PKG_CONFIG_PATH environment variable"
                echo "   or use --with-libluajit-libraries configure option."
                echo
                exit 1
            fi

            AC_DEFINE([HAVE_LUA],[1],[lua support available])
            AC_DEFINE([HAVE_LUAJIT],[1],[libluajit available])
            enable_lua="yes, through luajit"
            enable_luajit="yes"
        else
	        echo
                echo "   ERROR!  libluajit headers not found, go get them"
                echo "   from http://luajit.org/index.html or your distribution:"
                echo
                echo "   Ubuntu: apt-get install libluajit-5.1-dev"
                echo
                echo "   If you installed software in a non-standard prefix"
                echo "   consider adjusting the PKG_CONFIG_PATH environment variable"
                echo "   or use --with-libluajit-includes and --with-libluajit-libraries"
                echo "   configure option."
                echo
                exit 1
        fi
    fi

    AM_CONDITIONAL([HAVE_LUA], [test "x$enable_lua" != "xno"])

  # libgeoip
    AC_ARG_ENABLE(geoip,
	        AS_HELP_STRING([--enable-geoip],[Enable GeoIP support]),
	        [ enable_geoip="yes"],
	        [ enable_geoip="no"])
    AC_ARG_WITH(libgeoip_includes,
            [  --with-libgeoip-includes=DIR  libgeoip include directory],
            [with_libgeoip_includes="$withval"],[with_libgeoip_includes="no"])
    AC_ARG_WITH(libgeoip_libraries,
            [  --with-libgeoip-libraries=DIR    libgeoip library directory],
            [with_libgeoip_libraries="$withval"],[with_libgeoip_libraries="no"])

    if test "$enable_geoip" = "yes"; then
        if test "$with_libgeoip_includes" != "no"; then
            CPPFLAGS="${CPPFLAGS} -I${with_libgeoip_includes}"
        fi

        AC_CHECK_HEADER(GeoIP.h,GEOIP="yes",GEOIP="no")
        if test "$GEOIP" = "yes"; then
            if test "$with_libgeoip_libraries" != "no"; then
                LDFLAGS="${LDFLAGS} -L${with_libgeoip_libraries}"
            fi
            AC_CHECK_LIB(GeoIP, GeoIP_country_code_by_ipnum,, GEOIP="no")
        fi
        if test "$GEOIP" = "no"; then
            echo
            echo "   ERROR!  libgeoip library not found, go get it"
            echo "   from http://www.maxmind.com/en/geolite or your distribution:"
            echo
            echo "   Ubuntu: apt-get install libgeoip-dev"
            echo "   Fedora: yum install GeoIP-devel"
            echo
            exit 1
        fi

        AC_DEFINE([HAVE_GEOIP],[1],[libgeoip available])
        enable_geoip="yes"
    fi

  # Position Independent Executable
    AC_ARG_ENABLE(pie,
                AS_HELP_STRING([--enable-pie],[Enable compiling as a position independent executable]),
                [ enable_pie="yes"],
                [ enable_pie="no"])
    if test "$enable_pie" = "yes"; then
        CPPFLAGS="${CPPFLAGS} -fPIC"
        LDFLAGS="${LDFLAGS} -pie"
    fi

#libevent includes and libraries
    AC_ARG_WITH(libevent_includes,
            [  --with-libevent-includes=DIR  libevent include directory],
            [with_libevent_includes="$withval"],[with_libevent_includes="no"])
    AC_ARG_WITH(libevent_libraries,
            [  --with-libevent-libraries=DIR    libevent library directory],
            [with_libevent_libraries="$withval"],[with_libevent_libraries="no"])

# libhiredis
    AC_ARG_ENABLE(hiredis,
	        AS_HELP_STRING([--enable-hiredis],[Enable Redis support]),
	        [ enable_hiredis="yes"],
	        [ enable_hiredis="no"])
    AC_ARG_WITH(libhiredis_includes,
            [  --with-libhiredis-includes=DIR  libhiredis include directory],
            [with_libhiredis_includes="$withval"],[with_libhiredis_includes="no"])
    AC_ARG_WITH(libhiredis_libraries,
            [  --with-libhiredis-libraries=DIR    libhiredis library directory],
            [with_libhiredis_libraries="$withval"],[with_libhiredis_libraries="no"])

    enable_hiredis_async="no"
    if test "$enable_hiredis" = "yes"; then
        if test "$with_libhiredis_includes" != "no"; then
            CPPFLAGS="${CPPFLAGS} -I${with_libhiredis_includes}"
        fi

        AC_CHECK_HEADER("hiredis/hiredis.h",HIREDIS="yes",HIREDIS="no")
        if test "$HIREDIS" = "yes"; then
            if test "$with_libhiredis_libraries" != "no"; then
                LDFLAGS="${LDFLAGS}  -L${with_libhiredis_libraries}"
            fi
            AC_CHECK_LIB(hiredis, redisConnect,, HIREDIS="no")
        fi
        if test "$HIREDIS" = "no"; then
            echo
            echo "   ERROR!  libhiredis library not found, go get it"
            echo "   from https://github.com/redis/hiredis or your distribution:"
            echo
            echo "   Ubuntu: apt-get install libhiredis-dev"
            echo "   Fedora: dnf install hiredis-devel"
            echo "   RHEL/CentOS: yum install hiredis-devel"
            echo
            exit 1
        fi
        if test "$HIREDIS" = "yes"; then
            AC_DEFINE([HAVE_LIBHIREDIS],[1],[libhiredis available])
            enable_hiredis="yes"
            #
            # Check if async adapters and libevent is installed
            #
            AC_CHECK_HEADER("hiredis/adapters/libevent.h",HIREDIS_LIBEVENT_ADAPTER="yes",HIREDIS_LIBEVENT_ADAPTER="no")
            if test "$HIREDIS_LIBEVENT_ADAPTER" = "yes"; then
                #Look for libevent headers
                if test "$with_libevent_includes" != "no"; then
                    CPPFLAGS="${CPPFLAGS} -I${with_libevent_includes}"
                fi
                AC_CHECK_HEADER("event.h",LIBEVENT="yes",LIBEVENT="no")
                if test "$LIBEVENT" = "yes"; then
                    if test "$with_libevent_libraries" != "no"; then
                        LDFLAGS="${LDFLAGS}  -L${with_libevent_libraries}"
                    fi
                    AC_CHECK_LIB(event, event_base_free,, HAVE_LIBEVENT="no")
                    AC_CHECK_LIB(event_pthreads, evthread_use_pthreads,, HAVE_LIBEVENT_PTHREADS="no")
                fi
                if test "$HAVE_LIBEVENT" = "no" -o test "$HAVE_LIBEVENT_PTHREADS" = "no" ; then
                    if test "$HAVE_LIBEVENT" = "no"; then
                        echo
                        echo "  Async mode for redis output will not be available."
                        echo "  To enable it install libevent"
                        echo
                        echo "   Ubuntu: apt-get install libevent-dev"
                        echo "   Fedora: dnf install event-devel"
                        echo "   RHEL/CentOS: yum install event-devel"
                        echo
                   fi
                   if test "$HAVE_LIBEVENT_PTHREADS" = "no"; then
                        echo
                        echo "  Async mode for redis output will not be available."
                        echo "  To enable it install libevent with pthreads support"
                        echo
                        echo "   Ubuntu: apt-get install libevent-pthreads-2.0-5"
                        echo
                   fi
                else
                    AC_DEFINE([HAVE_LIBEVENT],[1],[libevent available])
                    enable_hiredis_async="yes"
                fi
            fi
        fi
    fi

# get cache line size
    AC_PATH_PROG(HAVE_GETCONF_CMD, getconf, "no")
    if test "$HAVE_GETCONF_CMD" != "no"; then
        CLS=$(getconf LEVEL1_DCACHE_LINESIZE)
        if [test "$CLS" != "" && test "$CLS" != "0"]; then
            AC_DEFINE_UNQUOTED([CLS],[${CLS}],[L1 cache line size])
        else
            AC_DEFINE([CLS],[64],[L1 cache line size])
        fi
    else
        AC_DEFINE([CLS],[64],[L1 cache line size])
    fi

# sphinx for documentation
    AC_PATH_PROG(HAVE_SPHINXBUILD, sphinx-build, "no")
    if test "$HAVE_SPHINXBUILD" = "no"; then
       enable_sphinxbuild=no
       if test -e "$srcdir/doc/userguide/suricata.1"; then
           have_suricata_man=yes
       fi
    fi
    AM_CONDITIONAL([HAVE_SPHINXBUILD], [test "x$enable_sphinxbuild" != "xno"])
    AM_CONDITIONAL([HAVE_SURICATA_MAN], [test "x$have_suricata_man" = "xyes"])

# pdflatex for the pdf version of the user manual
    AC_PATH_PROG(HAVE_PDFLATEX, pdflatex, "no")
    if test "$HAVE_PDFLATEX" = "no"; then
       enable_pdflatex=no
    fi
    AM_CONDITIONAL([HAVE_PDFLATEX], [test "x$enable_pdflatex" != "xno"])

# Cargo/Rust.
    dnl enable_rust="no"
    dnl AC_ARG_ENABLE(rust, AS_HELP_STRING([--enable-rust], [Enable Rust]),
    dnl     [enable_rust="$enableval"], [enable_rust=no])
    AC_ARG_ENABLE([rust], AS_HELP_STRING([--enable-rust], [Enable Experimental Rust support]))

    rust_vendor_comment="# "
    have_rust_vendor="no"

    if test "x$enable_rust" != "xyes"; then
      enable_rust="no"
    else
      AC_PATH_PROG(HAVE_CARGO, cargo, "no")
      AC_PATH_PROG(HAVE_RUSTC, rustc, "no")

      # Deal with the case where Rust was requested but rustc or cargo
      # cannot be found.
      if test "x$HAVE_CARGO" = "xno"; then
        echo ""
        echo "   ERROR! Rust support requested but cargo not found."
        echo ""
        exit 1
      fi
      if test "x$HAVE_RUST" = "xno"; then
        echo ""
        echo "   ERROR! Rust support requested but rustc not found."
        echo ""
        exit 1
      fi

      if test "x$HAVE_CARGO" != "xno"; then
        if test "x$HAVE_RUSTC" != "xno"; then
          enable_rust="yes"
          AC_DEFINE([HAVE_RUST],[1],[Enable Rust language])
          if test "x$enable_debug" = "xyes"; then
            RUST_SURICATA_LIB="../rust/target/debug/libsuricata.a"
          else
            RUST_SURICATA_LIB="../rust/target/release/libsuricata.a"
          fi
          RUST_LDADD="${RUST_SURICATA_LIB} ${RUST_LDADD}"
          CFLAGS="${CFLAGS} -I../rust/gen/c-headers"
          AC_SUBST(RUST_SURICATA_LIB)
          AC_SUBST(RUST_LDADD)
          AC_CHECK_FILES([$srcdir/rust/vendor], [have_rust_vendor="yes"])
          if test "x$have_rust_vendor" = "xyes"; then
	        rust_vendor_comment=""
          fi
        fi
      fi
    fi

    AM_CONDITIONAL([HAVE_RUST], [test "x$enable_rust" = "xyes"])
    AC_SUBST(rust_vendor_comment)
    AM_CONDITIONAL([HAVE_RUST_VENDOR], [test "x$have_rust_vendor" = "xyes"])

    if test "x$enable_rust" = "xyes"; then
      AC_PATH_PROG(HAVE_CARGO_VENDOR, cargo-vendor, "no")
      if test "x$HAVE_CARGO_VENDOR" = "xno"; then
        echo "   Warning: cargo-vendor not found, but it is only required"
        echo "       for building the distribution"
        echo "   To install: cargo install cargo-vendor"
      fi
    fi
    AM_CONDITIONAL([HAVE_CARGO_VENDOR], [test "x$HAVE_CARGO_VENDOR" != "xno"])

# get revision
    if test -f ./revision; then
        REVISION=`cat ./revision`
        AC_DEFINE_UNQUOTED([REVISION],[${REVISION}],[Git revision])
    else
        AC_PATH_PROG(HAVE_GIT_CMD, git, "no")
        if test "$HAVE_GIT_CMD" != "no"; then
            if [ test -d .git ]; then
                REVISION=`git rev-parse --short HEAD`
                AC_DEFINE_UNQUOTED([REVISION],[${REVISION}],[Git revision])
            fi
        fi
    fi

AC_SUBST(CFLAGS)
AC_SUBST(LDFLAGS)
AC_SUBST(CPPFLAGS)

define([EXPAND_VARIABLE],
[$2=[$]$1
if test $prefix = 'NONE'; then
	prefix="/usr/local"
fi
while true; do
  case "[$]$2" in
    *\[$]* ) eval "$2=[$]$2" ;;
    *) break ;;
  esac
done
eval "$2=[$]$2$3"
])dnl EXPAND_VARIABLE

# suricata log dir
if test "$WINDOWS_PATH" = "yes"; then
  systemtype="`systeminfo | grep \"based PC\"`"
  case "$systemtype" in
    *x64*)
      e_winbase="C:\\\\Program Files (x86)\\\\Suricata"
      ;;
    *)
      e_winbase="C:\\\\Program Files\\\\Suricata"
      ;;
  esac

  e_sysconfdir="$e_winbase\\\\"
  e_sysconfrulesdir="$e_winbase\\\\rules\\\\"
  e_magic_file="$e_winbase\\\\magic.mgc"
  e_logdir="$e_winbase\\\\log"
  e_logfilesdir="$e_logdir\\\\files"
  e_logcertsdir="$e_logdir\\\\certs"
else
  EXPAND_VARIABLE(localstatedir, e_logdir, "/log/suricata/")
  EXPAND_VARIABLE(localstatedir, e_rundir, "/run/")
  EXPAND_VARIABLE(localstatedir, e_logfilesdir, "/log/suricata/files")
  EXPAND_VARIABLE(localstatedir, e_logcertsdir, "/log/suricata/certs")
  EXPAND_VARIABLE(sysconfdir, e_sysconfdir, "/suricata/")
  EXPAND_VARIABLE(sysconfdir, e_sysconfrulesdir, "/suricata/rules")
  EXPAND_VARIABLE(localstatedir, e_localstatedir, "/run/suricata")
fi
AC_SUBST(e_logdir)
AC_SUBST(e_rundir)
AC_SUBST(e_logfilesdir)
AC_SUBST(e_logcertsdir)
AC_SUBST(e_sysconfdir)
AC_SUBST(e_sysconfrulesdir)
AC_SUBST(e_localstatedir)
AC_DEFINE_UNQUOTED([CONFIG_DIR],["$e_sysconfdir"],[Our CONFIG_DIR])
AC_SUBST(e_magic_file)
AC_SUBST(e_magic_file_comment)
AC_SUBST(e_enable_evelog)

EXPAND_VARIABLE(prefix, CONFIGURE_PREFIX)
EXPAND_VARIABLE(sysconfdir, CONFIGURE_SYSCONDIR)
EXPAND_VARIABLE(localstatedir, CONFIGURE_LOCALSTATEDIR)
AC_SUBST(CONFIGURE_PREFIX)
AC_SUBST(CONFIGURE_SYSCONDIR)
AC_SUBST(CONFIGURE_LOCALSTATEDIR)
AC_SUBST(PACKAGE_VERSION)

AC_OUTPUT(Makefile src/Makefile rust/Makefile rust/Cargo.toml rust/.cargo/config qa/Makefile qa/coccinelle/Makefile rules/Makefile doc/Makefile doc/userguide/Makefile contrib/Makefile contrib/file_processor/Makefile contrib/file_processor/Action/Makefile contrib/file_processor/Processor/Makefile contrib/tile_pcie_logd/Makefile suricata.yaml scripts/Makefile scripts/suricatasc/Makefile scripts/suricatasc/suricatasc)

SURICATA_BUILD_CONF="Suricata Configuration:
  AF_PACKET support:                       ${enable_af_packet}
  PF_RING support:                         ${enable_pfring}
  NFQueue support:                         ${enable_nfqueue}
  NFLOG support:                           ${enable_nflog}
  IPFW support:                            ${enable_ipfw}
  Netmap support:                          ${enable_netmap}
  DAG enabled:                             ${enable_dag}
  Napatech enabled:                        ${enable_napatech}

  Unix socket enabled:                     ${enable_unixsocket}
  Detection enabled:                       ${enable_detection}

  Libmagic support:                        ${enable_magic}
  libnss support:                          ${enable_nss}
  libnspr support:                         ${enable_nspr}
  libjansson support:                      ${enable_jansson}
  hiredis support:                         ${enable_hiredis}
  hiredis async with libevent:             ${enable_hiredis_async}
  Prelude support:                         ${enable_prelude}
  PCRE jit:                                ${pcre_jit_available}
  LUA support:                             ${enable_lua}
  libluajit:                               ${enable_luajit}
  libgeoip:                                ${enable_geoip}
  Non-bundled htp:                         ${enable_non_bundled_htp}
  Old barnyard2 support:                   ${enable_old_barnyard2}
  CUDA enabled:                            ${enable_cuda}
  Hyperscan support:                       ${enable_hyperscan}
  Libnet support:                          ${enable_libnet}

  Rust support (experimental):             ${enable_rust}

  Suricatasc install:                      ${enable_python}

  Profiling enabled:                       ${enable_profiling}
  Profiling locks enabled:                 ${enable_profiling_locks}

Development settings:
  Coccinelle / spatch:                     ${enable_coccinelle}
  Unit tests enabled:                      ${enable_unittests}
  Debug output enabled:                    ${enable_debug}
  Debug validation enabled:                ${enable_debug_validation}

Generic build parameters:
  Installation prefix:                     ${prefix}
  Configuration directory:                 ${e_sysconfdir}
  Log directory:                           ${e_logdir}

  --prefix                                 ${CONFIGURE_PREFIX}
  --sysconfdir                             ${CONFIGURE_SYSCONDIR}
  --localstatedir                          ${CONFIGURE_LOCALSTATEDIR}

  Host:                                    ${host}
  Compiler:                                ${CC} (exec name) / ${compiler} (real)
  GCC Protect enabled:                     ${enable_gccprotect}
  GCC march native enabled:                ${enable_gccmarch_native}
  GCC Profile enabled:                     ${enable_gccprofile}
  Position Independent Executable enabled: ${enable_pie}
  CFLAGS                                   ${CFLAGS}
  PCAP_CFLAGS                              ${PCAP_CFLAGS}
  SECCFLAGS                                ${SECCFLAGS}"

echo
echo "$SURICATA_BUILD_CONF"
echo "printf(" >src/build-info.h
echo "$SURICATA_BUILD_CONF" | sed -e 's/^/"/' | sed -e 's/$/\\n"/' >>src/build-info.h
echo ");" >>src/build-info.h

echo "
To build and install run 'make' and 'make install'.

You can run 'make install-conf' if you want to install initial configuration
files to ${e_sysconfdir}. Running 'make install-full' will install configuration
and rules and provide you a ready-to-run suricata."
echo
echo "To install Suricata into /usr/bin/suricata, have the config in
/etc/suricata and use /var/log/suricata as log dir, use:
./configure --prefix=/usr/ --sysconfdir=/etc/ --localstatedir=/var/"
echo<|MERGE_RESOLUTION|>--- conflicted
+++ resolved
@@ -1,8 +1,4 @@
-<<<<<<< HEAD
-    AC_INIT(suricata, 3.2.1)
-=======
     AC_INIT(suricata, 4.0.0-beta1)
->>>>>>> c21347df
     m4_ifndef([AM_SILENT_RULES], [m4_define([AM_SILENT_RULES],[])])AM_SILENT_RULES([yes])
     AC_CONFIG_HEADERS([config.h])
     AC_CONFIG_SRCDIR([src/suricata.c])
