#TODO A better place for default CFLAGS?


<<<<<<< HEAD
    AC_INIT(suricata, 2.0.6)
=======
    AC_INIT(suricata, 2.0.7)
>>>>>>> 7b017adb
    AC_CONFIG_HEADERS([config.h])
    AC_CONFIG_SRCDIR([src/suricata.c])
    AC_CONFIG_MACRO_DIR(m4)
    AM_INIT_AUTOMAKE
    AC_DEFINE([RELEASE], [1], [Official release])

    AC_LANG_C
    AC_PROG_CC_C99
    AC_PROG_LIBTOOL
    PKG_PROG_PKG_CONFIG(0.21) # 0.21 is the CentOS 5.11 version

    AC_DEFUN([FAIL_MESSAGE],[
            echo
            echo
            echo "**********************************************"
            echo "  ERROR: unable to find" $1
            echo "  checked in the following places"
            for i in `echo $2`; do
            echo "        $i"
            done
            echo "**********************************************"
            echo
            exit 1
            ])

    AC_DEFUN([LIBNET_FAIL_WARN],[
            echo
            echo "*************************************************************************"
            echo "   Warning! libnet version 1.1.x could not be found in " $1
            echo "   Reject keywords will not be supported."
            echo "   If you require reject support, please install libnet 1.1.x. "
            echo "   If libnet is not installed in a non-standard location please use the"
            echo "   --with-libnet-includes and --with-libnet-libraries configure options"
            echo "*************************************************************************"
            echo
            ])

    if test `basename $CC` = "clang"; then
        CFLAGS="$CFLAGS -Wextra -Werror-implicit-function-declaration"
        AC_MSG_CHECKING([clang __sync_bool_compare_and_swap])
        AC_TRY_COMPILE([#include <stdio.h>],
                [ unsigned int i = 0; (void)__sync_bool_compare_and_swap(&i, 1, 1);],
                [
                    AC_DEFINE([__GCC_HAVE_SYNC_COMPARE_AND_SWAP_1], [1], [Fake GCC atomic support])
                    AC_DEFINE([__GCC_HAVE_SYNC_COMPARE_AND_SWAP_2], [1], [Fake GCC atomic support])
                    AC_DEFINE([__GCC_HAVE_SYNC_COMPARE_AND_SWAP_4], [1], [Fake GCC atomic support])
                    AC_DEFINE([__GCC_HAVE_SYNC_COMPARE_AND_SWAP_8], [1], [Fake GCC atomic support])
                    AC_MSG_RESULT([yes]) ],
                [AC_MSG_RESULT([no])])
    fi
    if test `basename $CC` = "gcc"; then
        dnl get gcc version
        AC_MSG_CHECKING([gcc version])
                gccver=$($CC -dumpversion)
                gccvermajor=$(echo $gccver | cut -d . -f1)
                gccverminor=$(echo $gccver | cut -d . -f2)
                gccvernum=$(expr $gccvermajor "*" 100 + $gccverminor)
        AC_MSG_RESULT($gccver)

        if test "$gccvernum" -ge "400"; then
                dnl gcc 4.0 or later
                CFLAGS="$CFLAGS -Wextra -Werror-implicit-function-declaration"
                # remove optimization options that break our code
                # VJ 2010/06/27: no-tree-pre added. It breaks ringbuffers code.
                CFLAGS="$CFLAGS -fno-tree-pre"
        else
                CFLAGS="$CFLAGS -W"
        fi
    fi
    CFLAGS="$CFLAGS -Wall"
    CFLAGS="$CFLAGS -Wno-unused-parameter"
    CFLAGS="$CFLAGS -std=gnu99"

    # Checks for programs.
    AC_PROG_AWK
    AC_PROG_CC
    AC_PROG_CPP
    AC_PROG_INSTALL
    AC_PROG_LN_S
    AC_PROG_MAKE_SET

    AC_PATH_PROG(HAVE_PKG_CONFIG, pkg-config, "no")
    if test "$HAVE_PKG_CONFIG" = "no"; then
        echo
        echo "   ERROR! pkg-config not found, go get it  "
        echo "   http://pkg-config.freedesktop.org/wiki/ "
        echo "   or install from your distribution       "
        echo
        exit 1
    fi

    AC_PATH_PROG(HAVE_PYTHON_CONFIG, python, "no")
    if test "$HAVE_PYTHON_CONFIG" = "no"; then
        echo
        echo "   Warning! python not found, you will not be     "
        echo "   able to install surictasc unix socket client   "
        echo
        enable_python="no"
    else
        enable_python="yes"
    fi
    AM_CONDITIONAL([HAVE_PYTHON], [test "$HAVE_PYTHON_CONFIG" != "no"])

    AC_PATH_PROG(HAVE_WGET, wget, "no")
    if test "$HAVE_WGET" = "no"; then
        AC_PATH_PROG(HAVE_CURL, curl, "no")
        if test "$HAVE_CURL" = "no"; then
            echo
            echo "   Warning curl or wget not found, you won't be able to"
            echo "   download latest ruleset with 'make install-rules'"
        fi
    fi
    AM_CONDITIONAL([HAVE_FETCH_COMMAND], [test "x$HAVE_WGET" != "xno" || test "x$HAVE_CURL" != "xno"])
    AM_CONDITIONAL([HAVE_WGET_COMMAND], [test "x$HAVE_WGET" != "xno"])

    # Checks for libraries.

    # Checks for header files.
    AC_CHECK_HEADERS([arpa/inet.h assert.h ctype.h errno.h fcntl.h inttypes.h])
    AC_CHECK_HEADERS([getopt.h])
    AC_CHECK_HEADERS([limits.h netdb.h netinet/in.h poll.h sched.h signal.h])
    AC_CHECK_HEADERS([stdarg.h stdint.h stdio.h stdlib.h string.h sys/ioctl.h])
    AC_CHECK_HEADERS([syslog.h sys/prctl.h sys/socket.h sys/stat.h sys/syscall.h])
    AC_CHECK_HEADERS([sys/time.h time.h unistd.h])
    AC_CHECK_HEADERS([sys/ioctl.h linux/if_ether.h linux/if_packet.h linux/filter.h])
    AC_CHECK_HEADERS([linux/ethtool.h linux/sockios.h])

    AC_CHECK_HEADERS([sys/socket.h net/if.h sys/mman.h linux/if_arp.h], [], [],
    [[#ifdef HAVE_SYS_SOCKET_H
        #include <sys/types.h>
        #include <sys/socket.h>
        #endif
    ]])

    AC_CHECK_HEADERS([windows.h winsock2.h ws2tcpip.h w32api/wtypes.h], [], [],
                    [[
                        #ifndef _X86_
                        #define _X86_
                        #endif
                     ]])
    AC_CHECK_HEADERS([w32api/winbase.h], [], [],
                    [[
                        #ifndef _X86_
                        #define _X86_
                        #endif
                        #include <windows.h>
                     ]])

    # Checks for typedefs, structures, and compiler characteristics.
    AC_C_INLINE
    AC_TYPE_PID_T
    AC_TYPE_SIZE_T
    AC_TYPE_INT32_T
    AC_TYPE_UINT16_T
    AC_TYPE_UINT32_T
    AC_TYPE_UINT64_T
    AC_TYPE_UINT8_T
    AC_HEADER_STDBOOL

    # Checks for library functions.
    AC_FUNC_MALLOC
    AC_FUNC_REALLOC
    AC_CHECK_FUNCS([gettimeofday memset strcasecmp strchr strdup strerror strncasecmp strtol strtoul memchr memrchr])
    AC_CHECK_FUNCS([strlcpy strlcat])

    # Add large file support
    AC_SYS_LARGEFILE

    #check for os
    AC_MSG_CHECKING([host os])

    # lua pkg-config name differs per OS
    LUA_PC_NAME="lua5.1"
    LUA_LIB_NAME="lua5.1"

    # If no host os was detected, try with uname
    if test -z "$host" ; then
	    host="`uname`"
    fi
    echo -n "installation for $host OS... "

    e_magic_file="/usr/share/file/magic"
    case "$host" in
        *-*-*freebsd*)
            LUA_PC_NAME="lua-5.1"
            LUA_LIB_NAME="lua-5.1"
            CFLAGS="${CFLAGS} -DOS_FREEBSD"
            CPPFLAGS="${CPPFLAGS} -I/usr/local/include -I/usr/local/include/libnet11"
            LDFLAGS="${LDFLAGS} -L/usr/local/lib -L/usr/local/lib/libnet11"
            e_magic_file="/usr/share/misc/magic"
            ;;
        *-*-openbsd*)
            LUA_PC_NAME="lua51"
            CFLAGS="${CFLAGS} -D__OpenBSD__"
            CPPFLAGS="${CPPFLAGS} -I/usr/local/include -I/usr/local/include/libnet-1.1"
            LDFLAGS="${LDFLAGS} -L/usr/local/lib -I/usr/local/lib/libnet-1.1"
            e_magic_file="/usr/local/share/misc/magic.mgc"
            ;;
        *darwin*|*Darwin*)
            LUA_PC_NAME="lua-5.1"
            LUA_LIB_NAME="lua-5.1"
            CFLAGS="${CFLAGS} -DOS_DARWIN"
            CPPFLAGS="${CPPFLAGS} -I/opt/local/include"
            LDFLAGS="${LDFLAGS} -L/opt/local/lib"
            ;;
        *-*-linux*)
            #for now do nothing
            ;;
        *-*-mingw32*)
            CFLAGS="${CFLAGS} -DOS_WIN32"
            LDFLAGS="${LDFLAGS} -lws2_32"
            WINDOWS_PATH="yes"
            ;;
        *-*-cygwin)
            LUA_PC_NAME="lua"
            LUA_LIB_NAME="lua"
            WINDOWS_PATH="yes"
            ;;
        *)
            AC_MSG_WARN([unsupported OS this may or may not work])
            ;;
    esac
    AC_MSG_RESULT(ok)

    # check if our target supports thread local storage
    AC_MSG_CHECKING(for thread local storage __thread support)
    AC_TRY_COMPILE([#include <stdlib.h>],
        [ static __thread int i; i = 1; i++; ],
        [AC_DEFINE([TLS], [1], [Thread local storage])
         AC_MSG_RESULT([yes]) ],
        [AC_MSG_RESULT([no])])

    #Enable support for gcc compile time security options. There is no great way to do detection of valid cflags that I have found
    #AX_CFLAGS_GCC_OPTION don't seem to do a better job than the code below and are a pain because of extra m4 files etc.
    #These flags seem to be supported on CentOS 5+, Ubuntu 8.04+, and FedoreCore 11+
    #Options are taken from https://wiki.ubuntu.com/CompilerFlags
    AC_ARG_ENABLE(gccprotect,
           AS_HELP_STRING([--enable-gccprotect], [Detect and use gcc hardening options]),,[enable_gccprotect=no])

    AS_IF([test "x$enable_gccprotect" = "xyes"], [
        #buffer overflow protection
        AC_MSG_CHECKING(for -fstack-protector)
        TMPCFLAGS="${CFLAGS}"
        CFLAGS="${CFLAGS} -fstack-protector"
        AC_TRY_LINK(,,SECCFLAGS="${SECCFLAGS} -fstack-protector"
        AC_MSG_RESULT(yes),
        AC_MSG_RESULT(no))
        CFLAGS="${TMPCFLAGS}"

        #compile-time best-practices errors for certain libc functions, provides checks of buffer lengths and memory regions
        AC_MSG_CHECKING(for -D_FORTIFY_SOURCE=2)
        TMPCFLAGS="${CFLAGS}"
        CFLAGS="${CFLAGS} -D_FORTIFY_SOURCE=2"
        AC_TRY_COMPILE(,,SECCFLAGS="${SECCFLAGS} -D_FORTIFY_SOURCE=2"
        AC_MSG_RESULT(yes),
        AC_MSG_RESULT(no))
        CFLAGS="${TMPCFLAGS}"

        #compile-time warnings about misuse of format strings
        AC_MSG_CHECKING(for -Wformat -Wformat-security)
        TMPCFLAGS="${CFLAGS}"
        CFLAGS="${CFLAGS} -Wformat -Wformat-security"
        AC_TRY_COMPILE(,,SECCFLAGS="${SECCFLAGS} -Wformat -Wformat-security"
        AC_MSG_RESULT(yes),
        AC_MSG_RESULT(no))
        CFLAGS="${TMPCFLAGS}"

        #provides a read-only relocation table area in the final ELF
        AC_MSG_CHECKING(for -z relro)
        TMPLDFLAGS="${LDFLAGS}"
        LDFLAGS="${LDFLAGS} -z relro"
        AC_TRY_LINK(,,SECLDFLAGS="${SECLDFLAGS} -z relro"
        AC_MSG_RESULT(yes),
        AC_MSG_RESULT(no))
        LDFLAGS="${TMPLDFLAGS}"

        #forces all relocations to be resolved at run-time
        AC_MSG_CHECKING(for -z now)
        TMPLDFLAGS="${LDFLAGS}"
        LDFLAGS="${LDFLAGS} -z now"
        AC_TRY_LINK(,,SECLDFLAGS="${SECLDFLAGS} -z now"
        AC_MSG_RESULT(yes),
        AC_MSG_RESULT(no))
        LDFLAGS="${TMPLDFLAGS}"

        CFLAGS="${CFLAGS} ${SECCFLAGS}"
        LDFLAGS="${LDFLAGS} ${SECLDFLAGS}"
    ])

    #enable profile generation
    AC_ARG_ENABLE(gccprofile,
           AS_HELP_STRING([--enable-gccprofile], [Enable gcc profile info i.e -pg flag is set]),,[enable_gccprofile=no])
    AS_IF([test "x$enable_gccprofile" = "xyes"], [
        CFLAGS="${CFLAGS} -pg"
    ])

    #enable gcc march=native gcc 4.2 or later
    AC_ARG_ENABLE(gccmarch_native,
           AS_HELP_STRING([--enable-gccmarch-native], [Enable gcc march=native gcc 4.2 and later only]),,[enable_gccmarch_native=yes])
    AS_IF([test "x$enable_gccmarch_native" = "xyes"], [
            OFLAGS="$CFLAGS"
            CFLAGS="$CFLAGS -march=native"
            AC_MSG_CHECKING([checking if $CC supports -march=native])
            AC_COMPILE_IFELSE(  [AC_LANG_PROGRAM([[#include <stdlib.h>]])],
                        [
                          AC_MSG_RESULT([yes])
                          CFLAGS="$OFLAGS -march=native"
                        ],
                        [
                          AC_MSG_RESULT([no])
                          CFLAGS="$OFLAGS"
                          enable_gccmarch_native=no
                        ]
                     )
    ])

# options

  # enable the running of unit tests
    AC_ARG_ENABLE(unittests,
           AS_HELP_STRING([--enable-unittests], [Enable compilation of the unit tests]),,[enable_unittests=no])
    AS_IF([test "x$enable_unittests" = "xyes"], [
        UT_ENABLED="yes"
        CFLAGS="${CFLAGS} -DUNITTESTS"
    ])

    AM_CONDITIONAL([BUILD_UNITTESTS], [test "x$enable_unittests" = "xyes"])

  # enable workaround for old barnyard2 for unified alert output
    AC_ARG_ENABLE(old-barnyard2,
           AS_HELP_STRING([--enable-old-barnyard2], [Use workaround for old barnyard2 in unified2 output]),,[enable_old_barnyard2=no])
    AS_IF([test "x$enable_old_barnyard2" = "xyes"], [
        CFLAGS="${CFLAGS} -DHAVE_OLD_BARNYARD2"
    ])

  # enable debug output
    AC_ARG_ENABLE(debug,
           AS_HELP_STRING([--enable-debug], [Enable debug output]),,[enable_debug=no])
    AS_IF([test "x$enable_debug" = "xyes"], [
        CFLAGS="${CFLAGS} -DDEBUG"
    ])

  # enable debug validation functions & macro's output
    AC_ARG_ENABLE(debug-validation,
           AS_HELP_STRING([--enable-debug-validation], [Enable (debug) validation code output]),,[enable_debug_validation=no])
    AS_IF([test "x$enable_debug_validation" = "xyes"], [
        CFLAGS="${CFLAGS} -DDEBUG_VALIDATION"
    ])

  # profiling support
    AC_ARG_ENABLE(profiling,
           AS_HELP_STRING([--enable-profiling], [Enable performance profiling]),,[enable_profiling=no])
    AS_IF([test "x$enable_profiling" = "xyes"], [

	case "$host" in
           *-*-openbsd*)
		AC_MSG_ERROR([profiling is not supported on OpenBSD])
		;;
	   *)
		CFLAGS="${CFLAGS} -DPROFILING"
		;;
        esac
    ])

  # profiling support, locking
    AC_ARG_ENABLE(profiling-locks,
           AS_HELP_STRING([--enable-profiling-locks], [Enable performance profiling for locks]),,[enable_profiling_locks=no])
    AS_IF([test "x$enable_profiling_locks" = "xyes"], [
        CFLAGS="${CFLAGS} -DPROFILING -DPROFILE_LOCKING"
    ])

  # enable support for IPFW
    AC_ARG_ENABLE(ipfw,
            AS_HELP_STRING([--enable-ipfw], [Enable FreeBSD IPFW support for inline IDP]),,[enable_ipfw=no])
    AS_IF([test "x$enable_ipfw" = "xyes"], [
        CFLAGS="$CFLAGS -DIPFW"
    ])

    AC_ARG_ENABLE(coccinelle,
           AS_HELP_STRING([--disable-coccinelle], [Disable coccinelle QA steps during make check])],[enable_coccinelle="$enableval"],[enable_coccinelle=yes])
    AS_IF([test "x$enable_coccinelle" = "xyes"], [
        AC_PATH_PROG(HAVE_COCCINELLE_CONFIG, spatch, "no")
        if test "$HAVE_COCCINELLE_CONFIG" = "no"; then
            echo "   Warning! spatch not found, you will not be "
            echo "   able to run code checking with coccinelle  "
            echo "   get it from http://coccinelle.lip6.fr      "
            echo "   or install from your distribution          "
            enable_coccinelle=no
        fi
    ])
    AM_CONDITIONAL([HAVE_COCCINELLE], [test "x$enable_coccinelle" != "xno"])

  # disable detection
    AC_ARG_ENABLE(detection,
           AS_HELP_STRING([--disable-detection], [Disable Detection Modules])], [enable_detection="$enableval"],[enable_detection=yes])
    AS_IF([test "x$enable_detection" = "xno"], [
        AC_DEFINE([HAVE_DETECT_DISABLED], [1], [Detection is disabled])
    ])

    AM_CONDITIONAL([BUILD_PCIE_LOGGING], [test ! -z "$TILERA_ROOT"])

# libraries

    AC_MSG_CHECKING([for Mpipe])
    AC_COMPILE_IFELSE(
        [AC_LANG_PROGRAM([[#include <gxio/mpipe.h>]])],
        [
        AC_MSG_RESULT([yes])
        AC_DEFINE([HAVE_MPIPE],[1],[mPIPE support is available])
        LDFLAGS="$LDFLAGS -lgxpci -lgxio -ltmc"
        ],
        [AC_MSG_RESULT([no])])

  #libpcre
    AC_ARG_WITH(libpcre_includes,
            [  --with-libpcre-includes=DIR  libpcre include directory],
            [with_libpcre_includes="$withval"],[with_libpcre_includes=no])
    AC_ARG_WITH(libpcre_libraries,
            [  --with-libpcre-libraries=DIR    libpcre library directory],
            [with_libpcre_libraries="$withval"],[with_libpcre_libraries="no"])

    if test "$with_libpcre_includes" != "no"; then
        CPPFLAGS="${CPPFLAGS} -I${with_libpcre_includes}"
    fi
    AC_CHECK_HEADER(pcre.h,,[AC_ERROR(pcre.h not found ...)])

    if test "$with_libpcre_libraries" != "no"; then
        LDFLAGS="${LDFLAGS}  -L${with_libpcre_libraries}"
    fi
    PCRE=""
    AC_CHECK_LIB(pcre, pcre_get_substring,, PCRE="no",-lpthread)
    if test "$PCRE" = "no"; then
        echo
        echo "   ERROR!  pcre library not found, go get it"
        echo "   from www.pcre.org."
        echo
        exit 1
    fi

    # To prevent duping the lib link we reset LIBS after this check. Setting action-if-found to NULL doesn't seem to work
    # see: http://blog.flameeyes.eu/2008/04/29/i-consider-ac_check_lib-harmful
    PCRE=""
    TMPLIBS="${LIBS}"
    AC_CHECK_LIB(pcre, pcre_dfa_exec,, PCRE="no")
    if test "$PCRE" = "no"; then
        echo
        echo "   ERROR!  pcre library was found but version was < 6.0"
        echo "   please upgrade to a newer version of pcre which you can get from"
        echo "   www.pcre.org."
        echo
        exit 1
    fi
    LIBS="${TMPLIBS}"

    AC_TRY_COMPILE([ #include <pcre.h> ],
        [ int eo = 0; eo |= PCRE_EXTRA_MATCH_LIMIT_RECURSION; ],
        [ pcre_match_limit_recursion_available=yes ], [:]
    )
    if test "$pcre_match_limit_recursion_available" != "yes"; then
        CFLAGS="${CFLAGS} -DNO_PCRE_MATCH_RLIMIT"
        echo
        echo "   Warning! pcre extra opt PCRE_EXTRA_MATCH_LIMIT_RECURSION not found"
        echo "   This could lead to potential DoS please upgrade to pcre >= 6.5"
        echo "   Continuing for now...."
        echo "   from www.pcre.org."
        echo
    fi

    TMPCFLAGS="${CFLAGS}"
    CFLAGS="-O0 -g -Werror -Wall"
    AC_TRY_COMPILE([ #include <pcre.h> ],
        [ pcre_extra *extra = NULL; pcre_free_study(extra); ],
        [ AC_DEFINE([HAVE_PCRE_FREE_STUDY], [1], [Pcre pcre_free_study supported])], [:]
    )
    CFLAGS="${TMPCFLAGS}"

    #enable support for PCRE-jit available since pcre-8.20
    AC_MSG_CHECKING(for PCRE JIT support)
    AC_TRY_COMPILE([ #include <pcre.h> ],
        [
        int jit = 0;
        pcre_config(PCRE_CONFIG_JIT, &jit);
        ],
        [ pcre_jit_available=yes ], [ pcre_jit_available=no ]
        )

    if test "x$pcre_jit_available" = "xyes"; then
       AC_MSG_RESULT(yes)
       AC_DEFINE([PCRE_HAVE_JIT], [1], [Pcre with JIT compiler support enabled])

       AC_MSG_CHECKING(for PCRE JIT support usability)
       AC_TRY_COMPILE([ #include <pcre.h> ],
           [
           const char* regexstr = "(a|b|c|d)";
           pcre *re;
           const char *error;
           pcre_extra *extra;
           int err_offset;
           re = pcre_compile(regexstr,0, &error, &err_offset,NULL);
           extra = pcre_study(re, PCRE_STUDY_JIT_COMPILE, &error);
           if (extra == NULL)
               exit(EXIT_FAILURE);
           int jit = 0;
           int ret = pcre_fullinfo(re, extra, PCRE_INFO_JIT, &jit);
           if (ret != 0 || jit != 1)
               exit(EXIT_FAILURE);
           exit(EXIT_SUCCESS);
           ],
           [ pcre_jit_works=yes ], [:]
       )
       if test "x$pcre_jit_works" != "xyes"; then
           AC_MSG_RESULT(no)
           echo
           echo "   PCRE JIT support detection worked but testing it failed"
           echo "   something odd is going on, please file a bug report."
           echo
           exit 1
       else
           AC_MSG_RESULT(yes)
       fi
    else
        AC_MSG_RESULT(no)
    fi

  # libyaml
    AC_ARG_WITH(libyaml_includes,
            [  --with-libyaml-includes=DIR  libyaml include directory],
            [with_libyaml_includes="$withval"],[with_libyaml_includes=no])
    AC_ARG_WITH(libyaml_libraries,
            [  --with-libyaml-libraries=DIR    libyaml library directory],
            [with_libyaml_libraries="$withval"],[with_libyaml_libraries="no"])

    if test "$with_libyaml_includes" != "no"; then
        CPPFLAGS="${CPPFLAGS} -I${with_libyaml_includes}"
    fi

    AC_CHECK_HEADER(yaml.h,,LIBYAML="no")

    if test "$with_libyaml_libraries" != "no"; then
        LDFLAGS="${LDFLAGS}  -L${with_libyaml_libraries}"
    fi

    LIBYAML=""
    AC_CHECK_LIB(yaml,yaml_parser_initialize,,LIBYAML="no")

    if test "$LIBYAML" = "no"; then
        echo
        echo "   ERROR!  libyaml library not found, go get it"
        echo "   from http://pyyaml.org/wiki/LibYAML "
        echo "   or your distribution:"
        echo
        echo "   Ubuntu: apt-get install libyaml-dev"
        echo "   Fedora: yum install libyaml-devel"
        echo
        exit 1
    fi

  # libpthread
    AC_ARG_WITH(libpthread_includes,
            [  --with-libpthread-includes=DIR  libpthread include directory],
            [with_libpthread_includes="$withval"],[with_libpthread_includes=no])
    AC_ARG_WITH(libpthread_libraries,
            [  --with-libpthread-libraries=DIR    libpthread library directory],
            [with_libpthread_libraries="$withval"],[with_libpthread_libraries="no"])

    if test "$with_libpthread_includes" != "no"; then
        CPPFLAGS="${CPPFLAGS} -I${with_libpthread_includes}"
    fi

    dnl AC_CHECK_HEADER(pthread.h,,[AC_ERROR(pthread.h not found ...)])

    if test "$with_libpthread_libraries" != "no"; then
        LDFLAGS="${LDFLAGS}  -L${with_libpthread_libraries}"
    fi

    PTHREAD=""
    AC_CHECK_LIB(pthread, pthread_create,, PTHREAD="no")

    if test "$PTHREAD" = "no"; then
        echo
        echo "   ERROR! libpthread library not found, glibc problem?"
        echo
        exit 1
    fi

  # libjansson
    enable_jansson="no"
    AC_ARG_WITH(libjansson_includes,
            [  --with-libjansson-includes=DIR  libjansson include directory],
            [with_libjansson_includes="$withval"],[with_libjansson_includes=no])
    AC_ARG_WITH(libjansson_libraries,
            [  --with-libjansson-libraries=DIR    libjansson library directory],
            [with_libjansson_libraries="$withval"],[with_libjansson_libraries="no"])

    if test "$with_libjansson_includes" != "no"; then
        CPPFLAGS="${CPPFLAGS} -I${with_libjansson_includes}"
    fi

    enable_jansson="no"
    enable_unixsocket="no"

    AC_ARG_ENABLE(unix-socket,
           AS_HELP_STRING([--enable-unix-socket], [Enable unix socket [default=test]]),[enable_unixsocket="$enableval"],[enable_unixsocket=test])

    AC_CHECK_HEADER(jansson.h,JANSSON="yes",JANSSON="no")
    if test "$JANSSON" = "yes"; then
        if test "$with_libjansson_libraries" != "no"; then
            LDFLAGS="${LDFLAGS}  -L${with_libjansson_libraries}"
        fi

	    AC_CHECK_LIB(jansson, json_dump_callback,, JANSSON="no")
        enable_jansson="yes"
        if test "$JANSSON" = "no"; then
            echo
            echo "   Jansson >= 2.2 is required for features like unix socket"
            echo "   Go get it from your distribution or from:"
            echo "     http://www.digip.org/jansson/"
            echo
	    if test "x$enable_unixsocket" = "xyes"; then
                exit 1
            fi
            enable_unixsocket="no"
            enable_jansson="no"
        else
            case $host in
                *-*-mingw32*)
                ;;
                *-*-cygwin)
                ;;
                *)
		if test "x$enable_unixsocket" = "xtest"; then
                    enable_unixsocket="yes"
		fi
                ;;
            esac
        fi
    else
        if test "x$enable_unixsocket" = "xyes"; then
            echo
            echo "   Jansson >= 2.2 is required for features like unix socket"
            echo "   Go get it from your distribution or from:"
            echo "     http://www.digip.org/jansson/"
            echo
            exit 1
        fi
        enable_unixsocket="no"
    fi

    AS_IF([test "x$enable_unixsocket" = "xyes"], [AC_DEFINE([BUILD_UNIX_SOCKET], [1], [Unix socket support enabled])])

  # libnfnetlink
    case $host in
    *-*-mingw32*)
        ;;
    *)
        AC_ARG_WITH(libnfnetlink_includes,
                [  --with-libnfnetlink-includes=DIR  libnfnetlink include directory],
                [with_libnfnetlink_includes="$withval"],[with_libnfnetlink_includes=no])
        AC_ARG_WITH(libnfnetlink_libraries,
                [  --with-libnfnetlink-libraries=DIR    libnfnetlink library directory],
                [with_libnfnetlink_libraries="$withval"],[with_libnfnetlink_libraries="no"])

        if test "$with_libnfnetlink_includes" != "no"; then
            CPPFLAGS="${CPPFLAGS} -I${with_libnfnetlink_includes}"
        fi

        if test "$with_libnfnetlink_libraries" != "no"; then
            LDFLAGS="${LDFLAGS}  -L${with_libnfnetlink_libraries}"
        fi

        NFNL=""
        AC_CHECK_LIB(nfnetlink, nfnl_fd,, NFNL="no")

        if test "$NFNL" = "no"; then
            echo
            echo "   ERROR!  nfnetlink library not found, go get it"
            echo "   from www.netfilter.org."
            echo "   we automatically append libnetfilter_queue/ when searching"
            echo "   for headers etc. when the --with-libnfnetlink-inlcudes directive"
            echo "   is used"
            echo
        fi
        ;;
    esac

    #enable support for NFQUEUE
    AC_ARG_ENABLE(nfqueue,
           AS_HELP_STRING([--enable-nfqueue], [Enable NFQUEUE support for inline IDP]),,[enable_nfqueue=no])
    AS_IF([test "x$enable_nfqueue" = "xyes"], [
        CFLAGS="$CFLAGS -DNFQ"

  #libnetfilter_queue
    AC_ARG_WITH(libnetfilter_queue_includes,
            [  --with-libnetfilter_queue-includes=DIR  libnetfilter_queue include directory],
            [with_libnetfilter_queue_includes="$withval"],[with_libnetfilter_queue_includes=no])
    AC_ARG_WITH(libnetfilter_queue_libraries,
            [  --with-libnetfilter_queue-libraries=DIR    libnetfilter_queue library directory],
            [with_libnetfilter_queue_libraries="$withval"],[with_libnetfilter_queue_libraries="no"])

    if test "$with_libnetfilter_queue_includes" != "no"; then
        CPPFLAGS="${CPPFLAGS} -I${with_libnetfilter_queue_includes}"
    fi

    AC_CHECK_HEADER(libnetfilter_queue/libnetfilter_queue.h,,[AC_ERROR(libnetfilter_queue/libnetfilter_queue.h not found ...)])

    if test "$with_libnetfilter_queue_libraries" != "no"; then
        LDFLAGS="${LDFLAGS}  -L${with_libnetfilter_queue_libraries}"
    fi

    #LDFLAGS="${LDFLAGS} -lnetfilter_queue"

    NFQ=""
    case $host in
    *-*-mingw32*)
        AC_CHECK_LIB(netfilter_queue, nfq_open,, NFQ="no",-lws2_32)

        AC_ARG_WITH(netfilterforwin_includes,
            [  --with-netfilterforwin-includes=DIR  netfilterforwin include directory],
            [with_netfilterforwin_includes="$withval"],[with_netfilterforwin_includes=no])

        if test "$with_netfilterforwin_includes" != "no"; then
            CPPFLAGS="${CPPFLAGS} -I${with_netfilterforwin_includes}"
        else
            CPPFLAGS="${CPPFLAGS} -I../../netfilterforwin"
        fi
        ;;
    *)
        AC_CHECK_LIB(netfilter_queue, nfq_open,, NFQ="no",)
        AC_CHECK_LIB([netfilter_queue], [nfq_set_queue_maxlen],AC_DEFINE_UNQUOTED([HAVE_NFQ_MAXLEN],[1],[Found queue max length support in netfilter_queue]) ,,[-lnfnetlink])
        AC_CHECK_LIB([netfilter_queue], [nfq_set_verdict2],AC_DEFINE_UNQUOTED([HAVE_NFQ_SET_VERDICT2],[1],[Found nfq_set_verdict2 function in netfilter_queue]) ,,[-lnfnetlink])
        AC_CHECK_LIB([netfilter_queue], [nfq_set_queue_flags],AC_DEFINE_UNQUOTED([HAVE_NFQ_SET_QUEUE_FLAGS],[1],[Found nfq_set_queue_flags function in netfilter_queue]) ,,[-lnfnetlink])
        AC_CHECK_LIB([netfilter_queue], [nfq_set_verdict_batch],AC_DEFINE_UNQUOTED([HAVE_NFQ_SET_VERDICT_BATCH],[1],[Found nfq_set_verdict_batch function in netfilter_queue]) ,,[-lnfnetlink])

        # check if the argument to nfq_get_payload is signed or unsigned
        AC_MSG_CHECKING([for signed nfq_get_payload payload argument])
        STORECFLAGS="${CFLAGS}"
        if test `basename $CC` = "clang"; then
            CFLAGS="${CFLAGS} -Werror=incompatible-pointer-types"
        else
            CFLAGS="${CFLAGS} -Werror"
        fi
        AC_COMPILE_IFELSE(
            [AC_LANG_PROGRAM(
                [
                #include <stdio.h>
                #include <libnetfilter_queue/libnetfilter_queue.h>
                ],
                [
                char *pktdata;
                nfq_get_payload(NULL, &pktdata);
                ])],
            [libnetfilter_queue_nfq_get_payload_signed="yes"],
            [libnetfilter_queue_nfq_get_payload_signed="no"])
        AC_MSG_RESULT($libnetfilter_queue_nfq_get_payload_signed)
        if test "x$libnetfilter_queue_nfq_get_payload_signed" = "xyes"; then
            AC_DEFINE([NFQ_GET_PAYLOAD_SIGNED], [1], [For signed version of nfq_get_payload])
        fi
        CFLAGS="${STORECFLAGS}"
    ;;
    esac

    if test "$NFQ" = "no"; then
        echo
        echo "   ERROR!  libnetfilter_queue library not found, go get it"
        echo "   from www.netfilter.org."
        echo "   we automatically append libnetfilter_queue/ when searching"
        echo "   for headers etc. when the --with-libnfq-includes directive"
        echo "   is used"
        echo
        exit 1
    fi
  ])

  # libnetfilter_log
    AC_ARG_ENABLE(nflog,
            AS_HELP_STRING([--enable-nflog],[Enable libnetfilter_log support]),
                           [ enable_nflog="yes"],
                           [ enable_nflog="no"])
    AC_ARG_WITH(libnetfilter_log_includes,
            [  --with-libnetfilter_log-includes=DIR  libnetfilter_log include directory],
            [with_libnetfilter_log_includes="$withval"],[with_libnetfilter_log_includes="no"])
    AC_ARG_WITH(libnetfilter_log_libraries,
            [  --with-libnetfilter_log-libraries=DIR    libnetfilter_log library directory],
            [with_libnetfilter_log_libraries="$withval"],[with_libnetfilter_log_libraries="no"])

    if test "$enable_nflog" = "yes"; then
        if test "$with_libnetfilter_log_includes" != "no"; then
            CPPFLAGS="${CPPFLAGS} -I${with_libnetfilter_log_includes}"
        fi

        AC_CHECK_HEADER(libnetfilter_log/libnetfilter_log.h,,[AC_ERROR(libnetfilter_log.h not found ...)])

        if test "$with_libnetfilter_log_libraries" != "no"; then
            LDFLAGS="${LDFLAGS}  -L${with_libnetfilter_log_libraries}"
        fi

        NFLOG=""
        AC_CHECK_LIB(netfilter_log, nflog_open,, NFLOG="no")

        if test "$NFLOG" = "no"; then
            echo
            echo "   ERROR!  libnetfilter_log library not found, go get it"
            echo "   from http://www.netfilter.org."
            echo
            exit 1
        else
            AC_DEFINE([HAVE_NFLOG],[1],[nflog available])
            enable_nflog="yes"
        fi
    fi

  # prelude
    AC_ARG_ENABLE(prelude,
            AS_HELP_STRING([--enable-prelude], [Enable Prelude support for alerts]),,[enable_prelude=no])
    # Prelude doesn't work with -Werror
    STORECFLAGS="${CFLAGS}"
    CFLAGS="${CFLAGS} -Wno-error=unused-result"

    AS_IF([test "x$enable_prelude" = "xyes"], [
        AM_PATH_LIBPRELUDE(0.9.9, , AC_MSG_ERROR(Cannot find libprelude: Is libprelude-config in the path?), no)
        if test "x${LIBPRELUDE_CFLAGS}" != "x"; then
            CPPFLAGS="${CPPFLAGS} ${LIBPRELUDE_CFLAGS}"
        fi

        if test "x${LIBPRELUDE_LDFLAGS}" != "x"; then
            LDFLAGS="${LDFLAGS} ${LIBPRELUDE_LDFLAGS}"
        fi

        if test "x${LIBPRELUDE_LIBS}" != "x"; then
            LDFLAGS="${LDFLAGS} ${LIBPRELUDE_LIBS}"
        fi
        AC_DEFINE([PRELUDE], [1], [Libprelude support enabled])
    ])
    CFLAGS="${STORECFLAGS}"


  # libnet
    AC_ARG_WITH(libnet_includes,
            [  --with-libnet-includes=DIR     libnet include directory],
            [with_libnet_includes="$withval"],[with_libnet_includes="no"])

    AC_ARG_WITH(libnet_libraries,
            [  --with-libnet-libraries=DIR    libnet library directory],
            [with_libnet_libraries="$withval"],[with_libnet_libraries="no"])

    if test "x$with_libnet_includes" != "xno"; then
        CPPFLAGS="${CPPFLAGS} -I${with_libnet_includes}"
        libnet_dir="${with_libnet_includes}"
    else
        libnet_dir="/usr/include /usr/local/include /usr/local/include/libnet11 /opt/local/include /usr/local/include/libnet-1.1"
    fi

    if test "x$with_libnet_libraries" != "xno"; then
        LDFLAGS="${LDFLAGS} -L${with_libnet_libraries}"
    fi

    LIBNET_DETECT_FAIL="no"
    LIBNET_INC_DIR=""

    for i in $libnet_dir; do
    if test -r "$i/libnet.h"; then
        LIBNET_INC_DIR="$i"
    fi
    done

    AC_MSG_CHECKING(for libnet.h version 1.1.x)
    if test "$LIBNET_INC_DIR" != ""; then
        if eval "grep LIBNET_VERSION $LIBNET_INC_DIR/libnet.h | grep -v '1.[[12]]' >/dev/null"; then
            AC_MSG_RESULT(no)
            LIBNET_DETECT_FAIL="yes"
            LIBNET_FAIL_WARN($libnet_dir)
        else
            AC_MSG_RESULT(yes)
        fi

        #CentOS, Fedora, Ubuntu-LTS, Ubuntu all set defines to the same values. libnet-config seems
        #to have been depreciated but all distro's seem to include it as part of the package.
        if test "$LIBNET_DETECT_FAIL" = "no"; then
            LLIBNET=""
            AC_CHECK_LIB(net, libnet_write,, LLIBNET="no")
            if test "$LLIBNET" != "no"; then
                CFLAGS="${CFLAGS} -DHAVE_LIBNET11 -D_BSD_SOURCE -D__BSD_SOURCE -D__FAVOR_BSD -DHAVE_NET_ETHERNET_H"
            else
            #if we displayed a warning already no reason to do it again.
                if test "$LIBNET_DETECT_FAIL" = "no"; then
                    LIBNET_DETECT_FAIL="yes"
                    LIBNET_FAIL_WARN($libnet_dir)
                fi
            fi

            # see if we have the patched libnet 1.1
            # http://www.inliniac.net/blog/2007/10/16/libnet-11-ipv6-fixes-and-additions.html
            #
            # To prevent duping the lib link we reset LIBS after this check. Setting action-if-found to NULL doesn't seem to work
            # see: http://blog.flameeyes.eu/2008/04/29/i-consider-ac_check_lib-harmful
            if test "$LIBNET_DETECT_FAIL" = "no"; then
                LLIBNET=""
                TMPLIBS="${LIBS}"
                AC_CHECK_LIB(net, libnet_build_icmpv6_unreach,, LLIBNET="no")
                if test "$LLIBNET" != "no"; then
                    CFLAGS="$CFLAGS -DHAVE_LIBNET_ICMPV6_UNREACH"
                fi
                LIBS="${TMPLIBS}"
            fi
        fi
    else
        LIBNET_DETECT_FAIL="yes"
        LIBNET_FAIL_WARN($libnet_dir)
    fi
    # libpfring (currently only supported for libpcap enabled pfring)
    # Error on the side of caution. If libpfring enabled pcap is being used and we don't link against -lpfring compilation will fail.
    AC_ARG_ENABLE(pfring,
           AS_HELP_STRING([--enable-pfring], [Enable Native PF_RING support]),,[enable_pfring=no])
    AS_IF([test "x$enable_pfring" = "xyes"], [
        CFLAGS="$CFLAGS -DHAVE_PFRING"

        #We have to set CFLAGS for AC_TRY_COMPILE as it doesn't pay attention to CPPFLAGS
        AC_ARG_WITH(libpfring_includes,
                [  --with-libpfring-includes=DIR  libpfring include directory],
                [with_libpfring_includes="$withval"],[with_libpfring_includes=no])
        AC_ARG_WITH(libpfring_libraries,
                [  --with-libpfring-libraries=DIR    libpfring library directory],
                [with_libpfring_libraries="$withval"],[with_libpfring_libraries="no"])

        if test "$with_libpfring_includes" != "no"; then
            CPPFLAGS="${CPPFLAGS} -I${with_libpfring_includes}"
        fi

        if test "$with_libpfring_libraries" != "no"; then
            LDFLAGS="${LDFLAGS}  -L${with_libpfring_libraries}"
        fi

        LIBPFRING=""
        AC_CHECK_LIB(pfring, pfring_open,, LIBPFRING="no", [-lpcap])
        if test "$LIBPFRING" = "no"; then
            LIBPFRING=""
            AC_CHECK_LIB(pfring, pfring_stats,, LIBPFRING="no", [-lpcap -lrt])
            if test "$LIBPFRING" = "no"; then
                if test "x$enable_pfring" = "xyes"; then
                echo
                echo "   ERROR! --enable-pfring was passed but the library was not found or version is >4, go get it"
                echo "   from http://www.ntop.org/PF_RING.html"
                echo
                exit 1
                fi
            else
                LIBS="${LIBS} -lrt"
            fi
        fi

        LIBPFRING_ENABLE_RING=""
        AC_CHECK_LIB(pfring, pfring_enable_ring,, LIBPFRING_ENABLE_RING="no", [-lpcap])
        if test "$LIBPFRING_ENABLE_RING" != "no"; then
            AC_DEFINE([HAVE_PFRING_ENABLE],[1],[PF_RING pfring_enable_ring is available])
        fi

        LIBPFRING_CLUSTER_TYPE=""
        AC_CHECK_LIB(pfring, pfring_set_cluster,
                        , LIBPFRING_CLUSTER_TYPE="no", [-lpcap])
        if test "$LIBPFRING_CLUSTER_TYPE" != "no"; then
            AC_DEFINE([HAVE_PFRING_CLUSTER_TYPE],[1],[PF_RING pfring_set_cluster is available])
        fi

        LIBPFRING_BPF_FILTER=""
        AC_CHECK_LIB(pfring, pfring_set_bpf_filter,
                        , LIBPFRING_BPF_FILTER="no", [-lpcap])
        LIBPFRING_REMOVE_BPF_FILTER=""
        AC_CHECK_LIB(pfring, pfring_remove_bpf_filter,
                        , LIBPFRING_REMOVE_BPF_FILTER="no", [-lpcap])
        if test "$LIBPFRING_BPF_FILTER" != "no" -a "$LIBPFRING_REMOVE_BPF_FILTER" != "no"; then
            AC_DEFINE([HAVE_PFRING_SET_BPF_FILTER],[1],[PF_RING pfring_set_bpf_filter is available])
        fi

        STORE_CFLAGS="${CFLAGS}"
        CFLAGS="${CFLAGS} -Werror"
        AC_MSG_CHECKING([if pfring_recv expects u_char**])
        AC_TRY_COMPILE([
                    #include <pfring.h>
                ],
                [
                    u_char *buffer;
                    pfring_recv(NULL, &buffer, 0, NULL, 1);
                ],
                [ pfring_recv_uchar_buff=yes ], [:])

        CFLAGS="${STORE_CFLAGS}"

        if test "$pfring_recv_uchar_buff" = "yes"; then
            AC_DEFINE([HAVE_PFRING_RECV_UCHAR],[1],[PF_RING pfring_recv buffer is u_char**])
            AC_MSG_RESULT(yes)
        else
            AC_MSG_RESULT(no)
        fi

        # check if the argument to nfq_get_payload is signed or unsigned
        AC_MSG_CHECKING([for post 5.4.0 pfring_open function])
        STORECFLAGS="${CFLAGS}"
        CFLAGS="${CFLAGS} -Werror"
        AC_COMPILE_IFELSE(
            [AC_LANG_PROGRAM(
                [
                #include <pfring.h>
                ],
                [
                pfring_open(NULL, 0, 0);
                ])],
            [pfring_new_open="yes"],
            [pfring_new_open="no"])
        AC_MSG_RESULT($pfring_new_open)
        if test "x$pfring_new_open" = "xyes"; then
            AC_DEFINE([HAVE_PFRING_OPEN_NEW], [1], [For post 5.4.0 version of pfring_open])
        fi
        CFLAGS="${STORECFLAGS}"

    ])


  # libpcap
    AC_ARG_WITH(libpcap_includes,
            [  --with-libpcap-includes=DIR  libpcap include directory],
            [with_libpcap_includes="$withval"],[with_libpcap_includes=no])
    AC_ARG_WITH(libpcap_libraries,
            [  --with-libpcap-libraries=DIR    libpcap library directory],
            [with_libpcap_libraries="$withval"],[with_libpcap_libraries="no"])

    if test "$with_libpcap_includes" != "no"; then
        CPPFLAGS="${CPPFLAGS} -I${with_libpcap_includes}"
    fi

    AC_CHECK_HEADER(pcap.h,,[AC_ERROR(pcap.h not found ...)])

    if test "$with_libpcap_libraries" != "no"; then
        LDFLAGS="${LDFLAGS}  -L${with_libpcap_libraries}"
    fi
    AC_CHECK_HEADERS([pcap.h pcap/pcap.h pcap/bpf.h])

    LIBPCAP=""
    AC_CHECK_LIB(pcap, pcap_open_live,, LIBPCAP="no", [-lpthread])
    if test "$LIBPCAP" = "no"; then
        echo
        echo "   ERROR!  libpcap library not found, go get it"
        echo "   from http://www.tcpdump.org or your distribution:"
        echo
        echo "   Ubuntu: apt-get install libpcap-dev"
        echo "   Fedora: yum install libpcap-devel"
        echo
        exit 1
    fi

    # pcap_activate and pcap_create only exists in libpcap >= 1.0
    LIBPCAPVTEST=""
    #To prevent duping the lib link we reset LIBS after this check. Setting action-if-found to NULL doesn't seem to work
    #see: http://blog.flameeyes.eu/2008/04/29/i-consider-ac_check_lib-harmful
    TMPLIBS="${LIBS}"
    AC_CHECK_LIB(pcap, pcap_activate,, LPCAPVTEST="no")
    if test "$LPCAPVTEST" != "no"; then
        AC_PATH_PROG(HAVE_PCAP_CONFIG, pcap-config, "no")
        if test "$HAVE_PCAP_CONFIG" = "no"; then
            CFLAGS="${CFLAGS} -DLIBPCAP_VERSION_MAJOR=1"
        else
            CFLAGS="${CFLAGS} `pcap-config --defines` `pcap-config --cflags` -DLIBPCAP_VERSION_MAJOR=1"
        fi
    else
        CFLAGS="${CFLAGS} -DLIBPCAP_VERSION_MAJOR=0"
    fi
    LIBS="${TMPLIBS}"

    #Appears as if pcap_set_buffer_size is linux only?
    LIBPCAPSBUFF=""
    #To prevent duping the lib link we reset LIBS after this check. Setting action-if-found to NULL doesn't seem to work
    #see: http://blog.flameeyes.eu/2008/04/29/i-consider-ac_check_lib-harmful
    TMPLIBS="${LIBS}"
    AC_CHECK_LIB(pcap, pcap_set_buffer_size,, LPCAPSBUFF="no")
    if test "$LPCAPSBUFF" != "no"; then
        CFLAGS="${CFLAGS} -DHAVE_PCAP_SET_BUFF"
    fi
    LIBS="${TMPLIBS}"

  # AF_PACKET support
    AC_ARG_ENABLE(af-packet,
           AS_HELP_STRING([--enable-af-packet], [Enable AF_PACKET support [default=yes]]),
                        ,[enable_af_packet=yes])
    AS_IF([test "x$enable_af_packet" = "xyes"], [
        AC_CHECK_DECL([TPACKET_V2],
            AC_DEFINE([HAVE_AF_PACKET],[1],[AF_PACKET support is available]),
            [enable_af_packet="no"],
            [[#include <sys/socket.h>
              #include <linux/if_packet.h>]])
        AC_CHECK_DECL([PACKET_FANOUT],
            AC_DEFINE([HAVE_PACKET_FANOUT],[1],[Packet fanout support is available]),
            [],
            [[#include <linux/if_packet.h>]])
    ])


  # libhtp
    AC_ARG_ENABLE(non-bundled-htp,
           AS_HELP_STRING([--enable-non-bundled-htp], [Enable the use of an already installed version of htp]),,[enable_non_bundled_htp=no])
    AS_IF([test "x$enable_non_bundled_htp" = "xyes"], [
        AC_ARG_WITH(libhtp_includes,
                [  --with-libhtp-includes=DIR  libhtp include directory],
                [with_libhtp_includes="$withval"],[with_libhtp_includes=no])
        AC_ARG_WITH(libhtp_libraries,
                [  --with-libhtp-libraries=DIR    libhtp library directory],
                [with_libhtp_libraries="$withval"],[with_libhtp_libraries="no"])

        if test "$with_libhtp_includes" != "no"; then
            CPPFLAGS="-I${with_libhtp_includes} ${CPPFLAGS}"
        fi

        if test "$with_libhtp_libraries" != "no"; then
            LDFLAGS="${LDFLAGS} -L${with_libhtp_libraries}"
        fi

        AC_CHECK_HEADER(htp/htp.h,,[AC_ERROR(htp/htp.h not found ...)])

        LIBHTP=""
        AC_CHECK_LIB(htp, htp_conn_create,, LIBHTP="no")
        if test "$LIBHTP" = "no"; then
            echo
            echo "   ERROR! libhtp library not found"
            echo
            exit 1
        fi
        PKG_CHECK_MODULES(LIBHTPMINVERSION, [htp >= 0.5.5],[libhtp_minver_found="yes"],[libhtp_minver_found="no"])
        if test "$libhtp_minver_found" = "no"; then
            PKG_CHECK_MODULES(LIBHTPDEVVERSION, [htp = 0.5.X],[libhtp_devver_found="yes"],[libhtp_devver_found="no"])
            if test "$libhtp_devver_found" = "no"; then
                echo
                echo "   ERROR! libhtp was found but it is neither >= 0.5.5, nor the dev 0.5.X"
                echo
                exit 1
            fi
        fi

        AC_CHECK_LIB([htp], [htp_config_register_request_uri_normalize],AC_DEFINE_UNQUOTED([HAVE_HTP_URI_NORMALIZE_HOOK],[1],[Found htp_config_register_request_uri_normalize function in libhtp]) ,,[-lhtp])
        # check for htp_tx_get_response_headers_raw
        AC_CHECK_LIB([htp], [htp_tx_get_response_headers_raw],AC_DEFINE_UNQUOTED([HAVE_HTP_TX_GET_RESPONSE_HEADERS_RAW],[1],[Found htp_tx_get_response_headers_raw in libhtp]) ,,[-lhtp])
        AC_CHECK_LIB([htp], [htp_decode_query_inplace],AC_DEFINE_UNQUOTED([HAVE_HTP_DECODE_QUERY_INPLACE],[1],[Found htp_decode_query_inplace function in libhtp]) ,,[-lhtp])
        AC_EGREP_HEADER(htp_config_set_path_decode_u_encoding, htp/htp.h, AC_DEFINE_UNQUOTED([HAVE_HTP_SET_PATH_DECODE_U_ENCODING],[1],[Found usable htp_config_set_path_decode_u_encoding function in libhtp]) )
    ])

    if test "x$enable_non_bundled_htp" = "xno"; then
        # test if we have a bundled htp
        if test -d "$srcdir/libhtp"; then
            AC_CONFIG_SUBDIRS([libhtp])
            HTP_DIR="libhtp"
            AC_SUBST(HTP_DIR)
            HTP_LDADD="../libhtp/htp/libhtp.la"
            AC_SUBST(HTP_LDADD)
            # make sure libhtp is added to the includes
            CPPFLAGS="-I${srcdir}/../libhtp/ ${CPPFLAGS}"

            AC_CHECK_HEADER(iconv.h,,[AC_ERROR(iconv.h not found ...)])
            AC_CHECK_LIB(iconv, libiconv_close)
            AC_DEFINE_UNQUOTED([HAVE_HTP_URI_NORMALIZE_HOOK],[1],[Assuming htp_config_register_request_uri_normalize function in bundled libhtp])
            AC_DEFINE_UNQUOTED([HAVE_HTP_TX_GET_RESPONSE_HEADERS_RAW],[1],[Assuming htp_tx_get_response_headers_raw function in bundled libhtp])
            AC_DEFINE_UNQUOTED([HAVE_HTP_DECODE_QUERY_INPLACE],[1],[Assuming htp_decode_query_inplace function in bundled libhtp])
        else
            echo
            echo "  ERROR: Libhtp is not bundled. Get libhtp by doing:"
            echo "     git clone https://github.com/ironbee/libhtp"
            echo "  Then re-run Suricata's autogen.sh and configure script."
            echo "  Or, if libhtp is installed in a different location,"
            echo "  pass --enable-non-bundled-htp to Suricata's configure script."
            echo "  Add --with-libhtp-includes=<dir> and --with-libhtp-libraries=<dir> if"
            echo "  libhtp is not installed in the include and library paths."
            echo
            exit 1
        fi
    fi


  # enable CUDA output
    AC_ARG_ENABLE(cuda,
           AS_HELP_STRING([--enable-cuda], [Enable experimental CUDA pattern matching]),,[enable_cuda=no])
    AS_IF([test "x$enable_cuda" = "xyes"], [
        AC_ARG_WITH(cuda_includes,
                [  --with-cuda-includes=DIR  cuda include directory],
                [with_cuda_includes="$withval"],[with_cuda_includes=no])
        AC_ARG_WITH(cuda_libraries,
                [  --with-cuda-libraries=DIR    cuda library directory],
                [with_cuda_libraries="$withval"],[with_cuda_libraries="no"])
        AC_ARG_WITH(cuda_nvcc,
                [  --with-cuda-nvcc=DIR  cuda nvcc compiler directory],
                [with_cuda_nvcc="$withval"],[with_cuda_nvcc=no])

        CFLAGS="${CFLAGS} -D__SC_CUDA_SUPPORT__"

        if test "$with_cuda_includes" != "no"; then
            CPPFLAGS="${CPPFLAGS} -I${with_cuda_includes}"
        else
            CPPFLAGS="${CPPFLAGS} -I/usr/local/cuda/include"
        fi

        if test "$with_cuda_libraries" != "no"; then
            LDFLAGS="${LDFLAGS} -L${with_cuda_libraries}"
        fi

        if test "$with_cuda_nvcc" != "no"; then
            NVCC_DIR="${with_cuda_nvcc}"
        else
            NVCC_DIR="/usr/local/cuda/bin"
        fi

        AC_CHECK_HEADER(cuda.h,,[AC_ERROR(cuda.h not found ...)])

        LIBCUDA=""
        AC_CHECK_LIB(cuda, cuArray3DCreate,, LIBCUDA="no")
        if test "$LIBCUDA" = "no"; then
            echo
            echo "   ERROR! libcuda library not found"
            echo
            exit 1
        fi

        AC_PATH_PROG([NVCC], [nvcc], no, [$PATH:$NVCC_DIR])
        if test "x$NVCC" = "xno"; then
            echo
            echo "   ERROR! CUDA nvcc compiler not found: use --with-cuda-nvcc=DIR"
            echo
            exit 1
        fi

        AC_MSG_CHECKING(for nvcc version)
        NVCCVER=`$NVCC --version | grep "release" | sed 's/.*release \(@<:@0-9@:>@\)\.\(@<:@0-9@:>@\).*/\1\2/'`
        AC_MSG_RESULT($NVCCVER)
        if test "$NVCCVER" -lt 31; then
            echo
            echo "   Warning! Your CUDA nvcc version might be outdated."
            echo "   If compilation fails try the latest CUDA toolkit from"
            echo "   www.nvidia.com/object/cuda_develop.html"
            echo
        fi

        AM_PATH_PYTHON(,, no)
        if test "x$PYTHON" = "xno"; then
            echo
            echo "   ERROR! Compiling CUDA kernels requires python."
            echo
            exit 1
        fi
    ])
    AM_CONDITIONAL([BUILD_CUDA], [test "x$enable_cuda" = "xyes"])


  # Check for libcap-ng
    case $host in
    *-*-linux*)
    AC_ARG_WITH(libcap_ng_includes,
            [  --with-libcap_ng-includes=DIR  libcap_ng include directory],
            [with_libcap_ng_includes="$withval"],[with_libcap_ng_includes=no])
    AC_ARG_WITH(libcap_ng_libraries,
            [  --with-libcap_ng-libraries=DIR    libcap_ng library directory],
            [with_libcap_ng_libraries="$withval"],[with_libcap_ng_libraries="no"])

    if test "$with_libcap_ng_includes" != "no"; then
        CPPFLAGS="${CPPFLAGS} -I${with_libcap_ng_includes}"
    fi

    if test "$with_libcap_ng_libraries" != "no"; then
        LDFLAGS="${LDFLAGS}  -L${with_libcap_ng_libraries}"
    fi

    AC_CHECK_HEADER(cap-ng.h,,LIBCAP_NG="no")
    if test "$LIBCAP_NG" != "no"; then
        LIBCAP_NG=""
        AC_CHECK_LIB(cap-ng,capng_clear,,LIBCAP_NG="no")
    fi

    if test "$LIBCAP_NG" != "no"; then
    CFLAGS="${CFLAGS} -DHAVE_LIBCAP_NG"
    fi

    if test "$LIBCAP_NG" = "no"; then
        echo
        echo "   WARNING!  libcap-ng library not found, go get it"
        echo "   from http://people.redhat.com/sgrubb/libcap-ng/"
        echo "   or your distribution:"
        echo
        echo "   Ubuntu: apt-get install libcap-ng-dev"
        echo "   Fedora: yum install libcap-ng-devel"
        echo
        echo "   Suricata will be built without support for dropping privs."
        echo
    fi
    ;;
    esac

  # Check for DAG support.
    AC_ARG_ENABLE(dag,
	        AS_HELP_STRING([--enable-dag],[Enable DAG capture]),
	        [ enable_dag=yes ],
	        [ enable_dag=no])
    AC_ARG_WITH(dag_includes,
            [  --with-dag-includes=DIR  dagapi include directory],
            [with_dag_includes="$withval"],[with_dag_includes="no"])
    AC_ARG_WITH(dag_libraries,
            [  --with-dag-libraries=DIR  dagapi library directory],
            [with_dag_libraries="$withval"],[with_dag_libraries="no"])

    if test "$enable_dag" = "yes"; then

    	if test "$with_dag_includes" != "no"; then
            CPPFLAGS="${CPPFLAGS} -I${with_dag_includes}"
        fi

        if test "$with_dag_libraries" != "no"; then
            LDFLAGS="${LDFLAGS} -L${with_dag_libraries}"
        fi

        AC_CHECK_HEADER(dagapi.h,DAG="yes",DAG="no")
        if test "$DAG" != "no"; then
            DAG=""
	    AC_CHECK_LIB(dag,dag_open,,DAG="no",)
        fi

        if test "$DAG" != "no"; then
            CFLAGS="${CFLAGS} -DHAVE_DAG"
        fi

        if test "$DAG" = "no"; then
            echo
            echo "  ERROR! libdag library not found"
            echo
            exit 1
        fi
    fi

  # libnspr
    enable_nspr="no"

    # Try pkg-config first:
    PKG_CHECK_MODULES([libnspr], nspr,, [with_pkgconfig_nspr=no])
    if test "$with_pkgconfig_nspr" != "no"; then
        CPPFLAGS="${CPPFLAGS} ${libnspr_CFLAGS}"
        LIBS="${LIBS} ${libnspr_LIBS}"
    fi

    AC_ARG_WITH(libnspr_includes,
            [  --with-libnspr-includes=DIR  libnspr include directory],
            [with_libnspr_includes="$withval"],[with_libnspr_includes=no])
    AC_ARG_WITH(libnspr_libraries,
            [  --with-libnspr-libraries=DIR    libnspr library directory],
            [with_libnspr_libraries="$withval"],[with_libnspr_libraries="no"])

    if test "$with_libnspr_includes" != "no"; then
        CPPFLAGS="${CPPFLAGS} -I${with_libnspr_includes}"
    fi

    AC_CHECK_HEADER(nspr.h,NSPR="yes",NSPR="no")
    if test "$NSPR" = "yes"; then
        if test "$with_libnspr_libraries" != "no"; then
            LDFLAGS="${LDFLAGS}  -L${with_libnspr_libraries}"
        fi

        AC_CHECK_LIB(nspr4, PR_GetCurrentThread,, NSPR="no")

        if test "$NSPR" = "no"; then
            echo
            echo "   ERROR!  libnspr library not found, go get it"
            echo "   from Mozilla or your distribution:"
            echo
            echo "   Ubuntu: apt-get install libnspr4-dev"
            echo "   Fedora: yum install nspr-devel"
            echo
            exit 1
        fi
        enable_nspr="yes"
    fi

  # libnss
    enable_nss="no"

    # Try pkg-config first:
    PKG_CHECK_MODULES([libnss], nss,, [with_pkgconfig_nss=no])
    if test "$with_pkgconfig_nss" != "no"; then
        CPPFLAGS="${CPPFLAGS} ${libnss_CFLAGS}"
        LIBS="${LIBS} ${libnss_LIBS}"
    fi

    AC_ARG_WITH(libnss_includes,
            [  --with-libnss-includes=DIR  libnss include directory],
            [with_libnss_includes="$withval"],[with_libnss_includes=no])
    AC_ARG_WITH(libnss_libraries,
            [  --with-libnss-libraries=DIR    libnss library directory],
            [with_libnss_libraries="$withval"],[with_libnss_libraries="no"])

    if test "$with_libnss_includes" != "no"; then
        CPPFLAGS="${CPPFLAGS} -I${with_libnss_includes}"
    fi

    AC_CHECK_HEADER(sechash.h,NSS="yes",NSS="no")
    if test "$NSS" = "yes"; then
        if test "$with_libnss_libraries" != "no"; then
            LDFLAGS="${LDFLAGS}  -L${with_libnss_libraries}"
        fi

        AC_CHECK_LIB(nss3, HASH_Begin,, NSS="no")

        if test "$NSS" = "no"; then
            echo
            echo "   ERROR!  libnss library not found, go get it"
            echo "   from Mozilla or your distribution:"
            echo
            echo "   Ubuntu: apt-get install libnss3-dev"
            echo "   Fedora: yum install nss-devel"
            echo
            exit 1
        fi

        AC_DEFINE([HAVE_NSS],[1],[libnss available for md5])
        enable_nss="yes"
    fi

  # libmagic
    AC_ARG_WITH(libmagic_includes,
            [  --with-libmagic-includes=DIR  libmagic include directory],
            [with_libmagic_includes="$withval"],[with_libmagic_includes=no])
    AC_ARG_WITH(libmagic_libraries,
            [  --with-libmagic-libraries=DIR    libmagic library directory],
            [with_libmagic_libraries="$withval"],[with_libmagic_libraries="no"])

    if test "$with_libmagic_includes" != "no"; then
        CPPFLAGS="${CPPFLAGS} -I${with_libmagic_includes}"
    fi

    AC_CHECK_HEADER(magic.h,,[AC_ERROR(magic.h not found ...)])

    if test "$with_libmagic_libraries" != "no"; then
        LDFLAGS="${LDFLAGS}  -L${with_libmagic_libraries}"
    fi

    MAGIC=""
    AC_CHECK_LIB(magic, magic_open,, MAGIC="no")

    if test "$MAGIC" = "no"; then
        echo
        echo "   ERROR!  magic library not found, go get it"
        echo "   from http://www.darwinsys.com/file/ or your distribution:"
        echo
        echo "   Ubuntu: apt-get install libmagic-dev"
        echo "   Fedora: yum install file-devel"
        echo
        exit 1
    fi

  # Napatech - Using the 3GD API
    AC_ARG_ENABLE(napatech,
                AS_HELP_STRING([--enable-napatech],[Enabled Napatech Devices]),
                [ enable_napatech=yes ],
                [ enable_napatech=no])
    AC_ARG_WITH(napatech_includes,
                [  --with-napatech-includes=DIR   napatech include directory],
                [with_napatech_includes="$withval"],[with_napatech_includes="/opt/napatech3/include"])
    AC_ARG_WITH(napatech_libraries,
                [  --with-napatech-libraries=DIR  napatech library directory],
                [with_napatech_libraries="$withval"],[with_napatech_libraries="/opt/napatech3/lib"])

    if test "$enable_napatech" = "yes"; then
        CPPFLAGS="${CPPFLAGS} -I${with_napatech_includes}"
        LDFLAGS="${LDFLAGS} -L${with_napatech_libraries} -lntapi"
        AC_CHECK_HEADER(nt.h,NAPATECH="yes",NAPATECH="no")
        if test "$NAPATECH" != "no"; then
            NAPATECH=""
            AC_CHECK_LIB(ntapi, NT_Init,NAPATECH="yes",NAPATECH="no")
        fi

        if test "$NAPATECH" != "no"; then
            CFLAGS="${CFLAGS} -DHAVE_NAPATECH"
        fi

        if test "$NAPATECH" = "no"; then
            echo
            echo "  ERROR! libntapi library not found"
            echo
            exit 1
        fi
    fi

  # liblua
    AC_ARG_ENABLE(lua,
	        AS_HELP_STRING([--enable-lua],[Enable Lua support]),
	        [ enable_lua="yes"],
	        [ enable_lua="no"])
    AC_ARG_WITH(liblua_includes,
            [  --with-liblua-includes=DIR  liblua include directory],
            [with_liblua_includes="$withval"],[with_liblua_includes="no"])
    AC_ARG_WITH(liblua_libraries,
            [  --with-liblua-libraries=DIR    liblua library directory],
            [with_liblua_libraries="$withval"],[with_liblua_libraries="no"])

    if test "$enable_lua" = "yes"; then
        if test "$with_liblua_includes" != "no"; then
            CPPFLAGS="${CPPFLAGS} -I${with_liblua_includes}"
        else
            # lua lua51 lua5.1 lua-5.1
            PKG_CHECK_MODULES([LUA], [lua], [LUA="yes"], [
                PKG_CHECK_MODULES([LUA], [lua5.1], [LUA="yes"], [
                    PKG_CHECK_MODULES([LUA], [lua-5.1], [LUA="yes"], [
                        PKG_CHECK_MODULES([LUA], [lua51], [LUA="yes"], [
                            LUA="no"
                        ])
                    ])
                ])
            ])
            CPPFLAGS="${CPPFLAGS} ${LUA_CFLAGS}"
        fi

        AC_CHECK_HEADER(lualib.h,LUA="yes",LUA="no")
        if test "$LUA" = "yes"; then
            if test "$with_liblua_libraries" != "no"; then
                LDFLAGS="${LDFLAGS}  -L${with_liblua_libraries}"
                AC_CHECK_LIB(${LUA_LIB_NAME}, luaL_openlibs,, LUA="no")
                if test "$LUA" = "no"; then
                    echo
                    echo "   ERROR!  liblua library not found, go get it"
                    echo "   from http://lua.org/index.html or your distribution:"
                    echo
                    echo "   Ubuntu: apt-get install liblua-5.1-dev"
                    echo "   CentOS/Fedora: yum install lua-devel"
                    echo
                    echo "   If you installed software in a non-standard prefix"
                    echo "   consider adjusting the PKG_CONFIG_PATH environment variable"
                    echo "   or use --with-liblua-libraries configure option."
                    echo
                    exit 1
                fi
            else
                # lua lua51 lua5.1 lua-5.1
                PKG_CHECK_MODULES([LUA], [lua], [LUA="yes"], [
                    PKG_CHECK_MODULES([LUA], [lua5.1], [LUA="yes"], [
                        PKG_CHECK_MODULES([LUA], [lua-5.1], [LUA="yes"], [
                            PKG_CHECK_MODULES([LUA], [lua51], [LUA="yes"], [
                                LUA="no"
                            ])
                        ])
                    ])
                ])
                LDFLAGS="${LDFLAGS} ${LUA_LIBS}"
            fi

            AC_DEFINE([HAVE_LUA],[1],[liblua available])
            enable_lua="yes"
        else
	        echo
                echo "   ERROR!  liblua headers not found, go get them"
                echo "   from http://lua.org/index.html or your distribution:"
                echo
                echo "   Ubuntu: apt-get install liblua-5.1-dev"
                echo "   CentOS/Fedora: yum install lua-devel"
                echo
                echo "   If you installed software in a non-standard prefix"
                echo "   consider adjusting the PKG_CONFIG_PATH environment variable"
                echo "   or use --with-liblua-includes and --with-liblua-libraries"
                echo "   configure option."
                echo
                exit 1
        fi
    fi

  # libluajit
    AC_ARG_ENABLE(luajit,
	        AS_HELP_STRING([--enable-luajit],[Enable Luajit support]),
	        [ enable_luajit="yes"],
	        [ enable_luajit="no"])
    AC_ARG_WITH(libluajit_includes,
            [  --with-libluajit-includes=DIR  libluajit include directory],
            [with_libluajit_includes="$withval"],[with_libluajit_includes="no"])
    AC_ARG_WITH(libluajit_libraries,
            [  --with-libluajit-libraries=DIR    libluajit library directory],
            [with_libluajit_libraries="$withval"],[with_libluajit_libraries="no"])

    if test "$enable_luajit" = "yes"; then
        if test "$with_libluajit_includes" != "no"; then
            CPPFLAGS="${CPPFLAGS} -I${with_libluajit_includes}"
        else
            PKG_CHECK_MODULES([LUAJIT], [luajit], , LUAJIT="no")
            CPPFLAGS="${CPPFLAGS} ${LUAJIT_CFLAGS}"
        fi

        AC_CHECK_HEADER(lualib.h,LUAJIT="yes",LUAJIT="no")
        if test "$LUAJIT" = "yes"; then
            if test "$with_libluajit_libraries" != "no"; then
                LDFLAGS="${LDFLAGS}  -L${with_libluajit_libraries}"
            else
                PKG_CHECK_MODULES([LUAJIT], [luajit])
                LDFLAGS="${LDFLAGS} ${LUAJIT_LIBS}"
            fi

            AC_CHECK_LIB(luajit-5.1, luaL_openlibs,, LUAJIT="no")

            if test "$LUAJIT" = "no"; then
                echo
                echo "   ERROR!  libluajit library not found, go get it"
                echo "   from http://luajit.org/index.html or your distribution:"
                echo
                echo "   Ubuntu: apt-get install libluajit-5.1-dev"
                echo
                echo "   If you installed software in a non-standard prefix"
                echo "   consider adjusting the PKG_CONFIG_PATH environment variable"
                echo "   or use --with-libluajit-libraries configure option."
                echo
                exit 1
            fi

            AC_DEFINE([HAVE_LUA],[1],[lua support available])
            AC_DEFINE([HAVE_LUAJIT],[1],[libluajit available])
            enable_lua="yes"
            enable_luajit="yes"
        else
	        echo
                echo "   ERROR!  libluajit headers not found, go get them"
                echo "   from http://luajit.org/index.html or your distribution:"
                echo
                echo "   Ubuntu: apt-get install libluajit-5.1-dev"
                echo
                echo "   If you installed software in a non-standard prefix"
                echo "   consider adjusting the PKG_CONFIG_PATH environment variable"
                echo "   or use --with-libluajit-includes and --with-libluajit-libraries"
                echo "   configure option."
                echo
                exit 1
        fi
    fi

  # libgeoip
    AC_ARG_ENABLE(geoip,
	        AS_HELP_STRING([--enable-geoip],[Enable GeoIP support]),
	        [ enable_geoip="yes"],
	        [ enable_geoip="no"])
    AC_ARG_WITH(libgeoip_includes,
            [  --with-libgeoip-includes=DIR  libgeoip include directory],
            [with_libgeoip_includes="$withval"],[with_libgeoip_includes="no"])
    AC_ARG_WITH(libgeoip_libraries,
            [  --with-libgeoip-libraries=DIR    libgeoip library directory],
            [with_libgeoip_libraries="$withval"],[with_libgeoip_libraries="no"])

    if test "$enable_geoip" = "yes"; then
        if test "$with_libgeoip_includes" != "no"; then
            CPPFLAGS="${CPPFLAGS} -I${with_libgeoip_includes}"
        fi

        AC_CHECK_HEADER(GeoIP.h,GEOIP="yes",GEOIP="no")
        if test "$GEOIP" = "yes"; then
            if test "$with_libgeoip_libraries" != "no"; then
                LDFLAGS="${LDFLAGS}  -L${with_libgeoip_libraries}"
            fi
            AC_CHECK_LIB(GeoIP, GeoIP_country_code_by_ipnum,, GEOIP="no")
        fi
        if test "$GEOIP" = "no"; then
            echo
            echo "   ERROR!  libgeoip library not found, go get it"
            echo "   from http://www.maxmind.com/en/geolite or your distribution:"
            echo
            echo "   Ubuntu: apt-get install libgeoip-dev"
            echo "   Fedora: yum install GeoIP-devel"
            echo
            exit 1
        fi
        if test "$GEOIP" = "yes"; then
            AC_DEFINE([HAVE_GEOIP],[1],[libgeoip available])
            enable_geoip="yes"
        fi
    fi

# get cache line size
    AC_PATH_PROG(HAVE_GETCONF_CMD, getconf, "no")
    if test "$HAVE_GETCONF_CMD" != "no"; then
        CLS=$(getconf LEVEL1_DCACHE_LINESIZE)
        if [test "$CLS" != "" && test "$CLS" != "0"]; then
            AC_DEFINE_UNQUOTED([CLS],[${CLS}],[L1 cache line size])
        else
            AC_DEFINE_UNQUOTED([CLS],[64],[L1 cache line size])
        fi
    else
        AC_DEFINE_UNQUOTED([CLS],[64],[L1 cache line size])
    fi

# get revision
    if test -f ./revision; then
        REVISION=`cat ./revision`
        CFLAGS="${CFLAGS} -DREVISION=\"${REVISION}\""
    else
        AC_PATH_PROG(HAVE_GIT_CMD, git, "no")
        if test "$HAVE_GIT_CMD" != "no"; then
            if [ test -d .git ]; then
                REVISION=`git rev-parse --short HEAD`
                CFLAGS="${CFLAGS} -DREVISION=\"${REVISION}\""
            fi
        fi
    fi

AC_SUBST(CFLAGS)
AC_SUBST(LDFLAGS)
AC_SUBST(CPPFLAGS)

define([EXPAND_VARIABLE],
[$2=[$]$1
if test $prefix = 'NONE'; then
	prefix="/usr/local"
fi
while true; do
  case "[$]$2" in
    *\[$]* ) eval "$2=[$]$2" ;;
    *) break ;;
  esac
done
eval "$2=[$]$2$3"
])dnl EXPAND_VARIABLE

# suricata log dir
if test "$WINDOWS_PATH" = "yes"; then
  systemtype="`systeminfo | grep \"based PC\"`"
  case "$systemtype" in
    *x64*)
      e_winbase="C:\\\\Program Files (x86)\\\\Suricata"
      ;;
    *)
      e_winbase="C:\\\\Program Files\\\\Suricata"
      ;;
  esac

  e_sysconfdir="$e_winbase\\\\"
  e_sysconfrulesdir="$e_winbase\\\\rules\\\\"
  e_magic_file="$e_winbase\\\\magic.mgc"
  e_logdir="$e_winbase\\\\log"
  e_logfilesdir="$e_logdir\\\\files"
  e_logcertsdir="$e_logdir\\\\certs"
else
  EXPAND_VARIABLE(localstatedir, e_logdir, "/log/suricata/")
  EXPAND_VARIABLE(localstatedir, e_rundir, "/run/")
  EXPAND_VARIABLE(localstatedir, e_logfilesdir, "/log/suricata/files")
  EXPAND_VARIABLE(localstatedir, e_logcertsdir, "/log/suricata/certs")
  EXPAND_VARIABLE(sysconfdir, e_sysconfdir, "/suricata/")
  EXPAND_VARIABLE(sysconfdir, e_sysconfrulesdir, "/suricata/rules")
  EXPAND_VARIABLE(localstatedir, e_localstatedir, "/run/suricata")
fi
AC_SUBST(e_logdir)
AC_SUBST(e_rundir)
AC_SUBST(e_logfilesdir)
AC_SUBST(e_logcertsdir)
AC_SUBST(e_sysconfdir)
AC_SUBST(e_sysconfrulesdir)
AC_SUBST(e_localstatedir)
AC_DEFINE_UNQUOTED([CONFIG_DIR],["$e_sysconfdir"],[Our CONFIG_DIR])
AC_SUBST(e_magic_file)

AC_OUTPUT(Makefile src/Makefile qa/Makefile qa/coccinelle/Makefile rules/Makefile doc/Makefile contrib/Makefile contrib/file_processor/Makefile contrib/file_processor/Action/Makefile contrib/file_processor/Processor/Makefile contrib/tile_pcie_logd/Makefile suricata.yaml scripts/Makefile scripts/suricatasc/Makefile scripts/suricatasc/suricatasc)

SURICATA_BUILD_CONF="Suricata Configuration:
  AF_PACKET support:                       ${enable_af_packet}
  PF_RING support:                         ${enable_pfring}
  NFQueue support:                         ${enable_nfqueue}
  NFLOG support:                           ${enable_nflog}
  IPFW support:                            ${enable_ipfw}
  DAG enabled:                             ${enable_dag}
  Napatech enabled:                        ${enable_napatech}
  Unix socket enabled:                     ${enable_unixsocket}
  Detection enabled:                       ${enable_detection}

  libnss support:                          ${enable_nss}
  libnspr support:                         ${enable_nspr}
  libjansson support:                      ${enable_jansson}
  Prelude support:                         ${enable_prelude}
  PCRE jit:                                ${pcre_jit_available}
  LUA support:                             ${enable_lua}
  libluajit:                               ${enable_luajit}
  libgeoip:                                ${enable_geoip}
  Non-bundled htp:                         ${enable_non_bundled_htp}
  Old barnyard2 support:                   ${enable_old_barnyard2}
  CUDA enabled:                            ${enable_cuda}

  Suricatasc install:                      ${enable_python}

  Unit tests enabled:                      ${enable_unittests}
  Debug output enabled:                    ${enable_debug}
  Debug validation enabled:                ${enable_debug_validation}
  Profiling enabled:                       ${enable_profiling}
  Profiling locks enabled:                 ${enable_profiling_locks}
  Coccinelle / spatch:                     ${enable_coccinelle}

Generic build parameters:
  Installation prefix (--prefix):          ${prefix}
  Configuration directory (--sysconfdir):  ${e_sysconfdir}
  Log directory (--localstatedir) :        ${e_logdir}

  Host:                                    ${host}
  GCC binary:                              ${CC}
  GCC Protect enabled:                     ${enable_gccprotect}
  GCC march native enabled:                ${enable_gccmarch_native}
  GCC Profile enabled:                     ${enable_gccprofile}"

echo
echo "$SURICATA_BUILD_CONF"
echo "printf(" >src/build-info.h
echo "$SURICATA_BUILD_CONF" | sed -e 's/^/"/' | sed -e 's/$/\\n"/' >>src/build-info.h
echo ");" >>src/build-info.h

echo "
To build and install run 'make' and 'make install'.

You can run 'make install-conf' if you want to install initial configuration
files to ${e_sysconfdir}. Running 'make install-full' will install configuration
and rules and provide you a ready-to-run suricata."
echo
echo "To install Suricata into /usr/bin/suricata, have the config in
/etc/suricata and use /var/log/suricata as log dir, use:
./configure --prefix=/usr/ --sysconfdir=/etc/ --localstatedir=/var/"
echo<|MERGE_RESOLUTION|>--- conflicted
+++ resolved
@@ -1,11 +1,7 @@
 #TODO A better place for default CFLAGS?
 
 
-<<<<<<< HEAD
-    AC_INIT(suricata, 2.0.6)
-=======
     AC_INIT(suricata, 2.0.7)
->>>>>>> 7b017adb
     AC_CONFIG_HEADERS([config.h])
     AC_CONFIG_SRCDIR([src/suricata.c])
     AC_CONFIG_MACRO_DIR(m4)
