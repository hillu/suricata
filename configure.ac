--- conflicted
+++ resolved
@@ -1,8 +1,4 @@
-<<<<<<< HEAD
-    AC_INIT(suricata, 4.0.4)
-=======
     AC_INIT(suricata, 4.0.5)
->>>>>>> 57228e99
     m4_ifndef([AM_SILENT_RULES], [m4_define([AM_SILENT_RULES],[])])AM_SILENT_RULES([yes])
     AC_CONFIG_HEADERS([config.h])
     AC_CONFIG_SRCDIR([src/suricata.c])
@@ -1613,52 +1609,6 @@
             echo
             enable_magic="no"
         fi
-<<<<<<< HEAD
-
-        AC_DEFINE([HAVE_NSS],[1],[libnss available for md5])
-        enable_nss="yes"
-    fi
-
-  # libmagic
-    enable_magic="no"
-    AC_ARG_ENABLE(libmagic,
-           AS_HELP_STRING([--enable-libmagic], [Enable libmagic support [default=yes]]),
-                        ,[enable_magic=yes])
-    if test "$enable_magic" = "yes"; then
-        AC_ARG_WITH(libmagic_includes,
-                [  --with-libmagic-includes=DIR  libmagic include directory],
-                [with_libmagic_includes="$withval"],[with_libmagic_includes=no])
-        AC_ARG_WITH(libmagic_libraries,
-                [  --with-libmagic-libraries=DIR    libmagic library directory],
-                [with_libmagic_libraries="$withval"],[with_libmagic_libraries="no"])
-
-        if test "$with_libmagic_includes" != "no"; then
-            CPPFLAGS="${CPPFLAGS} -I${with_libmagic_includes}"
-        fi
-
-        AC_CHECK_HEADER(magic.h,,MAGIC="no")
-        if test "$MAGIC" != "no"; then
-            MAGIC=""
-            AC_CHECK_LIB(magic, magic_open,, MAGIC="no")
-        fi
-
-        if test "x$MAGIC" != "xno"; then
-            if test "$with_libmagic_libraries" != "no"; then
-                LDFLAGS="${LDFLAGS}  -L${with_libmagic_libraries}"
-            fi
-            AC_DEFINE([HAVE_MAGIC],[1],(Libmagic for file handling))
-        else
-            echo
-            echo "   WARNING!  magic library not found, go get it"
-            echo "   from http://www.darwinsys.com/file/ or your distribution:"
-            echo
-            echo "   Ubuntu: apt-get install libmagic-dev"
-            echo "   Fedora: yum install file-devel"
-            echo
-            enable_magic="no"
-        fi
-=======
->>>>>>> 57228e99
     fi
 
   # Napatech - Using the 3GD API
@@ -1971,11 +1921,7 @@
                     AC_CHECK_LIB(event, event_base_free,, HAVE_LIBEVENT="no")
                     AC_CHECK_LIB(event_pthreads, evthread_use_pthreads,, HAVE_LIBEVENT_PTHREADS="no")
                 fi
-<<<<<<< HEAD
-                if test "$HAVE_LIBEVENT" = "no" -o test "$HAVE_LIBEVENT_PTHREADS" = "no" ; then
-=======
                 if [ test "$HAVE_LIBEVENT" = "no" ] && [ -o test "$HAVE_LIBEVENT_PTHREADS" = "no"]; then
->>>>>>> 57228e99
                     if test "$HAVE_LIBEVENT" = "no"; then
                         echo
                         echo "  Async mode for redis output will not be available."
