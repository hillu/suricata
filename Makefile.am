# not a GNU package. You can remove this line, if
# have all needed files, that a GNU package needs
AUTOMAKE_OPTIONS = foreign 1.4
ACLOCAL_AMFLAGS = -I m4
EXTRA_DIST = ChangeLog COPYING LICENSE suricata.yaml.in \
             classification.config threshold.config \
             reference.config
<<<<<<< HEAD
SUBDIRS = $(HTP_DIR) rust src qa rules doc contrib scripts
=======
SUBDIRS = $(HTP_DIR) rust src qa rules doc contrib scripts etc
>>>>>>> c4c24044

CLEANFILES = stamp-h[0-9]*

install-data-am:
	@echo "Run 'make install-conf' if you want to install initial configuration files. Or 'make install-full' to install configuration and rules";

install-full:
	$(MAKE) install
	$(MAKE) install-conf
	$(MAKE) install-rules

install-conf:
	install -d "$(DESTDIR)$(e_sysconfdir)"
	@test -e "$(DESTDIR)$(e_sysconfdir)/suricata.yaml" || install -m 600 "$(top_srcdir)/suricata.yaml" "$(DESTDIR)$(e_sysconfdir)"
	@test -e "$(DESTDIR)$(e_sysconfdir)/classification.config" || install -m 600 "$(top_srcdir)/classification.config" "$(DESTDIR)$(e_sysconfdir)"
	@test -e "$(DESTDIR)$(e_sysconfdir)/reference.config" || install -m 600 "$(top_srcdir)/reference.config" "$(DESTDIR)$(e_sysconfdir)"
	@test -e "$(DESTDIR)$(e_sysconfdir)/threshold.config" || install -m 600 "$(top_srcdir)/threshold.config" "$(DESTDIR)$(e_sysconfdir)"
	install -d "$(DESTDIR)$(e_logfilesdir)"
	install -d "$(DESTDIR)$(e_logcertsdir)"
	install -d "$(DESTDIR)$(e_rundir)"
	install -m 770 -d "$(DESTDIR)$(e_localstatedir)"

install-rules:
	install -d "$(DESTDIR)$(e_sysconfrulesdir)"
if HAVE_FETCH_COMMAND
if HAVE_WGET_COMMAND
	$(HAVE_WGET) -qO - https://rules.emergingthreats.net/open/suricata-4.0/emerging.rules.tar.gz | tar -x -z -C "$(DESTDIR)$(e_sysconfdir)" -f -
else
	$(HAVE_CURL) -s https://rules.emergingthreats.net/open/suricata-4.0/emerging.rules.tar.gz | tar -x -z -C "$(DESTDIR)$(e_sysconfdir)" -f -
endif
else
	@echo "UNABLE to load ruleset wget or curl are not installed on system."
endif
	@test -e "$(DESTDIR)$(e_sysconfrulesdir)decoder-events.rules" || install -m 600 "$(top_srcdir)/rules/decoder-events.rules" "$(DESTDIR)$(e_sysconfrulesdir)"
	@test -e "$(DESTDIR)$(e_sysconfrulesdir)stream-events.rules" || install -m 600 "$(top_srcdir)/rules/stream-events.rules" "$(DESTDIR)$(e_sysconfrulesdir)"
	@test -e "$(DESTDIR)$(e_sysconfrulesdir)smtp-events.rules" || install -m 600 "$(top_srcdir)/rules/smtp-events.rules" "$(DESTDIR)$(e_sysconfrulesdir)"
	@test -e "$(DESTDIR)$(e_sysconfrulesdir)http-events.rules" || install -m 600 "$(top_srcdir)/rules/http-events.rules" "$(DESTDIR)$(e_sysconfrulesdir)"
	@test -e "$(DESTDIR)$(e_sysconfrulesdir)dns-events.rules" || install -m 600 "$(top_srcdir)/rules/dns-events.rules" "$(DESTDIR)$(e_sysconfrulesdir)"
	@test -e "$(DESTDIR)$(e_sysconfrulesdir)tls-events.rules" || install -m 600 "$(top_srcdir)/rules/tls-events.rules" "$(DESTDIR)$(e_sysconfrulesdir)"
	@test -e "$(DESTDIR)$(e_sysconfrulesdir)modbus-events.rules" || install -m 600 "$(top_srcdir)/rules/modbus-events.rules" "$(DESTDIR)$(e_sysconfrulesdir)"
	@test -e "$(DESTDIR)$(e_sysconfrulesdir)app-layer-events.rules" || install -m 600 "$(top_srcdir)/rules/app-layer-events.rules" "$(DESTDIR)$(e_sysconfrulesdir)"
	@test -e "$(DESTDIR)$(e_sysconfrulesdir)dnp3-events.rules" || install -m 600 "$(top_srcdir)/rules/dnp3-events.rules" "$(DESTDIR)$(e_sysconfrulesdir)"
	@echo ""
	@echo "You can now start suricata by running as root something like '$(DESTDIR)$(bindir)/suricata -c $(DESTDIR)$(e_sysconfdir)/suricata.yaml -i eth0'."
	@echo ""
	@echo "If a library like libhtp.so is not found, you can run suricata with:"
	@echo "'LD_LIBRARY_PATH="$(DESTDIR)$(prefix)/lib" "$(DESTDIR)$(bindir)/suricata" -c "$(DESTDIR)$(e_sysconfdir)/suricata.yaml" -i eth0'."
	@echo ""
	@echo "While rules are installed now, it's highly recommended to use a rule manager for maintaining rules."
	@echo "The two most common are Oinkmaster and Pulledpork. For a guide see:"
	@echo "https://redmine.openinfosecfoundation.org/projects/suricata/wiki/Rule_Management_with_Oinkmaster"<|MERGE_RESOLUTION|>--- conflicted
+++ resolved
@@ -5,11 +5,7 @@
 EXTRA_DIST = ChangeLog COPYING LICENSE suricata.yaml.in \
              classification.config threshold.config \
              reference.config
-<<<<<<< HEAD
-SUBDIRS = $(HTP_DIR) rust src qa rules doc contrib scripts
-=======
 SUBDIRS = $(HTP_DIR) rust src qa rules doc contrib scripts etc
->>>>>>> c4c24044
 
 CLEANFILES = stamp-h[0-9]*
 
