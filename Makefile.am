# not a GNU package. You can remove this line, if
# have all needed files, that a GNU package needs
AUTOMAKE_OPTIONS = foreign 1.4
ACLOCAL_AMFLAGS = -I m4
EXTRA_DIST = ChangeLog COPYING LICENSE suricata.yaml.in \
             classification.config threshold.config \
<<<<<<< HEAD
             reference.config $(SURICATA_UPDATE_DIR)
=======
             reference.config $(SURICATA_UPDATE_DIR) \
	     lua
>>>>>>> 0df38f49
SUBDIRS = $(HTP_DIR) rust src qa rules doc contrib etc python ebpf \
          $(SURICATA_UPDATE_DIR)

CLEANFILES = stamp-h[0-9]*

install-data-am:
	@echo "Run 'make install-conf' if you want to install initial configuration files. Or 'make install-full' to install configuration and rules";

install-full:
	$(MAKE) install
	$(MAKE) install-conf
	$(MAKE) install-rules

install-conf:
	install -d "$(DESTDIR)$(e_sysconfdir)"
	@test -e "$(DESTDIR)$(e_sysconfdir)/suricata.yaml" || install -m 600 "$(top_srcdir)/suricata.yaml" "$(DESTDIR)$(e_sysconfdir)"
	@test -e "$(DESTDIR)$(e_sysconfdir)/classification.config" || install -m 600 "$(top_srcdir)/classification.config" "$(DESTDIR)$(e_sysconfdir)"
	@test -e "$(DESTDIR)$(e_sysconfdir)/reference.config" || install -m 600 "$(top_srcdir)/reference.config" "$(DESTDIR)$(e_sysconfdir)"
	@test -e "$(DESTDIR)$(e_sysconfdir)/threshold.config" || install -m 600 "$(top_srcdir)/threshold.config" "$(DESTDIR)$(e_sysconfdir)"
	install -d "$(DESTDIR)$(e_logfilesdir)"
	install -d "$(DESTDIR)$(e_logcertsdir)"
	install -d "$(DESTDIR)$(e_rundir)"
	install -m 770 -d "$(DESTDIR)$(e_localstatedir)"

install-rules:
if HAVE_SURICATA_UPDATE
	$(DESTDIR)$(bindir)/suricata-update \
		--suricata $(DESTDIR)$(bindir)/suricata \
		--suricata-conf $(DESTDIR)$(sysconfdir)/suricata/suricata.yaml \
		--no-test --no-reload
else
	install -d "$(DESTDIR)$(e_sysconfrulesdir)"
if HAVE_FETCH_COMMAND
if HAVE_WGET_COMMAND
	$(HAVE_WGET) -qO - https://rules.emergingthreats.net/open/suricata-4.0/emerging.rules.tar.gz | tar -x -z -C "$(DESTDIR)$(e_sysconfdir)" -f -
else
	$(HAVE_CURL) -s https://rules.emergingthreats.net/open/suricata-4.0/emerging.rules.tar.gz | tar -x -z -C "$(DESTDIR)$(e_sysconfdir)" -f -
endif
else
	@echo "UNABLE to load ruleset wget or curl are not installed on system."
endif
	@test -e "$(DESTDIR)$(e_sysconfrulesdir)decoder-events.rules" || install -m 600 "$(top_srcdir)/rules/decoder-events.rules" "$(DESTDIR)$(e_sysconfrulesdir)"
	@test -e "$(DESTDIR)$(e_sysconfrulesdir)stream-events.rules" || install -m 600 "$(top_srcdir)/rules/stream-events.rules" "$(DESTDIR)$(e_sysconfrulesdir)"
	@test -e "$(DESTDIR)$(e_sysconfrulesdir)smtp-events.rules" || install -m 600 "$(top_srcdir)/rules/smtp-events.rules" "$(DESTDIR)$(e_sysconfrulesdir)"
	@test -e "$(DESTDIR)$(e_sysconfrulesdir)http-events.rules" || install -m 600 "$(top_srcdir)/rules/http-events.rules" "$(DESTDIR)$(e_sysconfrulesdir)"
	@test -e "$(DESTDIR)$(e_sysconfrulesdir)dns-events.rules" || install -m 600 "$(top_srcdir)/rules/dns-events.rules" "$(DESTDIR)$(e_sysconfrulesdir)"
	@test -e "$(DESTDIR)$(e_sysconfrulesdir)tls-events.rules" || install -m 600 "$(top_srcdir)/rules/tls-events.rules" "$(DESTDIR)$(e_sysconfrulesdir)"
	@test -e "$(DESTDIR)$(e_sysconfrulesdir)modbus-events.rules" || install -m 600 "$(top_srcdir)/rules/modbus-events.rules" "$(DESTDIR)$(e_sysconfrulesdir)"
	@test -e "$(DESTDIR)$(e_sysconfrulesdir)app-layer-events.rules" || install -m 600 "$(top_srcdir)/rules/app-layer-events.rules" "$(DESTDIR)$(e_sysconfrulesdir)"
	@test -e "$(DESTDIR)$(e_sysconfrulesdir)dnp3-events.rules" || install -m 600 "$(top_srcdir)/rules/dnp3-events.rules" "$(DESTDIR)$(e_sysconfrulesdir)"
	@echo ""
	@echo "You can now start suricata by running as root something like '$(DESTDIR)$(bindir)/suricata -c $(DESTDIR)$(e_sysconfdir)/suricata.yaml -i eth0'."
	@echo ""
	@echo "If a library like libhtp.so is not found, you can run suricata with:"
	@echo "'LD_LIBRARY_PATH="$(DESTDIR)$(prefix)/lib" "$(DESTDIR)$(bindir)/suricata" -c "$(DESTDIR)$(e_sysconfdir)/suricata.yaml" -i eth0'."
	@echo ""
	@echo "While rules are installed now, it's highly recommended to use a rule manager for maintaining rules."
	@echo "The three most common are Suricata-Update, Oinkmaster and Pulledpork. For a guide see:"
	@echo "https://suricata.readthedocs.io/en/latest/rule-management/index.html"
endif<|MERGE_RESOLUTION|>--- conflicted
+++ resolved
@@ -4,12 +4,8 @@
 ACLOCAL_AMFLAGS = -I m4
 EXTRA_DIST = ChangeLog COPYING LICENSE suricata.yaml.in \
              classification.config threshold.config \
-<<<<<<< HEAD
-             reference.config $(SURICATA_UPDATE_DIR)
-=======
              reference.config $(SURICATA_UPDATE_DIR) \
 	     lua
->>>>>>> 0df38f49
 SUBDIRS = $(HTP_DIR) rust src qa rules doc contrib etc python ebpf \
           $(SURICATA_UPDATE_DIR)
 
