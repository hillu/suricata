<<<<<<< HEAD
=======
4.0.0-beta1 -- 2017-06-07

Feature #805: Add support for applayer change
Feature #806: Implement STARTTLS support
Feature #1636: Signal rotation of unified2 log file without restart
Feature #1953: lua: expose flow_id
Feature #1969: TLS transactions with session resumption are not logged
Feature #1978: Using date in logs name
Feature #1998: eve.tls: custom TLS logging
Feature #2006: tls: decode certificate serial number
Feature #2011: eve.alert: print outside IP addresses on alerts on traffic inside tunnels
Feature #2046: Support custom file permissions per logger
Feature #2061: lua: get timestamps from flow
Feature #2077: Additional HTTP Header Contents and Negation
Feature #2129: nfs: parser, logger and detection
Feature #2130: dns: rust parser with stateless behaviour
Feature #2132: eve: flowbit and other vars logging
Feature #2132: eve: flowbit and other vars logging
Feature #2133: unix socket: add/remove hostbits
Bug #1335: suricata option --pidfile overwrites any file
Bug #1470: make install-full can have race conditions on OSX.
Bug #1759: CentOS5 EOL tasks
Bug #2037: travis: move off legacy support
Bug #2039: suricata stops processing when http-log output via unix_stream backs up
Bug #2041: bad checksum 0xffff
Bug #2044: af-packet: faulty VLAN handling in tpacket-v3 mode
Bug #2045: geoip: compile warning on CentOS 7
Bug #2049: Empty rule files cause failure exit code without corresponding message
Bug #2051: ippair: xbit unset memory leak
Bug #2053: ippair: pair is direction sensitive
Bug #2070: file store: file log / file store mismatch with multiple files
Bug #2072: app-layer: fix memleak on bad traffic
Bug #2078: http body handling: failed assertion
Bug #2088: modbus: clang-4.0 compiler warnings
Bug #2093: Handle TCP stream gaps.
Bug #2097: "Name of device should not be null" appears in suricata.log when using pfring with configuration from suricata.yaml
Bug #2098: isdataat: fix parsing issue with leading spaces
Bug #2108: pfring: errors when compiled with asan/debug
Bug #2111: doc: links towards http_header_names
Bug #2112: doc: links towards certain http_ keywords not working
Bug #2113: Race condition starting Unix Server
Bug #2118: defrag - overlap issue in linux policy
Bug #2125: ASAN SEGV - Suricata version 4.0dev (rev 922a27e)
Optimization #521: Introduce per stream thread segment pool
Optimization #1873: Classtypes missing on decoder-events,files, and stream-events

>>>>>>> c21347df
3.2.1 -- 2017-02-15

Feature #1951: Allow building without libmagic/file
Feature #1972: SURICATA ICMPv6 unknown type 143 for MLDv2 report
Feature #2010: Suricata should confirm SSSE3 presence at runtime when built with Hyperscan support
Bug #467: compilation with unittests & debug validation
Bug #1780: VLAN tags not forwarded in afpacket inline mode
Bug #1827: Mpm AC fails to alloc memory
Bug #1843: Mpm Ac: int overflow during init
Bug #1887: pcap-log sets snaplen to -1
Bug #1946: can't get response info in some situation
Bug #1973: suricata fails to start because of unix socket
Bug #1975: hostbits/xbits memory leak
Bug #1982: tls: invalid record event triggers on valid traffic
Bug #1984: http: protocol detection issue if both sides are malformed
Bug #1985: pcap-log: minor memory leaks
Bug #1987: log-pcap: pcap files created with invalid snaplen
Bug #1988: tls_cert_subject bug
Bug #1989: SMTP protocol detection is case sensitive
Bug #1991: Suricata cannot parse ports: "![1234, 1235]"
Bug #1997: tls-store: bug that cause Suricata to crash
Bug #2001: Handling of unsolicited DNS responses.
Bug #2003: BUG_ON body sometimes contains side-effectual code
Bug #2004: Invalid file hash computation when force-hash is used
Bug #2005: Incoherent sizes between request, capture and http length
Bug #2007: smb: protocol detection just checks toserver
Bug #2008: Suricata 3.2, pcap-log no longer works due to timestamp_pattern PCRE
Bug #2009: Suricata is unable to get offloading settings when run under non-root
Bug #2012: dns.log does not log unanswered queries
Bug #2017: EVE Log Missing Fields
Bug #2019: IPv4 defrag evasion issue
Bug #2022: dns: out of bound memory read

3.2 -- 2016-12-01

Bug #1117: PCAP file count does not persist
Bug #1577: luajit scripts load error
Bug #1924: Windows dynamic DNS updates trigger 'DNS malformed request data' alerts
Bug #1938: suricata: log handling issues
Bug #1955: luajit script init failed
Bug #1960: Error while parsing rule with PCRE keyword with semicolon
Bug #1961: No error on missing semicolon between depth and classtype
Bug #1965: dnp3/enip/cip keywords naming convention
Bug #1966: af-packet fanout detection broken on Debian Jessie (master)

3.2RC1 -- 2016-11-01

Feature #1906: doc: install man page and ship pdf
Feature #1916: lua: add an SCPacketTimestamp function
Feature #1867: rule compatibility: flow:not_established not supported.
Bug #1525: Use pkg-config for libnetfilter_queue
Bug #1690: app-layer-proto negation issue
Bug #1909: libhtp 0.5.23
Bug #1914: file log always shows stored: no even if file is stored
Bug #1917: nfq: bypass SEGV
Bug #1919: filemd5: md5-list does not allow comments any more
Bug #1923: dns - back to back requests results in loss of response
Bug #1928: flow bypass leads to memory errors
Bug #1931: multi-tenancy fails to start
Bug #1932: make install-full does not install tls-events.rules
Bug #1935: Check redis reply in non pipeline mode
Bug #1936: Can't set fast_pattern on tls_sni content

3.2beta1 -- 2016-10-03

Feature #509: add SHA1 and SHA256 checksum support for files
Feature #1231: ssl_state negation support
Feature #1345: OOBE -3- disable NIC offloading by default
Feature #1373: Allow different reassembly depth for filestore rules
Feature #1495: EtherNet/IP and CIP support
Feature #1583: tls: validity fields (notBefore and notAfter)
Feature #1657: Per application layer stats
Feature #1896: Reimplement tls.subject and tls.isserdn
Feature #1903: tls: tls_cert_valid and tls_cert_expired keywords
Feature #1907: http_request_line and http_response_line
Optimization #1044: TLS buffers evaluated by fast_pattern matcher.
Optimization #1277: Trigger second live rule-reload while first one is in progress
Bug #312: incorrect parsing of rules with missing semi-colon for keywords
Bug #712: wildcard matches on tls.subject
Bug #1353: unix-command socket created with last character missing
Bug #1486: invalid rule: parser err msg not descriptive enough
Bug #1525: Use pkg-config for libnetfilter_queue
Bug #1893: tls: src_ip and dest_ip reversed in TLS events for IPS vs IDS mode.
Bug #1898: Inspection does not always stop when stream depth is reached

3.1.2 -- 2016-09-06

Feature #1830: support 'tag' in eve log
Feature #1870: make logged flow_id more unique
Feature #1874: support Cisco Fabric Path / DCE
Feature #1885: eve: add option to log all dropped packets
Bug #1849: ICMPv6 incorrect checksum alert if Ethernet FCS is present
Bug #1853: suricata is matching everything on dce_stub_data buffer
Bug #1854: unified2: logging of tagged packets not working
Bug #1856: PCAP mode device not found
Bug #1858: Lots of TCP 'duplicated option/DNS malformed request data' after upgrading from 3.0.1 to 3.1.1
Bug #1878: dns: crash while logging sshfp records
Bug #1880: icmpv4 error packets can lead to missed detection in tcp/udp
Bug #1884: libhtp 0.5.22

3.1.1 -- 2016-07-13

Feature #1775: Lua: SMTP-support
Bug #1419: DNS transaction handling issues
Bug #1515: Problem with Threshold.config when using more than one IP
Bug #1664: Unreplied DNS queries not logged when flow is aged out
Bug #1808: Can't set thread priority after dropping privileges.
Bug #1821: Suricata 3.1 fails to start on CentOS6
Bug #1839: suricata 3.1 configure.ac says >=libhtp-0.5.5, but >=libhtp-0.5.20 required
Bug #1840: --list-keywords and --list-app-layer-protos not working
Bug #1841: libhtp 0.5.21
Bug #1844: netmap: IPS mode doesn't set 2nd iface in promisc mode
Bug #1845: Crash on disabling a app-layer protocol when it's logger is still enabled
Optimization #1846: af-packet: improve thread calculation logic
Optimization #1847: rules: don't warn on empty files

3.1 -- 2016-06-20

Bug #1589: Cannot run nfq in workers mode
Bug #1804: yaml: legacy detect-engine parsing custom values broken

3.1RC1 -- 2016-06-07

Feature #681: Implement TPACKET_V3 support in AF_PACKET
Feature #1134: tls: server name rule keyword
Feature #1343: OOBE -1- increasing the default stream.memcap and stream.reassembly.memcap values
Feature #1344: OOBE -2- decreasing the default flow-timeouts (at least for TCP)
Feature #1563: dns: log sshfp records
Feature #1760: Unit tests: Don't register return value, use 1 for success, 0 for failure.
Feature #1761: Unit tests: Provide macros for clean test failures.
Feature #1762: default to AF_PACKET for -i if available
Feature #1785: hyperscan spm integration
Feature #1789: hyperscan mpm: enable by default
Feature #1797: netmap: implement 'threads: auto'
Feature #1798: netmap: warn about NIC offloading on FreeBSD
Feature #1800: update bundled libhtp to 0.5.20
Feature #1801: reduce info level verbosity
Feature #1802: yaml: improve default layout
Feature #1803: reimplement rule grouping
Bug #1078: 'Not" operator (!) in Variable causes extremely slow loading of Suricata
Bug #1202: detect-engine profile medium consumes more memory than detect-engine profile high
Bug #1289: MPM b2gm matcher has questionable code
Bug #1487: Configuration parser depends on key ordering
Bug #1524: Potential Thread Name issues due to RHEL7 Interface Naming Contentions
Bug #1584: Rule keywords conflict will cause Suricata restart itself in loop
Bug #1606: [ERRCODE: SC_ERR_SYSCALL(50)] - Failure when trying to get MTU via ioctl: 6
Bug #1665: Default maximum packet size is insufficient when VLAN tags are present (and not stripped)
Bug #1714: Kernel panic on application exit with netmap Suricata 3.0 stable
Bug #1746: deadlock with autofp and --disable-detection
Bug #1764: app-layer-modbus: AddressSanitizer error (segmentation fault)
Bug #1768: packet processing threads doubled
Bug #1771: tls store memory leak
Bug #1773: smtp: not all attachments inspected in all cases
Bug #1786: spm crash on rule reload
Bug #1792: dns-json-log produces no output
Bug #1795: Remove unused CPU affinity settings from suricata.yaml
Optimization #563: pmq optimization -- remove patter_id_array
Optimization #1037: Optimize TCP Option storage
Optimization #1418: lockless flow handling during capture (autofp)
Optimization #1784: reduce storage size of IPv4 options and IPv6 ext hdrs

3.0.1 -- 2016-04-04

Feature #1704: hyperscan mpm integration
Feature #1661: Improved support for xbits/hostbits (in particular ip_pair) when running with multiple threads
Bug #1697: byte_extract incompatibility with Snort.
Bug #1737: Stats not reset between PCAPs when Suricata runs in socket mode

3.0.1RC1 -- 2016-03-23

Feature #1535: Expose the certificate itself in TLS-lua
Feature #1696: improve logged flow_id
Feature #1700: enable "relro" and "now" in compile options for 3.0
Feature #1734: gre: support transparent ethernet bridge decoding
Feature #1740: Create counters for decode-events errors
Bug #873: suricata.yaml: .mgc is NOT actually added to value for magic file
Bug #1166: tls: CID 1197759: Resource leak (RESOURCE_LEAK)
Bug #1268: suricata and macos/darwin: [ERRCODE: SC_ERR_MAGIC_LOAD(197)] - magic_load failed: File 5.19 supports only version 12 magic files. `/usr/share/file/magic.mgc' is version 7
Bug #1359: memory leak
Bug #1411: Suricata generates huge load when nfq_create_queue failed
Bug #1570: stream.inline defaults to IDS mode if missing
Bug #1591: afpacket: unsupported datalink type 65534 on tun device
Bug #1619: Per-Thread Delta Stats Broken
Bug #1638: rule parsing issues: rev
Bug #1641: Suricata won't build with --disable-unix-socket when libjansson is enabled
Bug #1646: smtp: fix inspected tracker values
Bug #1660: segv when using --set on a list
Bug #1669: Suricate 3.0RC3 segfault after 10 hours
Bug #1670: Modbus compiler warnings on Fedora 23
Bug #1671: Cygwin Windows compilation with libjansson from source
Bug #1674: Cannot use 'tag:session' after base64_data keyword
Bug #1676: gentoo build error
Bug #1679: sensor-name configuration parameter specified in wrong place in default suricata.yaml
Bug #1680: Output sensor name in json
Bug #1684: eve: stream payload has wrong direction in IPS mode
Bug #1686: Conflicting "no" for "totals" and "threads" in stats output
Bug #1689: Stack overflow in case of variables misconfiguration
Bug #1693: Crash on Debian with libpcre 8.35
Bug #1695: Unix Socket missing dump-counters mode
Bug #1698: Segmentation Fault at detect-engine-content-inspection.c:438 (master)
Bug #1699: CUDA build broken
Bug #1701: memory leaks
Bug #1702: TLS SNI parsing issue
Bug #1703: extreme slow down in HTTP multipart parsing
Bug #1706: smtp memory leaks
Bug #1707: malformed json if message is too big
Bug #1708: dcerpc memory leak
Bug #1709: http memory leak
Bug #1715: nfq: broken time stamps with recent Linux kernel 4.4
Bug #1717: Memory leak on Suricata 3.0 with Netmap
Bug #1719: fileinfo output wrong in eve in http
Bug #1720: flowbit memleak
Bug #1724: alert-debuglog: non-decoder events won't trigger rotation.
Bug #1725: smtp logging memleak
Bug #1727: unix socket runmode per pcap memory leak
Bug #1728: unix manager command channel memory leaks
Bug #1729: PCRE jit is disabled/blacklisted when it should not
Bug #1731: detect-tls memory leak
Bug #1735: cppcheck: Shifting a negative value is undefined behaviour
Bug #1736: tls-sni: memory leaks on malformed traffic
Bug #1742: vlan use-for-tracking including Priority in hashing
Bug #1743: compilation with musl c library fails
Bug #1744: tls: out of bounds memory read on malformed traffic
Optimization #1642: Add --disable-python option

3.0 -- 2016-01-27

Bug #1673: smtp: crash during mime parsing

3.0RC3 -- 2015-12-21

Bug #1632: Fail to download large file with browser
Bug #1634: Fix non thread safeness of Prelude analyzer
Bug #1640: drop log crashes
Bug #1645: Race condition in unix manager
Bug #1647: FlowGetKey flow-hash.c:240 segmentation fault (master)
Bug #1650: DER parsing issue (master)

3.0RC2 -- 2015-12-08

Bug #1551: --enable-profiling-locks broken
Bug #1602: eve-log prefix field feature broken
Bug #1614: app_proto key missing from EVE file events
Bug #1615: disable modbus by default
Bug #1616: TCP reassembly bug
Bug #1617: DNS over TCP parsing issue
Bug #1618: SMTP parsing issue
Feature #1635: unified2 output: disable by default

3.0RC1 -- 2015-11-25

Bug #1150: TLS store disabled by TLS EVE logging
Bug #1210: global counters in stats.log
Bug #1423: Unix domain log file writer should automatically reconnect if receiving program is restarted.
Bug #1466: Rule reload - Rules won't reload if rule files are listed in an included file.
Bug #1467: Specifying an IPv6 entry before an IPv4 entry in host-os-policy causes ASAN heap-buffer-overflow.
Bug #1472: Should 'goodsigs' be 'goodtotal' when checking if signatures were loaded in detect.c?
Bug #1475: app-layer-modbus: AddressSanitizer error (heap-buffer-overflow)
Bug #1481: Leading whitespace in flowbits variable names
Bug #1482: suricata 2.1 beta4: StoreStateTxFileOnly crashes
Bug #1485: hostbits - leading and trailing spaces are treated as part of the name and direction.
Bug #1488: stream_size <= and >= modifiers function as < and > (equality is not functional)
Bug #1491: pf_ring is not able to capture packets when running under non-root account
Bug #1493: config test (-T) doesn't fail on missing files
Bug #1494: off by one on rulefile count
Bug #1500: suricata.log
Bug #1508: address var parsing issue
Bug #1517: Order dependent, ambiguous YAML in multi-detect.
Bug #1518: multitenancy - selector vlan - vlan id range
Bug #1521: multitenancy - global vlan tracking relation to selector
Bug #1523: Decoded base64 payload short by 16 characters
Bug #1530: multitenant mapping relation
Bug #1531: multitenancy - confusing tenant id and vlan id output
Bug #1556: MTU setting on NIC interface not considered by af-packet
Bug #1557: stream: retransmission not detected
Bug #1565: defrag: evasion issue
Bug #1597: dns parser issue (master)
Bug #1601: tls: server name logging
Feature #1116: ips packet stats in stats.log
Feature #1137: Support IP lists in threshold.config
Feature #1228: Suricata stats.log in JSON format
Feature #1265: Replace response on Suricata dns decoder when dns error please
Feature #1281: long snort ruleset support for "SC_ERR_NOT_SUPPORTED(225): content length greater than 255 unsupported"
Feature #1282: support for base64_decode from snort's ruleset
Feature #1342: Support Cisco erspan traffic
Feature #1374: Write pre-aggregated counters for all threads
Feature #1408: multi tenancy for detection
Feature #1440: Load rules file from a folder or with a star pattern rather then adding them manually to suricata.yaml
Feature #1454: Proposal to add Lumberjack/CEE formatting option to EVE JSON syslog output for compatibility with rsyslog parsing
Feature #1492: Add HUP coverage to output json-log
Feature #1498: color output
Feature #1499: json output for engine messages
Feature #1502: Expose tls fields to lua
Feature #1514: SSH softwareversion regex should allow colon
Feature #1527: Add ability to compile as a Position-Independent Executable (PIE)
Feature #1568: TLS lua output support
Feature #1569: SSH lua support
Feature #1582: Redis output support
Feature #1586: Add flow memcap counter
Feature #1599: rule profiling: json output
Optimization #1269: Convert SM List from linked list to array

2.1beta4 -- 2015-05-08

Bug #1314: http-events performance issues
Bug #1340: null ptr dereference in Suricata v2.1beta2 (output-json.c:347)
Bug #1352: file list is not cleaned up
Bug #1358: Gradual memory leak using reload (kill -USR2 $pid)
Bug #1366: Crash if default_packet_size is below 32 bytes
Bug #1378: stats api doesn't call thread deinit funcs
Bug #1384: tcp midstream window issue (master)
Bug #1388: pcap-file hangs on systems w/o atomics support (master)
Bug #1392: http uri parsing issue (master)
Bug #1393: CentOS 5.11 build failures
Bug #1398: DCERPC traffic parsing issue (master)
Bug #1401: inverted matching on incomplete session
Bug #1402: When re-opening files on HUP (rotation) always use the append flag.
Bug #1417: no rules loaded - latest git - rev e250040
Bug #1425: dead lock in de_state vs flowints/flowvars
Bug #1426: Files prematurely truncated by detection engine even though force-md5 is enabled
Bug #1429: stream: last_ack update issue leading to stream gaps
Bug #1435: EVE-Log alert payload option loses data
Bug #1441: Local timestamps in json events
Bug #1446: Unit ID check in Modbus packet error
Bug #1449: smtp parsing issue
Bug #1451: Fix list-keywords regressions
Bug #1463: modbus parsing issue
Feature #336: Add support for NETMAP to Suricata.
Feature #885: smtp file_data support
Feature #1394: Improve TCP reuse support
Feature #1410: add alerts to EVE's drop logs
Feature #1445: Suricata does not work on pfSense/FreeBSD interfaces using PPPoE
Feature #1447: Ability to reject ICMP traffic
Feature #1448: xbits
Optimization #1014: app layer reassembly fast-path
Optimization #1377: flow manager: reduce (try)locking
Optimization #1403: autofp packet pool performance problems
Optimization #1409: http pipeline support for stateful detection

2.1beta3 -- 2015-01-29

Bug #977: WARNING on empty rules file is fatal (should not be)
Bug #1184: pfring: cppcheck warnings
Bug #1321: Flow memuse bookkeeping error
Bug #1327: pcre pkt/flowvar capture broken for non-relative matches (master)
Bug #1332: cppcheck: ioctl
Bug #1336: modbus: CID 1257762: Logically dead code (DEADCODE)
Bug #1351: output-json: duplicate logging (2.1.x)
Bug #1354: coredumps on quitting on OpenBSD
Bug #1355: Bus error when reading pcap-file on OpenBSD
Bug #1363: Suricata does not compile on OS X/Clang due to redefinition of string functions (2.1.x)
Bug #1365: evasion issues (2.1.x)
Feature #1261: Request for Additional Lua Capabilities
Feature #1309: Lua support for Stats output
Feature #1310: Modbus parsing and matching
Feature #1317: Lua: Indicator for end of flow
Feature #1333: unix-socket: allow (easier) non-root usage
Optimization #1339: flow timeout optimization
Optimization #1339: flow timeout optimization
Optimization #1371: mpm optimization

2.1beta2 -- 2014-11-06

Feature #549: Extract file attachments from emails
Feature #1312: Lua output support
Feature #899: MPLS over Ethernet support
Feature #707: ip reputation files - network range inclusion availability (cidr)
Feature #383: Stream logging
Feature #1263: Lua: Access to Stream Payloads
Feature #1264: Lua: access to TCP quad / Flow Tuple
Bug #1048: PF_RING/DNA config - suricata.yaml
Bug #1230: byte_extract, within combination not working
Bug #1257: Flow switch is missing from the eve-log section in suricata.yaml
Bug #1259: AF_PACKET IPS is broken in 2.1beta1
Bug #1260: flow logging at shutdown broken
Bug #1279: BUG: NULL pointer dereference when suricata was debug mode.
Bug #1280: BUG: IPv6 address vars issue
Bug #1285: Lua - http.request_line not working (2.1)
Bug #1287: Lua Output has dependency on eve-log:http
Bug #1288: Filestore keyword in wrong place will cause entire rule not to trigger
Bug #1294: Configure doesn't use --with-libpcap-libraries when testing PF_RING library
Bug #1301: suricata yaml - PF_RING load balance per hash option
Bug #1308: http_header keyword not matching when SYN|ACK and ACK missing (master)
Bug #1311: EVE output Unix domain socket not working (2.1)

2.1beta1 -- 2014-08-12

Feature #1155: Log packet payloads in eve alerts
Feature #1208: JSON Output Enhancement - Include Payload(s)
Feature #1248: flow/connection logging
Feature #1258: json: include HTTP info with Alert output
Optimization #1039: Packetpool should be a stack
Optimization #1241: pcap recording: record per thread

2.0.3 -- 2014-08-08

Bug #1236: fix potential crash in http parsing
Bug #1244: ipv6 defrag issue
Bug #1238: Possible evasion in stream-tcp-reassemble.c
Bug #1221: lowercase conversion table missing last value
Support #1207: Cannot compile on CentOS 5 x64 with --enable-profiling

2.0.2 -- 2014-06-25

Bug #1098: http_raw_uri with relative pcre parsing issue
Bug #1175: unix socket: valgrind warning
Bug #1189: abort() in 2.0dev (rev 6fbb955) with pf_ring 5.6.3
Bug #1195: nflog: cppcheck reports memleaks
Bug #1206: ZC pf_ring not working with Suricata 2.0.1 (or latest git)
Bug #1211: defrag issue
Bug #1212: core dump (after a while) when app-layer.protocols.http.enabled = yes
Bug #1214: Global Thresholds (sig_id 0, gid_id 0) not applied correctly if a signature has event vars
Bug #1217: Segfault in unix-manager.c line 529 when using --unix-socket and sending pcap files to be analized via socket
Feature #781: IDS using NFLOG iptables target
Feature #1158: Parser DNS TXT data parsing and logging
Feature #1197: liblua support
Feature #1200: sighup for log rotation

2.0.1 -- 2014-05-21

No changes since 2.0.1rc1

2.0.1rc1 -- 2014-05-12

Bug #978: clean up app layer parser thread local storage
Bug #1064: Lack of Thread Deinitialization For Decoder Modules
Bug #1101: Segmentation in AppLayerParserGetTxCnt
Bug #1136: negated app-layer-protocol FP on multi-TX flows
Bug #1141: dns response parsing issue
Bug #1142: dns tcp toclient protocol detection
Bug #1143: tls protocol detection in case of tls-alert
Bug #1144: icmpv6: unknown type events for MLD_* types
Bug #1145: ipv6: support PAD1 in DST/HOP extension hdr
Bug #1146: tls: event on 'new session ticket' in handshake
Bug #1159: Possible memory exhaustion when an invalid bpf-filter is used with AF_PACKET
Bug #1160: Pcaps submitted via Unix Socket do not finish processing in Suricata 2
Bug #1161: eve: src and dst mixed up in some cases
Bug #1162: proto-detect: make sure probing parsers for all registered ports are run
Bug #1163: HTP Segfault
Bug #1165: af_packet - one thread consistently not working
Bug #1170: rohash: CID 1197756: Bad bit shift operation (BAD_SHIFT)
Bug #1176: AF_PACKET IPS mode is broken in 2.0
Bug #1177: eve log do not show action 'dropped' just 'allowed'
Bug #1180: Possible problem in stream tracking
Feature #1157: Always create pid file if --pidfile command line option is provided.
Feature #1173: tls: OpenSSL heartbleed detection

2.0 -- 2014-03-25

Bug #1151: tls.store not working when a TLS filter keyword is used

2.0rc3 -- 2014-03-18

Bug #1127: logstash & suricata parsing issue
Bug #1128: Segmentation fault - live rule reload
Bug #1129: pfring cluster & ring initialization
Bug #1130: af-packet flow balancing problems
Bug #1131: eve-log: missing user agent reported inconsistently
Bug #1133: eve-log: http depends on regular http log
Bug #1135: 2.0rc2 release doesn't set optimization flag on GCC
Bug #1138: alert fastlog drop info missing

2.0rc2 -- 2014-03-06

Bug #611: fp: rule with ports matching on portless proto
Bug #985: default config generates rule warnings and errors
Bug #1021: 1.4.6: conf_filename not checked before use
Bug #1089: SMTP: move depends on uninitialised value
Bug #1090: FTP: Memory Leak
Bug #1091: TLS-Handshake: Uninitialized value
Bug #1092: HTTP: Memory Leak
Bug #1108: suricata.yaml config parameter - segfault
Bug #1109: PF_RING vlan handling
Bug #1110: Can have the same Pattern ID (pid) for the same pattern but different case flags
Bug #1111: capture stats at exit incorrect
Bug #1112: tls-events.rules file missing
Bug #1115: nfq: exit stats not working
Bug #1120: segv with pfring/afpacket and eve-log enabled
Bug #1121: crash in eve-log
Bug #1124: ipfw build broken
Feature #952: Add VLAN tag ID to all outputs
Feature #953: Add QinQ tag ID to all outputs
Feature #1012: Introduce SSH log
Feature #1118: app-layer protocols http memcap - info in verbose mode (-v)
Feature #1119: restore SSH protocol detection and parser

2.0rc1 -- 2014-02-13

Bug #839: http events alert multiple times
Bug #954: VLAN decoder stats with AF Packet get written to the first thread only - stats.log
Bug #980: memory leak in http buffers at shutdown
Bug #1066: logger API's for packet based logging and tx based logging
Bug #1068: format string issues with size_t + qa not catching them
Bug #1072: Segmentation fault in 2.0beta2: Custom HTTP log segmentation fault
Bug #1073: radix tree lookups are not thread safe
Bug #1075: CUDA 5.5 doesn't compile with 2.0 beta 2
Bug #1079: Err loading rules with variables that contain negated content.
Bug #1080: segfault - 2.0dev (rev 6e389a1)
Bug #1081: 100% CPU utilization with suricata 2.0 beta2+
Bug #1082: af-packet vlan handling is broken
Bug #1103: stats.log not incrementing decoder.ipv4/6 stats when reading in QinQ packets
Bug #1104: vlan tagged fragmentation
Bug #1106: Git compile fails on Ubuntu Lucid
Bug #1107: flow timeout causes decoders to run on pseudo packets
Feature #424: App layer registration cleanup - Support specifying same alproto names in rules for different ip protocols
Feature #542: TLS JSON output
Feature #597: case insensitive fileext match
Feature #772: JSON output for alerts
Feature #814: QinQ tag flow support
Feature #894: clean up output
Feature #921: Override conf parameters
Feature #1007: united output
Feature #1040: Suricata should compile with -Werror
Feature #1067: memcap for http inside suricata
Feature #1086: dns memcap
Feature #1093: stream: configurable segment pools
Feature #1102: Add a decoder.QinQ stats in stats.log
Feature #1105: Detect icmpv6 on ipv4

2.0beta2 -- 2013-12-18

Bug #463: Suricata not fire on http reply detect if request are not http
Bug #640: app-layer-event:http.host_header_ambiguous set when it shouldn't
Bug #714: some logs not created in daemon mode
Bug #810: Alerts on http traffic storing the wrong packet as the IDS event payload
Bug #815: address parsing with negation
Bug #820: several issues found by clang 3.2
Bug #837: Af-packet statistics inconsistent under very high traffic
Bug #882: MpmACCudaRegister shouldn't call PatternMatchDefaultMatcher
Bug #887: http.log printing unknown hostname most of the time
Bug #890: af-packet segv
Bug #892: detect-engine.profile - custom - does not err out in incorrect toclient/srv values - suricata.yaml
Bug #895: response: rst packet bug
Bug #896: pfring dna mode issue
Bug #897: make install-full fails if wget is missing
Bug #903: libhtp valgrind warning
Bug #907: icmp_seq and icmp_id keyword with icmpv6 traffic (master)
Bug #910: make check fails w/o sudo/root privs
Bug #911: HUP signal
Bug #912: 1.4.3: Unit test in util-debug.c: line too long.
Bug #914: Having a high number of pickup queues (216+) makes suricata crash
Bug #915: 1.4.3: log-pcap.c: crash on printing a null filename
Bug #917: 1.4.5: decode-ipv6.c: void function cannot return value
Bug #920: Suricata failed to parse address
Bug #922: trackers value in suricata.yaml
Bug #925: prealloc-sessions value bigger than allowed in suricata.yaml
Bug #926: prealloc host value in suricata.yaml
Bug #927: detect-thread-ratio given a non numeric value in suricata.yaml
Bug #928: Max number of threads
Bug #932: wrong IP version - on stacked layers
Bug #939: thread name buffers are sized inconsistently
Bug #943: pfring: see if we can report that the module is not loaded
Bug #948: apple ppc64 build broken: thread-local storage not supported for this target
Bug #958: SSL parsing issue (master)
Bug #963: XFF compile failure on OSX
Bug #964: Modify negated content handling
Bug #967: threshold rule clobbers suppress rules
Bug #968: unified2 not logging tagged packets
Bug #970: AC memory read error
Bug #973: Use different ids for content patterns which are the same, but one of them has a fast_pattern chop set on it.
Bug #976: ip_rep supplying different no of alerts for 2 different but semantically similar rules
Bug #979: clean up app layer protocol detection memory
Bug #982: http events missing
Bug #987: default config generates error(s)
Bug #988: suricata don't exit in live mode
Bug #989: Segfault in HTPStateGetTxCnt after a few minutes
Bug #991: threshold mem leak
Bug #994: valgrind warnings in unittests
Bug #995: tag keyword: tagging sessions per time is broken
Bug #998: rule reload triggers app-layer-event FP's
Bug #999: delayed detect inits thresholds before de_ctx
Bug #1003: Segmentation fault
Bug #1023: block rule reloads during delayed detect init
Bug #1026: pfring: update configure to link with -lrt
Bug #1031: Fix IPv6 stream pseudo packets
Bug #1035: http uri/query normalization normalizes 'plus' sign to space
Bug #1042: Can't match "emailAddress" field in tls.subject and tls.issuerdn
Bug #1061: Multiple flowbit set in one rule
Feature #234: add option disable/enable individual app layer protocol inspection modules
Feature #417: ip fragmentation time out feature in yaml
Feature #478: XFF (X-Forwarded-For)
Feature #602: availability for http.log output - identical to apache log format
Feature #622: Specify number of pf_ring/af_packet receive threads on the command line
Feature #727: Explore the support for negated alprotos in sigs.
Feature #746: Decoding API modification
Feature #751: Add invalid packet counter
Feature #752: Improve checksum detection algorithm
Feature #789: Clean-up start and stop code
Feature #813: VLAN flow support
Feature #878: add storage api
Feature #901: VLAN defrag support
Feature #904: store tx id when generating an alert
Feature #940: randomize http body chunks sizes
Feature #944: detect nic offloading
Feature #956: Implement IPv6 reject
Feature #957: reject: iface setup
Feature #959: Move post config initialisation code to PostConfLoadedSetup
Feature #981: Update all switch case fall throughs with comments on false throughs
Feature #983: Provide rule support for specifying icmpv4 and icmpv6.
Feature #986: set htp request and response size limits
Feature #1008: Optionally have http_uri buffer start with uri path for use in proxied environments
Feature #1009: Yaml file inclusion support
Feature #1032: profiling: per keyword stats
Optimization #583: improve Packet_ structure layout
Optimization #1018: clean up counters api
Optimization #1041: remove mkinstalldirs from git

2.0beta1 -- 2013-07-18

- Luajit flow vars and flow ints support (#593)
- DNS parser, logger and keyword support (#792), funded by Emerging Threats
- deflate support for HTTP response bodies (#470, #775)
- update to libhtp 0.5 (#775)
- improved gzip support for HTTP response bodies (#470, #775)
- redesigned transaction handling, improving both accuracy and performance (#753)
- redesigned CUDA support (#729)
- Be sure to always apply verdict to NFQ packet (#769)
- stream engine: SACK allocs should adhere to memcap (#794)
- stream: deal with multiple different SYN/ACK's better (#796)
- stream: Randomize stream chunk size for raw stream inspection (#804)
- Introduce per stream thread ssn pool (#519)
- "pass" IP-only rules should bypass detection engine after matching (#718)
- Generate error if bpf is used in IPS mode (#777)
- Add support for batch verdicts in NFQ, thanks to Florian Westphal
- Update Doxygen config, thanks to Phil Schroeder
- Improve libnss detection, thanks to Christian Kreibich
- Fix a FP on rules looking for port 0 and fragments (#847), thanks to Rmkml
- OS X unix socket build fixed (#830)
- bytetest, bytejump and byteextract negative offset failure (#827)
- Fix fast.log formatting issues (#771), thanks to Rmkml
- Invalidate negative depth (#774), thanks to Rmkml
- Fixed accuracy issues with relative pcre matching (#791)
- Fix deadlock in flowvar capture code (#802)
- Improved accuracy of file_data keyword (#817)
- Fix af-packet ips mode rule processing bug (#819), thanks to Laszlo Madarassy
- stream: fix injecting pseudo packet too soon leading to FP (#883), thanks to Francis Trudeau

1.4.4 -- 2013-07-18

- Bug #834: Unix socket - showing as compiled when it is not desired to do so
- Bug #835: Unix Socket not working as expected
- Bug #841: configure --enable-unix-socket does not err out if libs/pkgs are not present
- Bug #846: FP on IP frag and sig use udp port 0, thanks to Rmkml
- Bug #864: backport packet action macro's
- Bug #876: htp tunnel fix
- Bug #877: Flowbit check with content doesn't match consistently, thanks to Francis Trudeau

1.4.3 -- 2013-06-20

- Fix missed detection in bytetest, bytejump and byteextract for negative offset (#828)
- Fix IPS mode being unable to drop tunneled packets (#826)
- Fix OS X Unix Socket build (#829)

1.4.2 -- 2013-05-29

- No longer force nocase to be used on http_host
- Invalidate rule if uppercase content is used for http_host w/o nocase
- Warn user if bpf is used in af-packet IPS mode
- Better test for available libjansson version
- Fixed accuracy issues with relative pcre matching (#784)
- Improved accuracy of file_data keyword (#788)
- Invalidate negative depth (#770)
- Fix http host parsing for IPv6 addresses (#761)
- Fix fast.log formatting issues (#773)
- Fixed deadlock in flowvar set code for http buffers (#801)
- Various signature ordering improvements
- Minor stream engine fix

1.4.1 -- 2013-03-08

- GeoIP keyword, allowing matching on Maxmind's database, contributed by Ignacio Sanchez (#559)
- Introduce http_host and http_raw_host keywords (#733, #743)
- Add python module for interacting with unix socket (#767)
- Add new unix socket commands: fetching config, counters, basic runtime info (#764, #765)
- Big Napatech support update by Matt Keeler
- Configurable sensor id in unified2 output, contributed by Jake Gionet (#667)
- FreeBSD IPFW fixes by Nikolay Denev
- Add "default" interface setting to capture configuration in yaml (#679)
- Make sure "snaplen" can be set by the user (#680)
- Improve HTTP URI query string normalization (#739)
- Improved error reporting in MD5 loading (#693)
- Improve reference.config parser error reporting (#737)
- Improve build info output to include all configure options (#738)
- Segfault in TLS parsing reported by Charles Smutz (#725)
- Fix crash in teredo decoding, reported by Rmkml (#736)
- fixed UDPv4 packets without checksum being detected as invalid (#760)
- fixed DCE/SMB parsers getting confused in some fragmented cases (#764)
- parsing ipv6 address/subnet parsing in thresholding was fixed by Jamie Strandboge (#697)
- FN: IP-only rule ip_proto not matching for some protocols (#689)
- Fix build failure with other libhtp installs (#688)
- Fix malformed yaml loading leading to a crash (#694)
- Various Mac OS X fixes (#700, #701, #703)
- Fix for autotools on Mac OS X by Jason Ish (#704)
- Fix AF_PACKET under high load not updating stats (#706)

1.3.6 -- 2013-03-07

- fix decoder event rules not checked in all cases (#671)
- checksum detection for icmpv6 was fixed (#673)
- crash in HTTP server body inspection code fixed (#675)
- fixed a icmpv6 payload bug (#676)
- IP-only rule ip_proto not matching for some protocols was addressed (#690)
- fixed malformed yaml crashing suricata (#702)
- parsing ipv6 address/subnet parsing in thresholding was fixed by Jamie Strandboge (#717)
- crash in tls parser was fixed (#759)
- fixed UDPv4 packets without checksum being detected as invalid (#762)
- fixed DCE/SMB parsers getting confused in some fragmented cases (#763)

1.4 2012-12-13

- Decoder event matching fixed (#672)
- Unified2 would overwrite files if file rotation happened within a second of file creation, leading to loss of events/alerts (#665)
- Add more events to IPv6 extension header anomolies (#678)
- Fix ICMPv6 payload and checksum calculation (#677, #674)
- Clean up flow timeout handling (#656)
- Fix a shutdown bug when using AF_PACKET under high load (#653)
- Fix TCP sessions being cleaned up to early (#652)

1.3.5 2012-12-06

- Flow engine memory leak fixed by Ludovico Cavedon (#651)
- Unified2 would overwrite files if file rotation happened within a second of file creation, leading to loss of events/alerts (#664)
- Flow manager mutex used unintialized, fixed by Ludovico Cavedon (#654)
- Windows building in CYGWIN fixed (#630)

1.4rc1 2012-11-29

- Interactive unix socket mode (#571, #552)
- IP Reputation: loading and matching (#647)
- Improved --list-keywords commandline option gives detailed info for supported keyword, including doc link (#435)
- Rule analyzer improvement wrt ipv4/ipv6, invalid rules (#494)
- User-Agent added to file log and filestore meta files (#629)
- Endace DAG supports live stats and at exit drop stats (#638)
- Add support for libhtp event "request port doesn't match tcp port" (#650)
- Rules with negated addresses will not be considered IP-only (#599)
- Rule reloads complete much faster in low traffic conditions (#526)
- Suricata -h now displays all available options (#419)
- Luajit configure time detection was improved (#636)
- Flow manager mutex used w/o initialization (#628)
- Cygwin work around for windows shell mangling interface string (#372)
- Fix a Prelude output crash with alerts generated by rules w/o classtype or msg (#648)
- CLANG compiler build fixes (#649)
- Several fixes found by code analyzers

1.4beta3 2012-11-14

- support for Napatech cards was greatly improved by Matt Keeler from Npulse (#430, #619)
- support for pkt_data keyword was added
- user and group to run as can now be set in the config file
- make HTTP request and response body inspection sizes configurable per HTTP server config (#560)
- PCAP/AF_PACKET/PF_RING packet stats are now printed in stats.log (#561, #625)
- add contrib directory to the dist (#567)
- performance improvements to signatures with dsize option
- improved rule analyzer: print fast_pattern along with the rule (#558)
- fixes to stream engine reducing the number of events generated (#604)
- add stream event to match on overlaps with different data in stream reassembly (#603)
- stream.inline option new defaults to "auto", meaning enabled in IPS mode, disabled in IDS mode (#592)
- HTTP handling in OOM condition was greatly improved (#557)
- filemagic keyword performance was improved (#585)
- fixes and improvements to daemon mode (#624)
- fix drop rules not working correctly when thresholded (#613)
- fixed a possible FP when a regular and "chopped" fast_pattern were the same (#581)
- fix a false possitive condition in http_header (#607)
- fix inaccuracy in byte_jump keyword when using "from_beginning" option (#627)
- fixes to rule profiling (#576)
- cleanups and misc fixes (#379, #395)
- updated bundled libhtp to 0.2.11
- build system improvements and cleanups
- fix to SSL record parsing

1.3.4 -- 2012-11-14

- fix crash in flow and host engines in cases of low memory or low memcap settings (#617)
- improve http handling in low memory conditions (#620)
- fix inaccuracy in byte_jump keyword when using "from_beginning" option (#626)
- fix building on OpenBSD 5.2
- update default config's defrag settings to reflect all available options
- fixes to make check
- fix to SSL record parsing

1.3.3 -- 2012-11-01

- fix drop rules not working correctly when thresholded (#615)
- fix a false possitive condition in http_header (#606)
- fix extracted file corruption (#601)
- fix a false possitive condition with the pcre keyword and relative matching (#588)
- fix PF_RING set cluster problem on dma interfaces (#598)
- improve http handling in low memory conditions (#586, #587)
- fix FreeBSD inline mode crash (#612)
- suppress pcre jit warning (#579)

1.4beta2 -- 2012-10-04

- New keyword: "luajit" to inspect packet, payload and all HTTP buffers with a Lua script (#346)
- Added ability to control per server HTTP parser settings in much more detail (#503)
- Rewrite of IP Defrag engine to improve performance and fix locking logic (#512, #540)
- Big performance improvement in inspecting decoder, stream and app layer events (#555)
- Pool performance improvements (#541)
- Improved performance of signatures with simple pattern setups (#577)
- Bundled docs are installed upon make install (#527)
- Support for a number of global vs rule thresholds [3] was added (#425)
- Improved rule profiling performance
- If not explicit fast_pattern is set, pick HTTP patterns over stream patterns. HTTP method, stat code and stat msg are excluded.
- Fix compilation on architectures other than x86 and x86_64 (#572)
- Fix FP with anchored pcre combined with relative matching (#529)
- Fix engine hanging instead of exitting if the pcap device doesn't exist (#533)
- Work around for potential FP, will get properly fixed in next release (#574)
- Improve ERF handling. Thanks to Jason Ish
- Always set cluster_id in PF_RING
- IPFW: fix broken broadcast handling
- AF_PACKET kernel offset issue, IPS fix and cleanup
- Fix stream engine sometimes resending the same data to app layer
- Fix multiple issues in HTTP multipart parsing
- Fixed a lockup at shutdown with NFQ (#537)

1.3.2 -- 2012-10-03

- Fixed a possible FP when a regular and "chopped" fast_pattern were the same (#562)
- Fixed a FN condition with the flow:no_stream option (#575)
- Fix building of perf profiling code on i386 platform. By Simon Moon (#534)
- Fix multiple issues in HTTP multipart parsing
- Fix stream engine sometimes resending the same data to app layer
- Always set cluster_id in PF_RING
- Defrag: silence some potentially noisy errors/warnings
- IPFW: fix broken broadcast handling
- AF_PACKET kernel offset issue

1.4beta1 -- 2012-09-06

- Custom HTTP logging contributed by Ignacio Sanchez (#530)
- TLS certificate logging and fingerprint computation and keyword (#443)
- TLS certificate store to disk feature (#444)
- Decoding of IPv4-in-IPv6, IPv6-in-IPv6 and Teredo tunnels (#462, #514, #480)
- AF_PACKET IPS support (#516)
- Rules can be set to inspect only IPv4 or IPv6 (#494)
- filesize keyword for matching on sizes of files in HTTP (#489)
- Delayed detect initialization. Starts processing packets right away and loads detection engine in the background (#522)
- NFQ fail open support (#507)
- Highly experimental lua scripting support for detection
- Live reloads now supports HTTP rule updates better (#522)
- AF_PACKET performance improvements (#197, #415)
- Make defrag more configurable (#517, #528)
- Improve pool performance (#518)
- Improve file inspection keywords by adding a separate API (#531)
- Example threshold.config file provided (#302)
- Fix building of perf profiling code on i386 platform. By Simon Moon (#534)
- Various spelling corrections by Simon Moon (#533)

1.3.1 -- 2012-08-21

- AF_PACKET performance improvements
- Defrag engine performance improvements
- HTTP: add per server options to enable/disable double decoding of URI (#464, #504)
- Stream engine packet handling for packets with non-standard flag combinations (#508)
- Improved stream engine handling of packet loss (#523)
- Stream engine checksum alerting fixed
- Various rule analyzer fixes (#495, #496, #497)
- (Rule) profiling fixed and improved (#460, #466)
- Enforce limit on max-pending-packets (#510)
- fast_pattern on negated content improved
- TLS rule keyword parsing issues
- Windows build fixes (#502)
- Host OS parsing issues fixed (#499)
- Reject signatures where content length is bigger than "depth" setting (#505)
- Removed unused "prune-flows" option
- Set main thread and live reload thread names (#498)

1.3 -- 2012-07-06

- make live rule reloads optional and disabled by default
- fix a shutdown bug
- fix several memory leaks (#492)
- warn user if global and rule thresholding conflict (#455)
- set thread names on FreeBSD (Nikolay Denev)
- Fix PF_RING building on Ubuntu 12.04
- rule analyzer updates
- file inspection improvements when dealing with limits (#493)

1.3rc1 -- 2012-06-29

- experimental live rule reload by sending a USR2 signal (#279)
- AF_PACKET BPF support (#449)
- AF_PACKET live packet loss counters (#441)
- Rule analyzer (#349)
- add pcap workers runmode for use with libpcap wrappers that support load balancing, such as  Napatech's or Myricom's
- negated filemd5 matching, allowing for md5 whitelisting
- signatures with depth and/or offset are now checked against packets in addition to the stream (#404)
- http_cookie keyword now also inspects "Set-Cookie" header (#479)
- filemd5 keyword no longer depends on log-file output module (#447)
- http_raw_header keyword inspects original header line terminators (#475)
- deal with double encoded URI (#464)
- improved SMB/SMB2/DCERPC robustness
- ICMPv6 parsing fixes
- improve HTTP body inspection
- stream.inline accuracy issues fixed (#339)
- general stability fixes (#482, #486)
- missing unittests added (#471)
- "threshold.conf not found" error made more clear (#446)
- IPS mode segment logging for Unified2 improved

1.3beta2 -- 2012-06-08

- experimental support for matching on large lists of known file MD5 checksums
- Improved performance for file_data, http_server_body and http_client_body keywords
- Improvements to HTTP handling: multipart parsing, gzip decompression
- Byte_extract can support negative offsets now (#445)
- Support for PF_RING 5.4 added. Many thanks to Chris Wakelin (#459)
- HOME_NET and EXTERNAL_NET and the other vars are now checked for common errors (#454)
- Improved error reporting when using too long address strings (#451)
- MD5 calculation improvements for daemon mode and other cases (#449)
- File inspection scripts: Added Syslog action for logging to local syslog. Thanks to Martin Holste.
- Rule parser is made more strict.
- Unified2 output overhaul, logging individual segments in more cases.
- detection_filter keyword accuracy problem was fixed (#453)
- Don't inspect cookie header with http header (#461)
- Crash with a rule with two byte_extract keywords (#456)
- SSL parser fixes. Thanks to Chris Wakelin for testing the patches! (#476)
- Accuracy issues in HTTP inspection fixed. Thanks to Rmkml (#452)
- Improve escaping of some characters in logs (#418)
- Checksum calculation bugs fixed
- IPv6 parsing issues fixed. Thanks to Michel Saborde.
- Endace DAG issues fixed. Thanks to Jason Ish from Endace.
- Various OpenBSD related fixes.
- Fixes for bugs found by Coverity source code analyzer.

1.3beta1 -- 2012-04-04

- TLS/SSL handshake parser, tls.subjectdn and tls.issuerdn keywords (#296, contributed by Pierre Chifflier)
- Napatech capture card support (contributed by Randy Caldejon -- nPulse)
- Scripts for looking up files / file md5's at Virus Total and others (contributed by Martin Holste)
- Test mode: -T option to test the config (#271)
- Ringbuffer and zero copy support for AF_PACKET
- Commandline options to list supported app layer protocols and keywords (#344, #414)
- File extraction for HTTP POST request that do not use multipart bodies
- On the fly md5 checksum calculation of extracted files
- Line based file log, in json format
- Basic support for including other yaml files into the main yaml
- New multi pattern engine: ac-bs
- Profiling improvements, added lock profiling code
- Improved HTTP CONNECT support in libhtp (#427, Brian Rectanus -- Qualys)
- Unified yaml naming convention, including fallback support (by Nikolay Denev)
- Improved Endace DAG support (#431, Jason Ish -- Endace)
- New default runmode: "autofp" (#433)
- Major rewrite of flow engine, improving scalability.
- Improved http_stat_msg and http_stat_code keywords (#394)
- Improved scalability for Tag and Threshold subsystems
- Made the rule keyword parser much stricter in detecting syntax errors
- Split "file" output into "file-store" and "file-log" outputs
- Much improved file extraction
- CUDA build fixes (#421)
- Various FP's reported by Rmkml (#403, #405, #411)
- IPv6 decoding and detection issues (reported by Michel Sarborde)
- PCAP logging crash (#422)
- Fixed many (potential) issues with the help of the Coverity source code analyzer
- Fixed several (potential) issues with the help of the cppcheck and clang/scan-build source code analyzers

1.2.1 -- 2012-01-20

- fix malformed unified2 records when writing alerts trigger by stream inspection (#402)
- only force a pseudo packet inspection cycle for TCP streams in a state >= established

1.2 -- 2012-01-19

- improved Windows/CYGWIN path handling (#387)
- fixed some issues with passing an interface or ip address with -i
- make live worker runmode threads adhere to the 'detect' cpu affinity settings

1.2rc1 -- 2012-01-11

- app-layer-events keyword: similar to the decoder-events and stream-events, this will allow matching on HTTP and SMTP events
- auto detection of checksum offloading per interface (#311)
- urilen options to match on raw or normalized URI (#341)
- flow keyword option "only_stream" and "no_stream"
- unixsock output options for all outputs except unified2 (PoC python script in the qa/ dir) (#250)
- in IPS mode, reject rules now also drop (#399)
- http_header now also inspects response headers (#389)
- "worker" runmodes for NFQ and IPFW
- performance improvement for "ac" pattern matcher
- allow empty/non-initialized flowints to be incremented
- PCRE-JIT is now enabled by default if available (#356)
- many file inspection and extraction improvements
- flowbits and flowints are now modified in a post-match action list
- general performance increasements
- fixed parsing really high sid numbers >2 Billion (#393)
- fixed ICMPv6 not matching in IP-only sigs (#363)

1.2beta1 -- 2011-12-19

- File name, type inspection and extraction for HTTP
- filename, fileext, filemagic and filestore keywords added
- "file" output for storing extracted files to disk
- file_data keyword support, inspecting normalized, dechunked, decompressed HTTP response body (feature #241
- new keyword http_server_body, pcre regex /S option
- Option to enable/disable core dumping from the suricata.yaml (enabled by default)
- Human readable size limit settings in suricata.yaml
- PF_RING bpf support (required PF_RING >= 5.1) (feature #334)
- tos keyword support (feature #364)
- IPFW IPS mode does now support multiple divert sockets
- New IPS running modes, Linux and FreeBSD do now support "worker" and "autofp"
- Improved alert accuracy in autofp and single runmodes
- major performance optimizations for the ac-gfbs pattern matcher implementation
- unified2 output fixes
- PF_RING supports privilege dropping now (bug #367)
- Improved detection of duplicate signatures

1.1.1 -- 2011-12-07

- Fix for a error in the smtp parser that could crash Suricata.
- Fix for AF_PACKET not compiling on modern linux systems like Fedora 16.

1.1 -- 2011-11-10

- CUDA build fixed
- minor pcap, AF_PACKET and PF_RING fixes (#368)
- bpf handling fix
- Windows CYGWIN build
- more cleanups

1.1rc1 -- 2011-11-03

- extended HTTP request logging for use with (among other things) http_agent for Sguil (#38)
- AF_PACKET report drop stats on shutdown (#325)
- new counters in stats.log for flow and stream engines (#348)
- SMTP parsing code support for BDAT command (#347)
- HTTP URI normalization no longer converts to lowercase (#362)
- AF_PACKET works with privileges dropping now (#361)
- Prelude output for state matches (#264, #355)
- update of the pattern matching code that should improve accuracy
- rule parser was made more strict (#295, #312)
- multiple event suppressions for the same SID was fixed (#366)
- several accuracy fixes
- removal of the unified1 output plugins (#353)

1.1beta3 -- 2011-10-25

- af-packet support for high speed packet capture
- "replace" keyword support (#303)
- new "workers" runmode for multi-dev and/or clustered PF_RING, AF_PACKET, pcap
- added "stream-event" keyword to match on TCP session anomalies
- support for suppress keyword was added (#274)
- byte_extract keyword support was added
- improved handling of timed out TCP sessions in the detection engine
- unified2 payload logging if detection was in the HTTP state (#264)
- improved accuracy of the HTTP transaction logging
- support for larger (64 bit) Flow/Stream memcaps (#332)
- major speed improvements for PCRE, including support for PCRE JIT
- support setting flowbits in ip-only rules (#292)
- performance increases on SSE3+ CPU's
- overhaul of the packet acquisition subsystem
- packet based performance profiling subsystem was added
- TCP SACK support was added to the stream engine
- updated included libhtp to 0.2.6 which fixes several issues

1.1beta2 -- 2011-04-13

- New keyword support: http_raw_uri (including /I for pcre), ssl_state, ssl_version (#258, #259, #260, #262).
- Inline mode for the stream engine (#230, #248).
- New keyword support: nfq_set_mark
- Included an example decoder-events.rules file
- api for adding and selecting runmodes was added
- pcap logging / recording output was added
- basic SCTP protocol parsing was added
- more fine grained CPU affinity setting support was added
- stream engine inspects stream in larger chunks
- fast_pattern support for http_method content modifier (#255)
- negation support for isdataat keyword (#257)
- configurable interval for stats.log updates (#247)
- new pf_ring runmode was added that scales better
- pcap live mode now handles the monitor interface going up and down
- several QA additions to "make check"
- NFQ (linux inline) mode was improved
- Alerts classification fix (#275)
- compiles and runs on big-endian systems (#63)
- unified2 output works around barnyard2 issues with DLT_RAW + IPv6

1.1beta1 -- 2010-12-21

- New keyword support: http_raw_header, http_stat_msg, http_stat_code.
- A new default pattern matcher, Aho-Corasick based, that uses much less memory.
- reference.config support as supplied by ET/ETpro and VRT.
- Much improved fast_pattern support, including for http_uri, http_client_body, http_header, http_raw_header.
- Improved parsers, especially the DCERPC parser.
- Much improved performance & accuracy.

1.0.5 -- 2011-07-25

- Fix stream reassembly bug #300. Thanks to Rmkml for the report.
- Fix several (potential) issues fixed after a source code scan with Coverity generously contributed by RedHat.

1.0.4 -- 2011-06-24

- LibHTP updated to 0.2.6
- Large number of (potential) issues fixed after a source code scan with Coverity generously contributed by RedHat.
- Large number of (potential) issues fixed after source code scans with the Clang static analizer.

1.0.3 -- 2011-04-13

- Fix broken checksum calculation for TCP/UDP in some cases
- Fix errors in the byte_test, byte_jump, http_method and http_header keywords
- Fix a ASN1 parsing issue
- Improve LibHTP memory handling
- Fix a defrag issue
- Fix several stream engine issues
<|MERGE_RESOLUTION|>--- conflicted
+++ resolved
@@ -1,5 +1,3 @@
-<<<<<<< HEAD
-=======
 4.0.0-beta1 -- 2017-06-07
 
 Feature #805: Add support for applayer change
@@ -46,7 +44,6 @@
 Optimization #521: Introduce per stream thread segment pool
 Optimization #1873: Classtypes missing on decoder-events,files, and stream-events
 
->>>>>>> c21347df
 3.2.1 -- 2017-02-15
 
 Feature #1951: Allow building without libmagic/file
