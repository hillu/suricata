--- conflicted
+++ resolved
@@ -1,5 +1,3 @@
-<<<<<<< HEAD
-=======
 3.2.2 -- 2017-06-07
 
 Feature #1675: Support additional runmodes for unix-socket
@@ -14,7 +12,6 @@
 Bug #2119: 3.2.x - defrag - overlap issue in linux policy
 Bug #2122: unix socket: race condition on start up (3.2.x)
 
->>>>>>> 1b81dc8e
 3.2.1 -- 2017-02-15
 
 Feature #1951: Allow building without libmagic/file
