--- conflicted
+++ resolved
@@ -62,12 +62,9 @@
   interval: 8
   # Add decode events as stats.
   #decoder-events: true
-<<<<<<< HEAD
-=======
   # Decoder event prefix in stats. Has been 'decoder' before, but that leads
   # to missing events in the eve.stats records. See issue #2225.
   decoder-events-prefix: "decoder.event"
->>>>>>> 0df38f49
   # Add stream events as stats.
   #stream-events: false
 
