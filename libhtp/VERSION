--- conflicted
+++ resolved
@@ -1,6 +1,2 @@
 # This file is intended to be sourced by sh
-<<<<<<< HEAD
-PKG_VERSION=0.5.16
-=======
-PKG_VERSION=0.5.17
->>>>>>> 7b017adb
+PKG_VERSION=0.5.17