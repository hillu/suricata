--- conflicted
+++ resolved
@@ -1,5 +1,3 @@
-<<<<<<< HEAD
-=======
 0.5.17 (25 February 2015)
 -------------------------
 
@@ -18,7 +16,6 @@
 - Fix warning on OpenBSD [Giuseppe Longo]
 
 
->>>>>>> 7b017adb
 0.5.16 (11 December 2014)
 -------------------------
 
@@ -169,4 +166,4 @@
 
 - Do not fail the entire stream if the Authorization header is invalid. Raise HTP_AUTH_INVALID instead.
 
-- When a request does not contain the request URI, leave htp_tx_t::request_uri NULL.
+- When a request does not contain the request URI, leave htp_tx_t::request_uri NULL.