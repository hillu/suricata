/* Copyright (C) 2007-2013 Open Information Security Foundation
 *
 * You can copy, redistribute or modify this Program under the terms of
 * the GNU General Public License version 2 as published by the Free
 * Software Foundation.
 *
 * This program is distributed in the hope that it will be useful,
 * but WITHOUT ANY WARRANTY; without even the implied warranty of
 * MERCHANTABILITY or FITNESS FOR A PARTICULAR PURPOSE.  See the
 * GNU General Public License for more details.
 *
 * You should have received a copy of the GNU General Public License
 * version 2 along with this program; if not, write to the Free Software
 * Foundation, Inc., 51 Franklin Street, Fifth Floor, Boston, MA
 * 02110-1301, USA.
 */

/**
 * \file
 *
 * \author Anoop Saldanha <anoopsaldanha@gmail.com>
 *
 * Implements checksum keyword.
 */

#include "suricata-common.h"
#include "debug.h"
#include "decode.h"

#include "detect.h"
#include "detect-parse.h"

#include "detect-csum.h"

#include "util-unittest.h"
#include "util-debug.h"

#include "pkt-var.h"
#include "host.h"
#include "util-profiling.h"

/* prototypes for the "ipv4-csum" rule keyword */
static int DetectIPV4CsumMatch(ThreadVars *, DetectEngineThreadCtx *,
        Packet *, const Signature *, const SigMatchCtx *);
static int DetectIPV4CsumSetup(DetectEngineCtx *, Signature *, const char *);
static void DetectIPV4CsumFree(void *);

/* prototypes for the "tcpv4-csum" rule keyword */
static int DetectTCPV4CsumMatch(ThreadVars *, DetectEngineThreadCtx *,
        Packet *, const Signature *, const SigMatchCtx *);
static int DetectTCPV4CsumSetup(DetectEngineCtx *, Signature *, const char *);
static void DetectTCPV4CsumFree(void *);

/* prototypes for the "tcpv6-csum" rule keyword */
static int DetectTCPV6CsumMatch(ThreadVars *, DetectEngineThreadCtx *,
        Packet *, const Signature *, const SigMatchCtx *);
static int DetectTCPV6CsumSetup(DetectEngineCtx *, Signature *, const char *);
static void DetectTCPV6CsumFree(void *);

/* prototypes for the "udpv4-csum" rule keyword */
static int DetectUDPV4CsumMatch(ThreadVars *, DetectEngineThreadCtx *,
        Packet *, const Signature *, const SigMatchCtx *);
static int DetectUDPV4CsumSetup(DetectEngineCtx *, Signature *, const char *);
static void DetectUDPV4CsumFree(void *);

/* prototypes for the "udpv6-csum" rule keyword */
static int DetectUDPV6CsumMatch(ThreadVars *, DetectEngineThreadCtx *,
        Packet *, const Signature *, const SigMatchCtx *);
static int DetectUDPV6CsumSetup(DetectEngineCtx *, Signature *, const char *);
static void DetectUDPV6CsumFree(void *);

/* prototypes for the "icmpv4-csum" rule keyword */
static int DetectICMPV4CsumMatch(ThreadVars *, DetectEngineThreadCtx *,
        Packet *, const Signature *, const SigMatchCtx *);
static int DetectICMPV4CsumSetup(DetectEngineCtx *, Signature *, const char *);
static void DetectICMPV4CsumFree(void *);

/* prototypes for the "icmpv6-csum" rule keyword */
static int DetectICMPV6CsumMatch(ThreadVars *, DetectEngineThreadCtx *,
        Packet *, const Signature *, const SigMatchCtx *);
static int DetectICMPV6CsumSetup(DetectEngineCtx *, Signature *, const char *);
static void DetectICMPV6CsumFree(void *);

static void DetectCsumRegisterTests(void);

/**
 * \brief Registers handlers for all the checksum keywords.  The checksum
 *        keywords that are registered are ipv4-sum, tcpv4-csum, tcpv6-csum,
 *        udpv4-csum, udpv6-csum, icmpv4-csum and icmpv6-csum.
 *
 *        Each of the checksum keywords implemented here takes 2 arguments -
 *        "valid" or "invalid".  If the rule keyword in the signature is
 *        specified as "valid", the Match function would return TRUE if the
 *        checksum for that particular packet and protocol is valid.  Similarly
 *        for "invalid".
 *
 *        The Setup functions takes 4 arguments -
 *
 *        DetectEngineCtx * (de_ctx) - A pointer to the detection engine context
 *        Signature *(s) - Pointer to signature for the current Signature being
 *                         parsed from the rules
 *        SigMatchCtx * (m) - Pointer to the head of the SigMatchs added to the
 *                         current Signature being parsed
 *        char * (csum_str) - Pointer to a string holding the keyword value
 *
 *        The Setup function returns 0 if it successfully parses the keyword
 *        value, and -1 otherwise.
 *
 *        The Match function takes 5 arguments -
 *
 *        ThreadVars * (t) - Pointer to the tv for the detection module instance
 *        DetectEngineThreadCtx * (det_ctx) - Pointer to the detection engine
 *                                            thread context
 *        Packet * (p) - Pointer to the Packet currently being handled
 *        Signature * (s) - Pointer to the Signature, the packet is being
 *                          currently matched with
 *        SigMatchCtx * (m) - Pointer to the keyword structure from the above
 *                         Signature, the Packet is being currently matched
 *                         with
 *
 *        The Match function returns 1 if the Packet contents match the keyword,
 *        and 0 otherwise
 *
 *        The Free function takes a single argument -
 *
 *        void * (ptr) - Pointer to the DetectCsumData for a keyword
 */
void DetectCsumRegister (void)
{
    sigmatch_table[DETECT_IPV4_CSUM].name = "ipv4-csum";
    sigmatch_table[DETECT_IPV4_CSUM].Match = DetectIPV4CsumMatch;
    sigmatch_table[DETECT_IPV4_CSUM].Setup = DetectIPV4CsumSetup;
    sigmatch_table[DETECT_IPV4_CSUM].Free  = DetectIPV4CsumFree;
    sigmatch_table[DETECT_IPV4_CSUM].RegisterTests = DetectCsumRegisterTests;

    sigmatch_table[DETECT_TCPV4_CSUM].name = "tcpv4-csum";
    sigmatch_table[DETECT_TCPV4_CSUM].Match = DetectTCPV4CsumMatch;
    sigmatch_table[DETECT_TCPV4_CSUM].Setup = DetectTCPV4CsumSetup;
    sigmatch_table[DETECT_TCPV4_CSUM].Free  = DetectTCPV4CsumFree;
    sigmatch_table[DETECT_TCPV4_CSUM].RegisterTests = NULL;

    sigmatch_table[DETECT_TCPV6_CSUM].name = "tcpv6-csum";
    sigmatch_table[DETECT_TCPV6_CSUM].Match = DetectTCPV6CsumMatch;
    sigmatch_table[DETECT_TCPV6_CSUM].Setup = DetectTCPV6CsumSetup;
    sigmatch_table[DETECT_TCPV6_CSUM].Free  = DetectTCPV6CsumFree;
    sigmatch_table[DETECT_TCPV6_CSUM].RegisterTests = NULL;

    sigmatch_table[DETECT_UDPV4_CSUM].name = "udpv4-csum";
    sigmatch_table[DETECT_UDPV4_CSUM].Match = DetectUDPV4CsumMatch;
    sigmatch_table[DETECT_UDPV4_CSUM].Setup = DetectUDPV4CsumSetup;
    sigmatch_table[DETECT_UDPV4_CSUM].Free  = DetectUDPV4CsumFree;
    sigmatch_table[DETECT_UDPV4_CSUM].RegisterTests = NULL;

    sigmatch_table[DETECT_UDPV6_CSUM].name = "udpv6-csum";
    sigmatch_table[DETECT_UDPV6_CSUM].Match = DetectUDPV6CsumMatch;
    sigmatch_table[DETECT_UDPV6_CSUM].Setup = DetectUDPV6CsumSetup;
    sigmatch_table[DETECT_UDPV6_CSUM].Free  = DetectUDPV6CsumFree;
    sigmatch_table[DETECT_UDPV6_CSUM].RegisterTests = NULL;

    sigmatch_table[DETECT_ICMPV4_CSUM].name = "icmpv4-csum";
    sigmatch_table[DETECT_ICMPV4_CSUM].Match = DetectICMPV4CsumMatch;
    sigmatch_table[DETECT_ICMPV4_CSUM].Setup = DetectICMPV4CsumSetup;
    sigmatch_table[DETECT_ICMPV4_CSUM].Free  = DetectICMPV4CsumFree;
    sigmatch_table[DETECT_ICMPV4_CSUM].RegisterTests = NULL;

    sigmatch_table[DETECT_ICMPV6_CSUM].name = "icmpv6-csum";
    sigmatch_table[DETECT_ICMPV6_CSUM].Match = DetectICMPV6CsumMatch;
    sigmatch_table[DETECT_ICMPV6_CSUM].Setup = DetectICMPV6CsumSetup;
    sigmatch_table[DETECT_ICMPV6_CSUM].Free  = DetectICMPV6CsumFree;
    sigmatch_table[DETECT_ICMPV6_CSUM].RegisterTests = NULL;

    return;
}

/**
 * \brief Validates and parses the argument supplied with the checksum keyword.
 *        Accepts strings both with and without quotes, i.e. valid, \"valid\",
 *        invalid and \"invalid\"
 *
 * \param key Pointer to a const character string holding the csum keyword value
 * \param cd  Pointer to the DetectCsumData structure that holds the keyword
 *            value sent as argument
 *
 * \retval 1 the keyvalue has been parsed successfully
 * \retval 0 error
 */
static int DetectCsumParseArg(const char *key, DetectCsumData *cd)
{
    char *str;

    if (key[0] == '\"' && key[strlen(key) - 1] == '\"') {
        str = SCStrdup(key + 1);
        if (unlikely(str == NULL)) {
            goto error;
        }
        str[strlen(key) - 2] = '\0';
    } else {
        str = SCStrdup(key);
        if (unlikely(str == NULL)) {
            goto error;
        }
    }

    if (strcasecmp(str, DETECT_CSUM_VALID) == 0 ||
        strcasecmp(str, DETECT_CSUM_INVALID) == 0) {
        cd->valid = (strcasecmp(key, DETECT_CSUM_VALID) == 0);
        SCFree(str);
        return 1;
    }

error:
    if (str != NULL)
        SCFree(str);
    return 0;
}

/**
 * \brief Checks if the packet sent as the argument, has a valid or invalid
 *        ipv4 checksum, based on whether ipv4-csum option for this rule
 *        has been supplied with "valid" or "invalid" argument
 *
 * \param t       Pointer to the tv for this detection module instance
 * \param det_ctx Pointer to the detection engine thread context
 * \param p       Pointer to the Packet currently being matched
 * \param s       Pointer to the Signature, the packet is being currently
 *                matched with
 * \param m       Pointer to the keyword_structure(SigMatch) from the above
 *                Signature, the Packet is being currently matched with
 *
 * \retval 1 if the Packet contents match the keyword option; 0 otherwise
 */
static int DetectIPV4CsumMatch(ThreadVars *t, DetectEngineThreadCtx *det_ctx,
        Packet *p, const Signature *s, const SigMatchCtx *ctx)
{
    const DetectCsumData *cd = (const DetectCsumData *)ctx;

    if (p->ip4h == NULL || PKT_IS_PSEUDOPKT(p))
        return 0;

    if (p->flags & PKT_IGNORE_CHECKSUM) {
        return cd->valid;
    }

    if (p->level3_comp_csum == -1)
        p->level3_comp_csum = IPV4Checksum((uint16_t *)p->ip4h,
                                           IPV4_GET_HLEN(p),
                                           p->ip4h->ip_csum);

    if (p->level3_comp_csum == 0 && cd->valid == 1)
        return 1;
    else if (p->level3_comp_csum != 0 && cd->valid == 0)
        return 1;
    else
        return 0;
}

/**
 * \brief Creates a SigMatch for the ipv4-csum keyword being sent as argument,
 *        and appends it to the Signature(s).  Accepts 2 values for the
 *        keyword - "valid" and "invalid", both with and without quotes
 *
 * \param de_ctx    Pointer to the detection engine context
 * \param s         Pointer to signature for the current Signature being parsed
 *                  from the rules
 * \param csum_str  Pointer to the string holding the keyword value
 *
 * \retval 0 on success, -1 on failure
 */
static int DetectIPV4CsumSetup(DetectEngineCtx *de_ctx, Signature *s, const char *csum_str)
{
    DetectCsumData *cd = NULL;
    SigMatch *sm = NULL;

    //printf("DetectCsumSetup: \'%s\'\n", csum_str);

    sm = SigMatchAlloc();
    if (sm == NULL)
        goto error;

    sm->type = DETECT_IPV4_CSUM;

    if ( (cd = SCMalloc(sizeof(DetectCsumData))) == NULL)
        goto error;
    memset(cd, 0, sizeof(DetectCsumData));

    if (DetectCsumParseArg(csum_str, cd) == 0)
        goto error;

    sm->ctx = (SigMatchCtx *)cd;

    SigMatchAppendSMToList(s, sm, DETECT_SM_LIST_MATCH);

    return 0;

error:
    if (cd != NULL) DetectIPV4CsumFree(cd);
    if (sm != NULL) SCFree(sm);

    return -1;
}

static void DetectIPV4CsumFree(void *ptr)
{
    DetectCsumData *cd = (DetectCsumData *)ptr;

    if (cd != NULL)
        SCFree(cd);

    return;
}

/**
 * \brief Checks if the packet sent as the argument, has a valid or invalid
 *        tcpv4 checksum, based on whether tcpv4-csum option for this rule
 *        has been supplied with "valid" or "invalid" argument
 *
 * \param t       Pointer to the tv for this detection module instance
 * \param det_ctx Pointer to the detection engine thread context
 * \param p       Pointer to the Packet currently being matched
 * \param s       Pointer to the Signature, the packet is being currently
 *                matched with
 * \param m       Pointer to the keyword_structure(SigMatch) from the above
 *                Signature, the Packet is being currently matched with
 *
 * \retval 1 if the Packet contents match the keyword option; 0 otherwise
 */
static int DetectTCPV4CsumMatch(ThreadVars *t, DetectEngineThreadCtx *det_ctx,
        Packet *p, const Signature *s, const SigMatchCtx *ctx)
{
    const DetectCsumData *cd = (const DetectCsumData *)ctx;

    if (p->ip4h == NULL || p->tcph == NULL || p->proto != IPPROTO_TCP || PKT_IS_PSEUDOPKT(p))
        return 0;

    if (p->flags & PKT_IGNORE_CHECKSUM) {
        return cd->valid;
    }

    if (p->level4_comp_csum == -1)
        p->level4_comp_csum = TCPChecksum(p->ip4h->s_ip_addrs,
                                          (uint16_t *)p->tcph,
                                          (p->payload_len +
                                              TCP_GET_HLEN(p)),
                                          p->tcph->th_sum);

    if (p->level4_comp_csum == 0 && cd->valid == 1)
        return 1;
    else if (p->level4_comp_csum != 0 && cd->valid == 0)
        return 1;
    else
        return 0;
}

/**
 * \brief Creates a SigMatch for the tcpv4-csum keyword being sent as argument,
 *        and appends it to the Signature(s).  Accepts 2 values for the
 *        keyword - "valid" and "invalid", both with and without quotes
 *
 * \param de_ctx    Pointer to the detection engine context
 * \param s         Pointer to signature for the current Signature being parsed
 *                  from the rules
 * \param csum_str  Pointer to the string holding the keyword value
 *
 * \retval 0 on success, -1 on failure
 */
static int DetectTCPV4CsumSetup(DetectEngineCtx *de_ctx, Signature *s, const char *csum_str)
{
    DetectCsumData *cd = NULL;
    SigMatch *sm = NULL;

    //printf("DetectCsumSetup: \'%s\'\n", csum_str);

    sm = SigMatchAlloc();
    if (sm == NULL)
        goto error;

    sm->type = DETECT_TCPV4_CSUM;

    if ( (cd = SCMalloc(sizeof(DetectCsumData))) == NULL)
        goto error;
    memset(cd, 0, sizeof(DetectCsumData));

    if (DetectCsumParseArg(csum_str, cd) == 0)
        goto error;

    sm->ctx = (SigMatchCtx *)cd;

    SigMatchAppendSMToList(s, sm, DETECT_SM_LIST_MATCH);

    return 0;

error:
    if (cd != NULL) DetectTCPV4CsumFree(cd);
    if (sm != NULL) SCFree(sm);

    return -1;
}

static void DetectTCPV4CsumFree(void *ptr)
{
    DetectCsumData *cd = (DetectCsumData *)ptr;

    if (cd != NULL)
        SCFree(cd);

    return;
}

/**
 * \brief Checks if the packet sent as the argument, has a valid or invalid
 *        tcpv6 checksum, based on whether tcpv6-csum option for this rule
 *        has been supplied with "valid" or "invalid" argument
 *
 * \param t       Pointer to the tv for this detection module instance
 * \param det_ctx Pointer to the detection engine thread context
 * \param p       Pointer to the Packet currently being matched
 * \param s       Pointer to the Signature, the packet is being currently
 *                matched with
 * \param m       Pointer to the keyword_structure(SigMatch) from the above
 *                Signature, the Packet is being currently matched with
 *
 * \retval 1 if the Packet contents match the keyword option; 0 otherwise
 */
static int DetectTCPV6CsumMatch(ThreadVars *t, DetectEngineThreadCtx *det_ctx,
        Packet *p, const Signature *s, const SigMatchCtx *ctx)
{
    const DetectCsumData *cd = (const DetectCsumData *)ctx;

    if (p->ip6h == NULL || p->tcph == NULL || p->proto != IPPROTO_TCP || PKT_IS_PSEUDOPKT(p))
        return 0;

    if (p->flags & PKT_IGNORE_CHECKSUM) {
        return cd->valid;
    }

    if (p->level4_comp_csum == -1)
        p->level4_comp_csum = TCPV6Checksum(p->ip6h->s_ip6_addrs,
                                            (uint16_t *)p->tcph,
                                            (p->payload_len +
                                                TCP_GET_HLEN(p)),
                                            p->tcph->th_sum);

    if (p->level4_comp_csum == 0 && cd->valid == 1)
        return 1;
    else if (p->level4_comp_csum != 0 && cd->valid == 0)
        return 1;
    else
        return 0;
}

/**
 * \brief Creates a SigMatch for the tcpv6-csum keyword being sent as argument,
 *        and appends it to the Signature(s).  Accepts 2 values for the
 *        keyword - "valid" and "invalid", both with and without quotes
 *
 * \param de_ctx    Pointer to the detection engine context
 * \param s         Pointer to signature for the current Signature being parsed
 *                  from the rules
 * \param csum_str  Pointer to the string holding the keyword value
 *
 * \retval 0 on success, -1 on failure
 */
static int DetectTCPV6CsumSetup(DetectEngineCtx *de_ctx, Signature *s, const char *csum_str)
{
    DetectCsumData *cd = NULL;
    SigMatch *sm = NULL;

    //printf("DetectCsumSetup: \'%s\'\n", csum_str);

    sm = SigMatchAlloc();
    if (sm == NULL)
        goto error;

    sm->type = DETECT_TCPV6_CSUM;

    if ( (cd = SCMalloc(sizeof(DetectCsumData))) == NULL)
        goto error;
    memset(cd, 0, sizeof(DetectCsumData));

    if (DetectCsumParseArg(csum_str, cd) == 0)
        goto error;

    sm->ctx = (SigMatchCtx *)cd;

    SigMatchAppendSMToList(s, sm, DETECT_SM_LIST_MATCH);

    return 0;

error:
    if (cd != NULL) DetectTCPV6CsumFree(cd);
    if (sm != NULL) SCFree(sm);

    return -1;
}

static void DetectTCPV6CsumFree(void *ptr)
{
    DetectCsumData *cd = (DetectCsumData *)ptr;

    if (cd != NULL)
        SCFree(cd);

    return;
}

/**
 * \brief Checks if the packet sent as the argument, has a valid or invalid
 *        udpv4 checksum, based on whether udpv4-csum option for this rule
 *        has been supplied with "valid" or "invalid" argument
 *
 * \param t       Pointer to the tv for this detection module instance
 * \param det_ctx Pointer to the detection engine thread context
 * \param p       Pointer to the Packet currently being matched
 * \param s       Pointer to the Signature, the packet is being currently
 *                matched with
 * \param m       Pointer to the keyword_structure(SigMatch) from the above
 *                Signature, the Packet is being currently matched with
 *
 * \retval 1 if the Packet contents match the keyword option; 0 otherwise
 */
static int DetectUDPV4CsumMatch(ThreadVars *t, DetectEngineThreadCtx *det_ctx,
        Packet *p, const Signature *s, const SigMatchCtx *ctx)
{
    const DetectCsumData *cd = (const DetectCsumData *)ctx;

    if (p->ip4h == NULL || p->udph == NULL || p->proto != IPPROTO_UDP || PKT_IS_PSEUDOPKT(p) || p->udph->uh_sum == 0)
        return 0;

    if (p->flags & PKT_IGNORE_CHECKSUM) {
        return cd->valid;
    }

    if (p->level4_comp_csum == -1)
        p->level4_comp_csum = UDPV4Checksum(p->ip4h->s_ip_addrs,
                                            (uint16_t *)p->udph,
                                            (p->payload_len +
                                                UDP_HEADER_LEN),
                                            p->udph->uh_sum);

    if (p->level4_comp_csum == 0 && cd->valid == 1)
        return 1;
    else if (p->level4_comp_csum != 0 && cd->valid == 0)
        return 1;
    else
        return 0;
}

/**
 * \brief Creates a SigMatch for the udpv4-csum keyword being sent as argument,
 *        and appends it to the Signature(s).  Accepts 2 values for the
 *        keyword - "valid" and "invalid", both with and without quotes
 *
 * \param de_ctx    Pointer to the detection engine context
 * \param s         Pointer to signature for the current Signature being parsed
 *                  from the rules
 * \param csum_str  Pointer to the string holding the keyword value
 *
 * \retval 0 on success, -1 on failure
 */
static int DetectUDPV4CsumSetup(DetectEngineCtx *de_ctx, Signature *s, const char *csum_str)
{
    DetectCsumData *cd = NULL;
    SigMatch *sm = NULL;

    //printf("DetectCsumSetup: \'%s\'\n", csum_str);

    sm = SigMatchAlloc();
    if (sm == NULL)
        goto error;

    sm->type = DETECT_UDPV4_CSUM;

    if ( (cd = SCMalloc(sizeof(DetectCsumData))) == NULL)
        goto error;
    memset(cd, 0, sizeof(DetectCsumData));

    if (DetectCsumParseArg(csum_str, cd) == 0)
        goto error;

    sm->ctx = (SigMatchCtx *)cd;

    SigMatchAppendSMToList(s, sm, DETECT_SM_LIST_MATCH);

    return 0;

error:
    if (cd != NULL) DetectUDPV4CsumFree(cd);
    if (sm != NULL) SCFree(sm);

    return -1;
}

static void DetectUDPV4CsumFree(void *ptr)
{
    DetectCsumData *cd = (DetectCsumData *)ptr;

    if (cd != NULL)
        SCFree(cd);

    return;
}

/**
 * \brief Checks if the packet sent as the argument, has a valid or invalid
 *        udpv6 checksum, based on whether udpv6-csum option for this rule
 *        has been supplied with "valid" or "invalid" argument
 *
 * \param t       Pointer to the tv for this detection module instance
 * \param det_ctx Pointer to the detection engine thread context
 * \param p       Pointer to the Packet currently being matched
 * \param s       Pointer to the Signature, the packet is being currently
 *                matched with
 * \param m       Pointer to the keyword_structure(SigMatch) from the above
 *                Signature, the Packet is being currently matched with
 *
 * \retval 1 if the Packet contents match the keyword option; 0 otherwise
 */
static int DetectUDPV6CsumMatch(ThreadVars *t, DetectEngineThreadCtx *det_ctx,
        Packet *p, const Signature *s, const SigMatchCtx *ctx)
{
    const DetectCsumData *cd = (const DetectCsumData *)ctx;

    if (p->ip6h == NULL || p->udph == NULL || p->proto != IPPROTO_UDP || PKT_IS_PSEUDOPKT(p))
        return 0;

    if (p->flags & PKT_IGNORE_CHECKSUM) {
        return cd->valid;
    }

    if (p->level4_comp_csum == -1)
        p->level4_comp_csum = UDPV6Checksum(p->ip6h->s_ip6_addrs,
                                            (uint16_t *)p->udph,
                                            (p->payload_len +
                                                UDP_HEADER_LEN),
                                            p->udph->uh_sum);

    if (p->level4_comp_csum == 0 && cd->valid == 1)
        return 1;
    else if (p->level4_comp_csum != 0 && cd->valid == 0)
        return 1;
    else
        return 0;
}

/**
 * \brief Creates a SigMatch for the udpv6-csum keyword being sent as argument,
 *        and appends it to the Signature(s).  Accepts 2 values for the
 *        keyword - "valid" and "invalid", both with and without quotes
 *
 * \param de_ctx    Pointer to the detection engine context
 * \param s         Pointer to signature for the current Signature being parsed
 *                  from the rules
 * \param csum_str  Pointer to the string holding the keyword value
 *
 * \retval 0 on success, -1 on failure
 */
static int DetectUDPV6CsumSetup(DetectEngineCtx *de_ctx, Signature *s, const char *csum_str)
{
    DetectCsumData *cd = NULL;
    SigMatch *sm = NULL;

    //printf("DetectCsumSetup: \'%s\'\n", csum_str);

    sm = SigMatchAlloc();
    if (sm == NULL)
        goto error;

    sm->type = DETECT_UDPV6_CSUM;

    if ( (cd = SCMalloc(sizeof(DetectCsumData))) == NULL)
        goto error;
    memset(cd, 0, sizeof(DetectCsumData));

    if (DetectCsumParseArg(csum_str, cd) == 0)
        goto error;

    sm->ctx = (void *)cd;

    SigMatchAppendSMToList(s, sm, DETECT_SM_LIST_MATCH);

    return 0;

error:
    if (cd != NULL) DetectUDPV6CsumFree(cd);
    if (sm != NULL) SCFree(sm);

    return -1;
}

static void DetectUDPV6CsumFree(void *ptr)
{
    DetectCsumData *cd = (DetectCsumData *)ptr;

    if (cd != NULL)
        SCFree(cd);

    return;
}

/**
 * \brief Checks if the packet sent as the argument, has a valid or invalid
 *        icmpv4 checksum, based on whether icmpv4-csum option for this rule
 *        has been supplied with "valid" or "invalid" argument
 *
 * \param t       Pointer to the tv for this detection module instance
 * \param det_ctx Pointer to the detection engine thread context
 * \param p       Pointer to the Packet currently being matched
 * \param s       Pointer to the Signature, the packet is being currently
 *                matched with
 * \param m       Pointer to the keyword_structure(SigMatch) from the above
 *                Signature, the Packet is being currently matched with
 *
 * \retval 1 if the Packet contents match the keyword option; 0 otherwise
 */
static int DetectICMPV4CsumMatch(ThreadVars *t, DetectEngineThreadCtx *det_ctx,
        Packet *p, const Signature *s, const SigMatchCtx *ctx)
{
    const DetectCsumData *cd = (const DetectCsumData *)ctx;

    if (p->ip4h == NULL || p->icmpv4h == NULL || p->proto != IPPROTO_ICMP || PKT_IS_PSEUDOPKT(p))
        return 0;

    if (p->flags & PKT_IGNORE_CHECKSUM) {
        return cd->valid;
    }

    if (p->level4_comp_csum == -1)
        p->level4_comp_csum = ICMPV4CalculateChecksum((uint16_t *)p->icmpv4h,
                                                      ntohs(IPV4_GET_RAW_IPLEN(p->ip4h)) -
                                                      IPV4_GET_RAW_HLEN(p->ip4h) * 4);

    if (p->level4_comp_csum == p->icmpv4h->checksum && cd->valid == 1)
        return 1;
    else if (p->level4_comp_csum != p->icmpv4h->checksum && cd->valid == 0)
        return 1;
    else
        return 0;
}

/**
 * \brief Creates a SigMatch for the icmpv4-csum keyword being sent as argument,
 *        and appends it to the Signature(s).  Accepts 2 values for the
 *        keyword - "valid" and "invalid", both with and without quotes
 *
 * \param de_ctx    Pointer to the detection engine context
 * \param s         Pointer to signature for the current Signature being parsed
 *                  from the rules
 * \param csum_str  Pointer to the string holding the keyword value
 *
 * \retval 0 on success, -1 on failure
 */
static int DetectICMPV4CsumSetup(DetectEngineCtx *de_ctx, Signature *s, const char *csum_str)
{
    DetectCsumData *cd = NULL;
    SigMatch *sm = NULL;

    //printf("DetectCsumSetup: \'%s\'\n", csum_str);

    sm = SigMatchAlloc();
    if (sm == NULL)
        goto error;

    sm->type = DETECT_ICMPV4_CSUM;

    if ( (cd = SCMalloc(sizeof(DetectCsumData))) == NULL)
        goto error;
    memset(cd, 0, sizeof(DetectCsumData));

    if (DetectCsumParseArg(csum_str, cd) == 0)
        goto error;

    sm->ctx = (SigMatchCtx *)cd;

    SigMatchAppendSMToList(s, sm, DETECT_SM_LIST_MATCH);

    return 0;

error:
    if (cd != NULL) DetectICMPV4CsumFree(cd);
    if (sm != NULL) SCFree(sm);

    return -1;
}

static void DetectICMPV4CsumFree(void *ptr)
{
    DetectCsumData *cd = (DetectCsumData *)ptr;

    if (cd != NULL)
        SCFree(cd);

    return;
}

/**
 * \brief Checks if the packet sent as the argument, has a valid or invalid
 *        icmpv6 checksum, based on whether icmpv6-csum option for this rule
 *        has been supplied with "valid" or "invalid" argument
 *
 * \param t       Pointer to the tv for this detection module instance
 * \param det_ctx Pointer to the detection engine thread context
 * \param p       Pointer to the Packet currently being matched
 * \param s       Pointer to the Signature, the packet is being currently
 *                matched with
 * \param m       Pointer to the keyword_structure(SigMatch) from the above
 *                Signature, the Packet is being currently matched with
 *
 * \retval 1 if the Packet contents match the keyword option; 0 otherwise
 */
static int DetectICMPV6CsumMatch(ThreadVars *t, DetectEngineThreadCtx *det_ctx,
        Packet *p, const Signature *s, const SigMatchCtx *ctx)
{
    const DetectCsumData *cd = (const DetectCsumData *)ctx;

    if (p->ip6h == NULL || p->icmpv6h == NULL || p->proto != IPPROTO_ICMPV6 || PKT_IS_PSEUDOPKT(p) ||
        (GET_PKT_LEN(p) - ((uint8_t *)p->icmpv6h - GET_PKT_DATA(p))) <= 0) {
        return 0;
    }

    if (p->flags & PKT_IGNORE_CHECKSUM) {
        return cd->valid;
    }

    if (p->level4_comp_csum == -1) {
        uint16_t len = IPV6_GET_RAW_PLEN(p->ip6h) -
            ((uint8_t *)p->icmpv6h - (uint8_t *)p->ip6h - IPV6_HEADER_LEN);
        p->level4_comp_csum = ICMPV6CalculateChecksum(p->ip6h->s_ip6_addrs,
                                                      (uint16_t *)p->icmpv6h,
                                                      len);
    }

    if (p->level4_comp_csum == p->icmpv6h->csum && cd->valid == 1)
        return 1;
    else if (p->level4_comp_csum != p->icmpv6h->csum && cd->valid == 0)
        return 1;
    else
        return 0;
}

/**
 * \brief Creates a SigMatch for the icmpv6-csum keyword being sent as argument,
 *        and appends it to the Signature(s).  Accepts 2 values for the
 *        keyword - "valid" and "invalid", both with and without quotes
 *
 * \param de_ctx    Pointer to the detection engine context
 * \param s         Pointer to signature for the current Signature being parsed
 *                  from the rules
 * \param csum_str  Pointer to the string holding the keyword value
 *
 * \retval 0 on success, -1 on failure
 */
static int DetectICMPV6CsumSetup(DetectEngineCtx *de_ctx, Signature *s, const char *csum_str)
{
    DetectCsumData *cd = NULL;
    SigMatch *sm = NULL;

    sm = SigMatchAlloc();
    if (sm == NULL)
        goto error;

    sm->type = DETECT_ICMPV6_CSUM;

    if ( (cd = SCMalloc(sizeof(DetectCsumData))) == NULL)
        goto error;
    memset(cd, 0, sizeof(DetectCsumData));

    if (DetectCsumParseArg(csum_str, cd) == 0)
        goto error;

    sm->ctx = (SigMatchCtx *)cd;

    SigMatchAppendSMToList(s, sm, DETECT_SM_LIST_MATCH);

    return 0;

error:
    if (cd != NULL) DetectICMPV6CsumFree(cd);
    if (sm != NULL) SCFree(sm);

    return -1;
}

static void DetectICMPV6CsumFree(void *ptr)
{
    DetectCsumData *cd = (DetectCsumData *)ptr;

    if (cd != NULL)
        SCFree(cd);

    return;
}

/* ---------------------------------- Unit Tests --------------------------- */

#ifdef UNITTESTS
#include "detect-engine.h"

#define mystr(s) #s
#define TEST1(kwstr) {\
    DetectEngineCtx *de_ctx = DetectEngineCtxInit();\
    FAIL_IF_NULL(de_ctx);\
    de_ctx->flags = DE_QUIET;\
    \
    Signature *s = DetectEngineAppendSig(de_ctx, "alert ip any any -> any any ("mystr(kwstr)"-csum:valid; sid:1;)");\
    FAIL_IF_NULL(s);\
    s = DetectEngineAppendSig(de_ctx, "alert ip any any -> any any ("mystr(kwstr)"-csum:invalid; sid:2;)");\
    FAIL_IF_NULL(s);\
    s = DetectEngineAppendSig(de_ctx, "alert ip any any -> any any ("mystr(kwstr)"-csum:vaLid; sid:3;)");\
    FAIL_IF_NULL(s);\
    s = DetectEngineAppendSig(de_ctx, "alert ip any any -> any any ("mystr(kwstr)"-csum:VALID; sid:4;)");\
    FAIL_IF_NULL(s);\
    s = DetectEngineAppendSig(de_ctx, "alert ip any any -> any any ("mystr(kwstr)"-csum:iNvaLid; sid:5;)");\
    FAIL_IF_NULL(s);\
    DetectEngineCtxFree(de_ctx);\
}


static int DetectCsumValidArgsTestParse01(void)
{
    TEST1(ipv4);
    TEST1(tcpv4);
    TEST1(tcpv6);
    TEST1(udpv4);
    TEST1(udpv6);
    TEST1(icmpv4);
    TEST1(icmpv6);
    PASS;
}
#undef TEST1

#define TEST2(kwstr) { \
    DetectEngineCtx *de_ctx = DetectEngineCtxInit();\
    FAIL_IF_NULL(de_ctx);\
    Signature *s = DetectEngineAppendSig(de_ctx, "alert ip any any -> any any ("mystr(kwstr)"-csum:vaid; sid:1;)");\
    FAIL_IF(s);\
    s = DetectEngineAppendSig(de_ctx, "alert ip any any -> any any ("mystr(kwstr)"-csum:invaalid; sid:2;)");\
    FAIL_IF(s);\
    s = DetectEngineAppendSig(de_ctx, "alert ip any any -> any any ("mystr(kwstr)"-csum:vaLiid; sid:3;)");\
    FAIL_IF(s);\
    s = DetectEngineAppendSig(de_ctx, "alert ip any any -> any any ("mystr(kwstr)"-csum:VALieD; sid:4;)");\
    FAIL_IF(s);\
    s = DetectEngineAppendSig(de_ctx, "alert ip any any -> any any ("mystr(kwstr)"-csum:iNvamid; sid:5;)");\
    FAIL_IF(s);\
    DetectEngineCtxFree(de_ctx);\
}

static int DetectCsumInvalidArgsTestParse02(void)
{
    TEST2(ipv4);
    TEST2(tcpv4);
    TEST2(tcpv6);
    TEST2(udpv4);
    TEST2(udpv6);
    TEST2(icmpv4);
    TEST2(icmpv6);
    PASS;
}
#undef TEST2

#define TEST3(kwstr, kwtype) { \
    DetectEngineCtx *de_ctx = DetectEngineCtxInit();\
    FAIL_IF_NULL(de_ctx);\
    Signature *s = DetectEngineAppendSig(de_ctx, "alert ip any any -> any any ("mystr(kwstr)"-csum:valid; sid:1;)");\
    FAIL_IF_NULL(s);\
    SigMatch *sm = DetectGetLastSMFromLists(s, (kwtype), -1);\
    FAIL_IF_NULL(sm);\
    FAIL_IF_NULL(sm->ctx);\
    FAIL_IF_NOT(((DetectCsumData *)sm->ctx)->valid == 1);\
    s = DetectEngineAppendSig(de_ctx, "alert ip any any -> any any ("mystr(kwstr)"-csum:INVALID; sid:2;)");\
    FAIL_IF_NULL(s);\
    sm = DetectGetLastSMFromLists(s, (kwtype), -1);\
    FAIL_IF_NULL(sm);\
    FAIL_IF_NULL(sm->ctx);\
    FAIL_IF_NOT(((DetectCsumData *)sm->ctx)->valid == 0);\
    DetectEngineCtxFree(de_ctx);\
}

static int DetectCsumValidArgsTestParse03(void)
{
    TEST3(ipv4, DETECT_IPV4_CSUM);
    TEST3(tcpv4, DETECT_TCPV4_CSUM);
    TEST3(tcpv6, DETECT_TCPV6_CSUM);
    TEST3(udpv4, DETECT_UDPV4_CSUM);
    TEST3(udpv6, DETECT_UDPV6_CSUM);
    TEST3(icmpv4, DETECT_ICMPV4_CSUM);
    TEST3(icmpv6, DETECT_ICMPV6_CSUM);
    PASS;
}
#undef TEST3
#undef mystr

#include "detect-engine.h"
#include "stream-tcp.h"

static int DetectCsumICMPV6Test01(void)
{
    DetectEngineCtx *de_ctx = NULL;
    Signature *s = NULL;
    ThreadVars tv;
    DetectEngineThreadCtx *det_ctx = NULL;
    DecodeThreadVars dtv;

    Packet *p = PacketGetFromAlloc();
    FAIL_IF_NULL(p);

    uint8_t pkt[] = {
        0x00, 0x30, 0x18, 0xa8, 0x7c, 0x23, 0x2c, 0x41,
        0x38, 0xa7, 0xea, 0xeb, 0x86, 0xdd, 0x60, 0x00,
        0x00, 0x00, 0x00, 0x40, 0x3c, 0x40, 0xad, 0xa1,
        0x09, 0x80, 0x00, 0x01, 0xd6, 0xf3, 0x20, 0x01,
        0xf4, 0xbe, 0xea, 0x3c, 0x00, 0x01, 0x00, 0x00,
        0x00, 0x00, 0x32, 0xb2, 0x00, 0x01, 0x32, 0xb2,
        0x09, 0x80, 0x20, 0x01, 0x00, 0x00, 0x3c, 0x00,
        0x01, 0x04, 0x00, 0x00, 0x00, 0x00, 0x3c, 0x00,
        0x01, 0x04, 0x00, 0x00, 0x00, 0x00, 0x2c, 0x00,
        0x01, 0x04, 0x00, 0x00, 0x00, 0x00, 0x2c, 0x00,
        0x00, 0x00, 0x00, 0x00, 0x00, 0x00, 0x3c, 0x00,
        0x00, 0x00, 0x00, 0x00, 0x00, 0x00, 0x2c, 0x00,
        0x01, 0x04, 0x00, 0x00, 0x00, 0x00, 0x3a, 0x00,
        0x00, 0x00, 0x00, 0x00, 0x00, 0x00, 0x80, 0x00,
        0x63, 0xc2, 0x00, 0x00, 0x00, 0x00 };

    PacketCopyData(p, pkt, sizeof(pkt));

    memset(&tv, 0, sizeof(tv));
    memset(&dtv, 0, sizeof(dtv));

    StreamTcpInitConfig(TRUE);
    FlowInitConfig(FLOW_QUIET);

    de_ctx = DetectEngineCtxInit();
<<<<<<< HEAD
    if (de_ctx == NULL) {
        printf("DetectEngineCtxInit failure\n");
        goto end;
    }
=======
    FAIL_IF_NULL(de_ctx);
>>>>>>> c21347df
    de_ctx->mpm_matcher = mpm_default_matcher;
    de_ctx->flags |= DE_QUIET;

    s = de_ctx->sig_list = SigInit(de_ctx, "alert ip any any -> any any "
                                   "(icmpv6-csum:valid; sid:1;)");
    FAIL_IF_NULL(s);
    SigGroupBuild(de_ctx);

    DecodeEthernet(&tv, &dtv, p, GET_PKT_DATA(p), GET_PKT_LEN(p), NULL);

    DetectEngineThreadCtxInit(&tv, (void *)de_ctx, (void *)&det_ctx);

    SigMatchSignatures(&tv, de_ctx, det_ctx, p);

    FAIL_IF(!PacketAlertCheck(p, 1));

    DetectEngineThreadCtxDeinit(&tv, det_ctx);
    DetectEngineCtxFree(de_ctx);

    StreamTcpFreeConfig(TRUE);
    PACKET_RECYCLE(p);
    FlowShutdown();
    SCFree(p);
    PASS;
}

#endif /* UNITTESTS */

static void DetectCsumRegisterTests(void)
{
#ifdef UNITTESTS

    UtRegisterTest("DetectCsumValidArgsTestParse01",
                   DetectCsumValidArgsTestParse01);
    UtRegisterTest("DetectCsumInvalidArgsTestParse02",
                   DetectCsumInvalidArgsTestParse02);
    UtRegisterTest("DetectCsumValidArgsTestParse03",
                   DetectCsumValidArgsTestParse03);

    UtRegisterTest("DetectCsumICMPV6Test01",
            DetectCsumICMPV6Test01);

#endif /* UNITTESTS */
}<|MERGE_RESOLUTION|>--- conflicted
+++ resolved
@@ -1029,14 +1029,7 @@
     FlowInitConfig(FLOW_QUIET);
 
     de_ctx = DetectEngineCtxInit();
-<<<<<<< HEAD
-    if (de_ctx == NULL) {
-        printf("DetectEngineCtxInit failure\n");
-        goto end;
-    }
-=======
     FAIL_IF_NULL(de_ctx);
->>>>>>> c21347df
     de_ctx->mpm_matcher = mpm_default_matcher;
     de_ctx->flags |= DE_QUIET;
 
