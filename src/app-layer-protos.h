/* Copyright (C) 2007-2013 Open Information Security Foundation
 *
 * You can copy, redistribute or modify this Program under the terms of
 * the GNU General Public License version 2 as published by the Free
 * Software Foundation.
 *
 * This program is distributed in the hope that it will be useful,
 * but WITHOUT ANY WARRANTY; without even the implied warranty of
 * MERCHANTABILITY or FITNESS FOR A PARTICULAR PURPOSE.  See the
 * GNU General Public License for more details.
 *
 * You should have received a copy of the GNU General Public License
 * version 2 along with this program; if not, write to the Free Software
 * Foundation, Inc., 51 Franklin Street, Fifth Floor, Boston, MA
 * 02110-1301, USA.
 */

/**
 * \file
 *
 * \author Victor Julien <victor@inliniac.net>
 * \author Anoop Saldanha <anoopsaldanha@gmail.com>
 */

#ifndef __APP_LAYER_PROTOS_H__
#define __APP_LAYER_PROTOS_H__

enum AppProtoEnum {
    ALPROTO_UNKNOWN = 0,
    ALPROTO_HTTP,
    ALPROTO_FTP,
    ALPROTO_SMTP,
    ALPROTO_TLS, /* SSLv2, SSLv3 & TLSv1 */
    ALPROTO_SSH,
    ALPROTO_IMAP,
    ALPROTO_MSN,
    ALPROTO_JABBER,
    ALPROTO_SMB,
    ALPROTO_SMB2,
    ALPROTO_DCERPC,
    ALPROTO_IRC,

    ALPROTO_DNS,
    ALPROTO_MODBUS,
    ALPROTO_ENIP,
    ALPROTO_DNP3,
<<<<<<< HEAD
    ALPROTO_NFS3,
=======
    ALPROTO_NFS,
    ALPROTO_NTP,
>>>>>>> 3430b53d
    ALPROTO_TEMPLATE,

    /* used by the probing parser when alproto detection fails
     * permanently for that particular stream */
    ALPROTO_FAILED,
#ifdef UNITTESTS
    ALPROTO_TEST,
#endif /* UNITESTS */
    /* keep last */
    ALPROTO_MAX,
};

/* not using the enum as that is a unsigned int, so 4 bytes */
typedef uint16_t AppProto;

/**
 * \brief Maps the ALPROTO_*, to its string equivalent.
 *
 * \param alproto App layer protocol id.
 *
 * \retval String equivalent for the alproto.
 */
const char *AppProtoToString(AppProto alproto);

#endif /* __APP_LAYER_PROTOS_H__ */<|MERGE_RESOLUTION|>--- conflicted
+++ resolved
@@ -44,12 +44,8 @@
     ALPROTO_MODBUS,
     ALPROTO_ENIP,
     ALPROTO_DNP3,
-<<<<<<< HEAD
-    ALPROTO_NFS3,
-=======
     ALPROTO_NFS,
     ALPROTO_NTP,
->>>>>>> 3430b53d
     ALPROTO_TEMPLATE,
 
     /* used by the probing parser when alproto detection fails
