/* Copyright (C) 2007-2013 Open Information Security Foundation
 *
 * You can copy, redistribute or modify this Program under the terms of
 * the GNU General Public License version 2 as published by the Free
 * Software Foundation.
 *
 * This program is distributed in the hope that it will be useful,
 * but WITHOUT ANY WARRANTY; without even the implied warranty of
 * MERCHANTABILITY or FITNESS FOR A PARTICULAR PURPOSE.  See the
 * GNU General Public License for more details.
 *
 * You should have received a copy of the GNU General Public License
 * version 2 along with this program; if not, write to the Free Software
 * Foundation, Inc., 51 Franklin Street, Fifth Floor, Boston, MA
 * 02110-1301, USA.
 */

/**
 * \file
 *
 * \author Victor Julien <victor@inliniac.net>
 * \author Anoop Saldanha <anoopsaldanha@gmail.com>
 */

#ifndef __APP_LAYER_PROTOS_H__
#define __APP_LAYER_PROTOS_H__

enum AppProtoEnum {
    ALPROTO_UNKNOWN = 0,
    ALPROTO_HTTP,
    ALPROTO_FTP,
    ALPROTO_SMTP,
    ALPROTO_TLS, /* SSLv2, SSLv3 & TLSv1 */
    ALPROTO_SSH,
    ALPROTO_IMAP,
    ALPROTO_MSN,
    ALPROTO_JABBER,
    ALPROTO_SMB,
    ALPROTO_SMB2,
    ALPROTO_DCERPC,
    ALPROTO_IRC,

    ALPROTO_DNS,
    ALPROTO_MODBUS,
    ALPROTO_ENIP,
    ALPROTO_DNP3,
<<<<<<< HEAD
    ALPROTO_NFS3,
=======
    ALPROTO_NFS,
    ALPROTO_NTP,
>>>>>>> c4c24044
    ALPROTO_TEMPLATE,

    /* used by the probing parser when alproto detection fails
     * permanently for that particular stream */
    ALPROTO_FAILED,
#ifdef UNITTESTS
    ALPROTO_TEST,
#endif /* UNITESTS */
    /* keep last */
    ALPROTO_MAX,
};

/* not using the enum as that is a unsigned int, so 4 bytes */
typedef uint16_t AppProto;

/**
 * \brief Maps the ALPROTO_*, to its string equivalent.
 *
 * \param alproto App layer protocol id.
 *
 * \retval String equivalent for the alproto.
 */
const char *AppProtoToString(AppProto alproto);

#endif /* __APP_LAYER_PROTOS_H__ */<|MERGE_RESOLUTION|>--- conflicted
+++ resolved
@@ -44,12 +44,8 @@
     ALPROTO_MODBUS,
     ALPROTO_ENIP,
     ALPROTO_DNP3,
-<<<<<<< HEAD
-    ALPROTO_NFS3,
-=======
     ALPROTO_NFS,
     ALPROTO_NTP,
->>>>>>> c4c24044
     ALPROTO_TEMPLATE,
 
     /* used by the probing parser when alproto detection fails
