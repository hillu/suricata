--- conflicted
+++ resolved
@@ -321,16 +321,12 @@
 
     LuaStateSetThreadVars(td->lua_ctx->luastate, tv);
     LuaStateSetPacket(td->lua_ctx->luastate, (Packet *)p);
-<<<<<<< HEAD
-    LuaStateSetTX(td->lua_ctx->luastate, txptr);
-=======
     if (p->flow && p->flow->alstate) {
         void *txptr = AppLayerParserGetTx(p->proto, p->flow->alproto, p->flow->alstate, ff->txid);
         if (txptr) {
             LuaStateSetTX(td->lua_ctx->luastate, txptr);
         }
     }
->>>>>>> 57228e99
     LuaStateSetFlow(td->lua_ctx->luastate, p->flow);
     LuaStateSetFile(td->lua_ctx->luastate, (File *)ff);
 
