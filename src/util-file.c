--- conflicted
+++ resolved
@@ -627,16 +627,10 @@
 
     SCLogDebug("appending %"PRIu32" bytes", data_len);
 
-<<<<<<< HEAD
-    if (AppendData(ff, data, data_len) != 0) {
-        ff->state = FILE_STATE_ERROR;
-        SCReturnInt(-1);
-=======
     int r = AppendData(ff, data, data_len);
     if (r != 0) {
         ff->state = FILE_STATE_ERROR;
         SCReturnInt(r);
->>>>>>> c4c24044
     }
 
     SCReturnInt(0);
@@ -696,8 +690,6 @@
     SCReturnInt(-1);
 }
 
-<<<<<<< HEAD
-=======
 /**
  *  \brief Store/handle a chunk of file data in the File structure
  *         The file with 'track_id' in the FileContainer will be used.
@@ -733,7 +725,6 @@
     }
     SCReturnInt(-1);
 }
->>>>>>> c4c24044
 
 /**
  *  \brief Open a new File
