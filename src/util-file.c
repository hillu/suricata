/* Copyright (C) 2007-2012 Open Information Security Foundation
 *
 * You can copy, redistribute or modify this Program under the terms of
 * the GNU General Public License version 2 as published by the Free
 * Software Foundation.
 *
 * This program is distributed in the hope that it will be useful,
 * but WITHOUT ANY WARRANTY; without even the implied warranty of
 * MERCHANTABILITY or FITNESS FOR A PARTICULAR PURPOSE.  See the
 * GNU General Public License for more details.
 *
 * You should have received a copy of the GNU General Public License
 * version 2 along with this program; if not, write to the Free Software
 * Foundation, Inc., 51 Franklin Street, Fifth Floor, Boston, MA
 * 02110-1301, USA.
 */

/**
 * \file
 *
 * \author Victor Julien <victor@inliniac.net>
 * \author Pablo Rincon <pablo.rincon.crespo@gmail.com>
 *
 */

#include "suricata-common.h"
#include "suricata.h"
#include "debug.h"
#include "flow.h"
#include "stream.h"
#include "stream-tcp.h"
#include "runmodes.h"
#include "util-hash.h"
#include "util-debug.h"
#include "util-memcmp.h"
#include "util-print.h"
#include "app-layer-parser.h"
#include "util-validate.h"

/** \brief switch to force filestore on all files
 *         regardless of the rules.
 */
static int g_file_force_filestore = 0;

/** \brief switch to force magic checks on all files
 *         regardless of the rules.
 */
static int g_file_force_magic = 0;

/** \brief switch to force md5 calculation on all files
 *         regardless of the rules.
 */
static int g_file_force_md5 = 0;

/** \brief switch to force sha1 calculation on all files
 *         regardless of the rules.
 */
static int g_file_force_sha1 = 0;

/** \brief switch to force sha256 calculation on all files
 *         regardless of the rules.
 */
static int g_file_force_sha256 = 0;

/** \brief switch to force tracking off all files
 *         regardless of the rules.
 */
static int g_file_force_tracking = 0;

/** \brief switch to use g_file_store_reassembly_depth
 *         to reassembly files
 */
static int g_file_store_enable = 0;

/** \brief stream_config.reassembly_depth equivalent
 *         for files
 */
static uint32_t g_file_store_reassembly_depth = 0;

/* prototypes */
static void FileFree(File *);

void FileForceFilestoreEnable(void)
{
    g_file_force_filestore = 1;
}

void FileForceMagicEnable(void)
{
    g_file_force_magic = 1;
}

void FileForceMd5Enable(void)
{
    g_file_force_md5 = 1;
}

void FileForceSha1Enable(void)
{
    g_file_force_sha1 = 1;
}

void FileForceSha256Enable(void)
{
    g_file_force_sha256 = 1;
}

int FileForceFilestore(void)
{
    return g_file_force_filestore;
}

void FileReassemblyDepthEnable(uint32_t size)
{
    g_file_store_enable = 1;
    g_file_store_reassembly_depth = size;
}

uint32_t FileReassemblyDepth(void)
{
    if (g_file_store_enable == 1)
        return g_file_store_reassembly_depth;
    else
        return stream_config.reassembly_depth;
}

int FileForceMagic(void)
{
    return g_file_force_magic;
}

int FileForceMd5(void)
{
    return g_file_force_md5;
}

int FileForceSha1(void)
{
    return g_file_force_sha1;
}

int FileForceSha256(void)
{
    return g_file_force_sha256;
}

void FileForceTrackingEnable(void)
{
    g_file_force_tracking = 1;
}

/**
 * \brief Function to parse forced file hashing configuration.
 */
void FileForceHashParseCfg(ConfNode *conf)
{
    BUG_ON(conf == NULL);

    ConfNode *forcehash_node = NULL;

    /* legacy option */
    const char *force_md5 = ConfNodeLookupChildValue(conf, "force-md5");
    if (force_md5 != NULL) {
        SCLogWarning(SC_ERR_DEPRECATED_CONF, "deprecated 'force-md5' option "
                "found. Please use 'force-hash: [md5]' instead");

        if (ConfValIsTrue(force_md5)) {
#ifdef HAVE_NSS
            FileForceMd5Enable();
            SCLogInfo("forcing md5 calculation for logged files");
#else
            SCLogInfo("md5 calculation requires linking against libnss");
#endif
        }
    }

    if (conf != NULL)
        forcehash_node = ConfNodeLookupChild(conf, "force-hash");

    if (forcehash_node != NULL) {
        ConfNode *field = NULL;

        TAILQ_FOREACH(field, &forcehash_node->head, next) {
            if (strcasecmp("md5", field->val) == 0) {
#ifdef HAVE_NSS
                FileForceMd5Enable();
                SCLogConfig("forcing md5 calculation for logged or stored files");
#else
                SCLogInfo("md5 calculation requires linking against libnss");
#endif
            }

            if (strcasecmp("sha1", field->val) == 0) {
#ifdef HAVE_NSS
                FileForceSha1Enable();
                SCLogConfig("forcing sha1 calculation for logged or stored files");
#else
                SCLogInfo("sha1 calculation requires linking against libnss");
#endif
            }

            if (strcasecmp("sha256", field->val) == 0) {
#ifdef HAVE_NSS
                FileForceSha256Enable();
                SCLogConfig("forcing sha256 calculation for logged or stored files");
#else
                SCLogInfo("sha256 calculation requires linking against libnss");
#endif
            }
        }
    }
}

uint16_t FileFlowToFlags(const Flow *flow, uint8_t direction)
{
    uint16_t flags = 0;

    if (direction == STREAM_TOSERVER) {
        if (flow->file_flags & FLOWFILE_NO_STORE_TS) {
            flags |= FILE_NOSTORE;
        }

        if (flow->file_flags & FLOWFILE_NO_MAGIC_TS) {
            flags |= FILE_NOMAGIC;
        }

        if (flow->file_flags & FLOWFILE_NO_MD5_TS) {
            flags |= FILE_NOMD5;
        }

        if (flow->file_flags & FLOWFILE_NO_SHA1_TS) {
            flags |= FILE_NOSHA1;
        }

        if (flow->file_flags & FLOWFILE_NO_SHA256_TS) {
            flags |= FILE_NOSHA256;
        }
    } else {
        if (flow->file_flags & FLOWFILE_NO_STORE_TC) {
            flags |= FILE_NOSTORE;
        }

        if (flow->file_flags & FLOWFILE_NO_MAGIC_TC) {
            flags |= FILE_NOMAGIC;
        }

        if (flow->file_flags & FLOWFILE_NO_MD5_TC) {
            flags |= FILE_NOMD5;
        }

        if (flow->file_flags & FLOWFILE_NO_SHA1_TC) {
            flags |= FILE_NOSHA1;
        }

        if (flow->file_flags & FLOWFILE_NO_SHA256_TC) {
            flags |= FILE_NOSHA256;
        }
    }
    return flags;
}

static int FileMagicSize(void)
{
    /** \todo make this size configurable */
    return 512;
}

/**
 *  \brief get the size of the file data
 *
 *  This doesn't reflect how much of the file we have in memory, just the
 *  total size of filedata so far.
 */
uint64_t FileDataSize(const File *file)
{
    if (file != NULL && file->sb != NULL) {
        SCLogDebug("returning %"PRIu64,
                file->sb->stream_offset + file->sb->buf_offset);
        return file->sb->stream_offset + file->sb->buf_offset;
    }
    SCLogDebug("returning 0 (default)");
    return 0;
}

/**
 *  \brief get the size of the file
 *
 *  This doesn't reflect how much of the file we have in memory, just the
 *  total size of file so far.
 */
uint64_t FileTrackedSize(const File *file)
{
    if (file != NULL) {
        return file->size;
    }
    return 0;
}

static int FilePruneFile(File *file)
{
    SCEnter();
#ifdef HAVE_MAGIC
    if (!(file->flags & FILE_NOMAGIC)) {
        /* need magic but haven't set it yet, bail out */
        if (file->magic == NULL)
            SCReturnInt(0);
        else
            SCLogDebug("file->magic %s", file->magic);
    } else {
        SCLogDebug("file->flags & FILE_NOMAGIC == true");
    }
#endif
    uint64_t left_edge = file->content_stored;
    if (file->flags & FILE_NOSTORE) {
        left_edge = FileDataSize(file);
    }
    if (file->flags & FILE_USE_DETECT) {
        left_edge = MIN(left_edge, file->content_inspected);
    }

    if (left_edge) {
        StreamingBufferSlideToOffset(file->sb, left_edge);
    }

    if (left_edge != FileDataSize(file)) {
        SCReturnInt(0);
    }

    SCLogDebug("file->state %d. Is >= FILE_STATE_CLOSED: %s", file->state, (file->state >= FILE_STATE_CLOSED) ? "yes" : "no");

    /* file is done when state is closed+, logging/storing is done (if any) */
    if (file->state >= FILE_STATE_CLOSED &&
        (!RunModeOutputFileEnabled() || (file->flags & FILE_LOGGED)) &&
        (!RunModeOutputFiledataEnabled() || (file->flags & FILE_STORED)))
    {
        SCReturnInt(1);
    } else {
        SCReturnInt(0);
    }
}

void FilePrune(FileContainer *ffc)
{
    File *file = ffc->head;
    File *prev = NULL;

    while (file) {
        if (FilePruneFile(file) == 0) {
            prev = file;
            file = file->next;
            continue;
        }

        SCLogDebug("removing file %p", file);

        File *file_next = file->next;

        if (prev)
            prev->next = file_next;
        /* update head and tail */
        if (file == ffc->head)
            ffc->head = file_next;
        if (file == ffc->tail)
            ffc->tail = prev;

        FileFree(file);
        file = file_next;
    }
}

/**
 *  \brief allocate a FileContainer
 *
 *  \retval new newly allocated FileContainer
 *  \retval NULL error
 */
FileContainer *FileContainerAlloc(void)
{
    FileContainer *new = SCMalloc(sizeof(FileContainer));
    if (unlikely(new == NULL)) {
        SCLogError(SC_ERR_MEM_ALLOC, "Error allocating mem");
        return NULL;
    }
    memset(new, 0, sizeof(FileContainer));
    new->head = new->tail = NULL;
    return new;
}

/**
 *  \brief Recycle a FileContainer
 *
 *  \param ffc FileContainer
 */
void FileContainerRecycle(FileContainer *ffc)
{
    if (ffc == NULL)
        return;

    File *cur = ffc->head;
    File *next = NULL;
    for (;cur != NULL; cur = next) {
        next = cur->next;
        FileFree(cur);
    }
    ffc->head = ffc->tail = NULL;
}

/**
 *  \brief Free a FileContainer
 *
 *  \param ffc FileContainer
 */
void FileContainerFree(FileContainer *ffc)
{
    if (ffc == NULL)
        return;

    File *ptr = ffc->head;
    File *next = NULL;
    for (;ptr != NULL; ptr = next) {
        next = ptr->next;
        FileFree(ptr);
    }
    ffc->head = ffc->tail = NULL;
    SCFree(ffc);
}

/**
 *  \brief Alloc a new File
 *
 *  \param name character array containing the name (not a string)
 *  \param name_len length in bytes of the name
 *
 *  \retval new File object or NULL on error
 */
static File *FileAlloc(const uint8_t *name, uint16_t name_len)
{
    File *new = SCMalloc(sizeof(File));
    if (unlikely(new == NULL)) {
        SCLogError(SC_ERR_MEM_ALLOC, "Error allocating mem");
        return NULL;
    }
    memset(new, 0, sizeof(File));

    new->name = SCMalloc(name_len);
    if (new->name == NULL) {
        SCFree(new);
        return NULL;
    }

    new->name_len = name_len;
    memcpy(new->name, name, name_len);

    return new;
}

static void FileFree(File *ff)
{
    if (ff == NULL)
        return;

    if (ff->name != NULL)
        SCFree(ff->name);
#ifdef HAVE_MAGIC
    /* magic returned by libmagic is strdup'd by MagicLookup. */
    if (ff->magic != NULL)
        SCFree(ff->magic);
#endif
    if (ff->sb != NULL) {
        StreamingBufferFree(ff->sb);
    }

#ifdef HAVE_NSS
    if (ff->md5_ctx)
        HASH_Destroy(ff->md5_ctx);
    if (ff->sha1_ctx)
        HASH_Destroy(ff->sha1_ctx);
    if (ff->sha256_ctx)
        HASH_Destroy(ff->sha256_ctx);
#endif
    SCFree(ff);
}

void FileContainerAdd(FileContainer *ffc, File *ff)
{
    if (ffc->head == NULL || ffc->tail == NULL) {
        ffc->head = ffc->tail = ff;
    } else {
        ffc->tail->next = ff;
        ffc->tail = ff;
    }
}

/**
 *  \brief Tag a file for storing
 *
 *  \param ff The file to store
 */
int FileStore(File *ff)
{
    ff->flags |= FILE_STORE;
    SCReturnInt(0);
}

/**
 *  \brief Set the TX id for a file
 *
 *  \param ff The file to store
 *  \param txid the tx id
 */
int FileSetTx(File *ff, uint64_t txid)
{
    SCLogDebug("ff %p txid %"PRIu64, ff, txid);
    if (ff != NULL)
        ff->txid = txid;
    SCReturnInt(0);
}

void FileContainerSetTx(FileContainer *ffc, uint64_t tx_id)
{
    if (ffc && ffc->tail) {
        (void)FileSetTx(ffc->tail, tx_id);
    }
}

/**
 *  \brief check if we have stored enough
 *
 *  \param ff file
 *
 *  \retval 0 limit not reached yet
 *  \retval 1 limit reached
 */
static int FileStoreNoStoreCheck(File *ff)
{
    SCEnter();

    if (ff == NULL) {
        SCReturnInt(0);
    }

    if (ff->flags & FILE_NOSTORE) {
        if (ff->state == FILE_STATE_OPENED &&
            FileDataSize(ff) >= (uint64_t)FileMagicSize())
        {
            SCReturnInt(1);
        }
    }

    SCReturnInt(0);
}

static int AppendData(File *file, const uint8_t *data, uint32_t data_len)
{
    if (StreamingBufferAppendNoTrack(file->sb, data, data_len) != 0) {
        SCReturnInt(-1);
    }

#ifdef HAVE_NSS
    if (file->md5_ctx) {
        HASH_Update(file->md5_ctx, data, data_len);
    }
    if (file->sha1_ctx) {
        HASH_Update(file->sha1_ctx, data, data_len);
    }
    if (file->sha256_ctx) {
        HASH_Update(file->sha256_ctx, data, data_len);
    }
#endif
    SCReturnInt(0);
}

/** \internal
 *  \brief Store/handle a chunk of file data in the File structure
 *
 *  \param ff the file
 *  \param data data chunk
 *  \param data_len data chunk len
 *
 *  \retval  0 ok
 *  \retval -1 error
 *  \retval -2 no store for this file
 */
static int FileAppendDataDo(File *ff, const uint8_t *data, uint32_t data_len)
{
    SCEnter();
#ifdef DEBUG_VALIDATION
    BUG_ON(ff == NULL);
#endif

    ff->size += data_len;

<<<<<<< HEAD
    ffc->tail->size += data_len;

    if (ffc->tail->state != FILE_STATE_OPENED) {
        if (ffc->tail->flags & FILE_NOSTORE) {
=======
    if (ff->state != FILE_STATE_OPENED) {
        if (ff->flags & FILE_NOSTORE) {
>>>>>>> c21347df
            SCReturnInt(-2);
        }
        SCReturnInt(-1);
    }

    if (FileStoreNoStoreCheck(ff) == 1) {
#ifdef HAVE_NSS
        int hash_done = 0;
        /* no storage but forced hashing */
<<<<<<< HEAD
        if (ffc->tail->md5_ctx) {
            HASH_Update(ffc->tail->md5_ctx, data, data_len);
            hash_done = 1;
        }
        if (ffc->tail->sha1_ctx) {
            HASH_Update(ffc->tail->sha1_ctx, data, data_len);
            hash_done = 1;
        }
        if (ffc->tail->sha256_ctx) {
            HASH_Update(ffc->tail->sha256_ctx, data, data_len);
=======
        if (ff->md5_ctx) {
            HASH_Update(ff->md5_ctx, data, data_len);
            hash_done = 1;
        }
        if (ff->sha1_ctx) {
            HASH_Update(ff->sha1_ctx, data, data_len);
            hash_done = 1;
        }
        if (ff->sha256_ctx) {
            HASH_Update(ff->sha256_ctx, data, data_len);
>>>>>>> c21347df
            hash_done = 1;
        }

        if (hash_done)
            SCReturnInt(0);
#endif
        if (g_file_force_tracking || (!(ff->flags & FILE_NOTRACK)))
            SCReturnInt(0);

        ff->state = FILE_STATE_TRUNCATED;
        SCLogDebug("flowfile state transitioned to FILE_STATE_TRUNCATED");
        SCReturnInt(-2);
    }

    SCLogDebug("appending %"PRIu32" bytes", data_len);

    if (AppendData(ff, data, data_len) != 0) {
        ff->state = FILE_STATE_ERROR;
        SCReturnInt(-1);
    }

    SCReturnInt(0);
}

/**
 *  \brief Store/handle a chunk of file data in the File structure
 *         The last file in the FileContainer will be used.
 *
 *  \param ffc FileContainer used to append to
 *  \param data data chunk
 *  \param data_len data chunk len
 *
 *  \retval  0 ok
 *  \retval -1 error
 *  \retval -2 no store for this file
 */
int FileAppendData(FileContainer *ffc, const uint8_t *data, uint32_t data_len)
{
    SCEnter();

    if (ffc == NULL || ffc->tail == NULL || data == NULL || data_len == 0) {
        SCReturnInt(-1);
    }
    int r = FileAppendDataDo(ffc->tail, data, data_len);
    SCReturnInt(r);
}

/**
 *  \brief Store/handle a chunk of file data in the File structure
 *         The file with 'track_id' in the FileContainer will be used.
 *
 *  \param ffc FileContainer used to append to
 *  \param track_id id to lookup the file
 *  \param data data chunk
 *  \param data_len data chunk len
 *
 *  \retval  0 ok
 *  \retval -1 error
 *  \retval -2 no store for this file
 */
int FileAppendDataById(FileContainer *ffc, uint32_t track_id,
        const uint8_t *data, uint32_t data_len)
{
    SCEnter();

    if (ffc == NULL || ffc->tail == NULL || data == NULL || data_len == 0) {
        SCReturnInt(-1);
    }
    File *ff = ffc->head;
    for ( ; ff != NULL; ff = ff->next) {
        if (track_id == ff->file_track_id) {
            int r = FileAppendDataDo(ff, data, data_len);
            SCReturnInt(r);
        }
    }
    SCReturnInt(-1);
}


/**
 *  \brief Open a new File
 *
 *  \param ffc flow container
 *  \param sbcfg buffer config
 *  \param name filename character array
 *  \param name_len filename len
 *  \param data initial data
 *  \param data_len initial data len
 *  \param flags open flags
 *
 *  \retval ff flowfile object
 *
 *  \note filename is not a string, so it's not nul terminated.
 */
File *FileOpenFile(FileContainer *ffc, const StreamingBufferConfig *sbcfg,
        const uint8_t *name, uint16_t name_len,
        const uint8_t *data, uint32_t data_len, uint16_t flags)
{
    SCEnter();

    //PrintRawDataFp(stdout, name, name_len);

    File *ff = FileAlloc(name, name_len);
    if (ff == NULL) {
        SCReturnPtr(NULL, "File");
    }

    ff->sb = StreamingBufferInit(sbcfg);
    if (ff->sb == NULL) {
        FileFree(ff);
        SCReturnPtr(NULL, "File");
    }
    SCLogDebug("ff->sb %p", ff->sb);

    if (flags & FILE_STORE || g_file_force_filestore) {
        FileStore(ff);
    } else if (flags & FILE_NOSTORE) {
        SCLogDebug("not storing this file");
        ff->flags |= FILE_NOSTORE;
    }
    if (flags & FILE_NOMAGIC) {
        SCLogDebug("not doing magic for this file");
        ff->flags |= FILE_NOMAGIC;
    }
    if (flags & FILE_NOMD5) {
        SCLogDebug("not doing md5 for this file");
        ff->flags |= FILE_NOMD5;
    }
    if (flags & FILE_NOSHA1) {
        SCLogDebug("not doing sha1 for this file");
        ff->flags |= FILE_NOSHA1;
    }
    if (flags & FILE_NOSHA256) {
        SCLogDebug("not doing sha256 for this file");
        ff->flags |= FILE_NOSHA256;
    }
    if (flags & FILE_USE_DETECT) {
        SCLogDebug("considering content_inspect tracker when pruning");
        ff->flags |= FILE_USE_DETECT;
    }

#ifdef HAVE_NSS
    if (!(ff->flags & FILE_NOMD5) || g_file_force_md5) {
        ff->md5_ctx = HASH_Create(HASH_AlgMD5);
        if (ff->md5_ctx != NULL) {
            HASH_Begin(ff->md5_ctx);
        }
    }
    if (!(ff->flags & FILE_NOSHA1) || g_file_force_sha1) {
        ff->sha1_ctx = HASH_Create(HASH_AlgSHA1);
        if (ff->sha1_ctx != NULL) {
            HASH_Begin(ff->sha1_ctx);
        }
    }
    if (!(ff->flags & FILE_NOSHA256) || g_file_force_sha256) {
        ff->sha256_ctx = HASH_Create(HASH_AlgSHA256);
        if (ff->sha256_ctx != NULL) {
            HASH_Begin(ff->sha256_ctx);
        }
    }
#endif

    ff->state = FILE_STATE_OPENED;
    SCLogDebug("flowfile state transitioned to FILE_STATE_OPENED");

    ff->fd = -1;

    FileContainerAdd(ffc, ff);

    if (data != NULL) {
        ff->size += data_len;
        if (AppendData(ff, data, data_len) != 0) {
            ff->state = FILE_STATE_ERROR;
            SCReturnPtr(NULL, "File");
        }
        SCLogDebug("file size is now %"PRIu64, FileTrackedSize(ff));
    }

    SCReturnPtr(ff, "File");
}
File *FileOpenFileWithId(FileContainer *ffc, const StreamingBufferConfig *sbcfg,
        uint32_t track_id, const uint8_t *name, uint16_t name_len,
        const uint8_t *data, uint32_t data_len, uint16_t flags)
{
    File *ff = FileOpenFile(ffc, sbcfg, name, name_len, data, data_len, flags);
    if (ff == NULL)
        return NULL;

    ff->file_track_id = track_id;
    ff->flags |= FILE_USE_TRACKID;
    return ff;
}

static int FileCloseFilePtr(File *ff, const uint8_t *data,
        uint32_t data_len, uint16_t flags)
{
    SCEnter();

    if (ff == NULL) {
        SCReturnInt(-1);
    }

    if (ff->state != FILE_STATE_OPENED) {
        SCReturnInt(-1);
    }

    if (data != NULL) {
        ff->size += data_len;
        if (ff->flags & FILE_NOSTORE) {
#ifdef HAVE_NSS
            /* no storage but hashing */
            if (ff->md5_ctx)
                HASH_Update(ff->md5_ctx, data, data_len);
            if (ff->sha1_ctx)
                HASH_Update(ff->sha1_ctx, data, data_len);
            if (ff->sha256_ctx)
                HASH_Update(ff->sha256_ctx, data, data_len);
#endif
        } else {
            if (AppendData(ff, data, data_len) != 0) {
                ff->state = FILE_STATE_ERROR;
                SCReturnInt(-1);
            }
        }
    }

    if (flags & FILE_TRUNCATED) {
        ff->state = FILE_STATE_TRUNCATED;
        SCLogDebug("flowfile state transitioned to FILE_STATE_TRUNCATED");

        if (flags & FILE_NOSTORE) {
            SCLogDebug("not storing this file");
            ff->flags |= FILE_NOSTORE;
        }
    } else {
        ff->state = FILE_STATE_CLOSED;
        SCLogDebug("flowfile state transitioned to FILE_STATE_CLOSED");

#ifdef HAVE_NSS
        if (ff->md5_ctx) {
            unsigned int len = 0;
            HASH_End(ff->md5_ctx, ff->md5, &len, sizeof(ff->md5));
            ff->flags |= FILE_MD5;
        }
        if (ff->sha1_ctx) {
            unsigned int len = 0;
            HASH_End(ff->sha1_ctx, ff->sha1, &len, sizeof(ff->sha1));
            ff->flags |= FILE_SHA1;
        }
        if (ff->sha256_ctx) {
            unsigned int len = 0;
            HASH_End(ff->sha256_ctx, ff->sha256, &len, sizeof(ff->sha256));
            ff->flags |= FILE_SHA256;
        }
#endif
    }

    SCReturnInt(0);
}

/**
 *  \brief Close a File
 *
 *  \param ffc the container
 *  \param data final data if any
 *  \param data_len data len if any
 *  \param flags flags
 *
 *  \retval 0 ok
 *  \retval -1 error
 */
int FileCloseFile(FileContainer *ffc, const uint8_t *data,
        uint32_t data_len, uint16_t flags)
{
    SCEnter();

    if (ffc == NULL || ffc->tail == NULL) {
        SCReturnInt(-1);
    }

    if (FileCloseFilePtr(ffc->tail, data, data_len, flags) == -1) {
        SCReturnInt(-1);
    }

    SCReturnInt(0);
}
int FileCloseFileById(FileContainer *ffc, uint32_t track_id,
        const uint8_t *data, uint32_t data_len, uint16_t flags)
{
    SCEnter();

    if (ffc == NULL || ffc->tail == NULL) {
        SCReturnInt(-1);
    }

    File *ff = ffc->head;
    for ( ; ff != NULL; ff = ff->next) {
        if (track_id == ff->file_track_id) {
            if (FileCloseFilePtr(ff, data, data_len, flags) == -1) {
                SCReturnInt(-1);
            }
            SCReturnInt(0);
        }
    }
    SCReturnInt(-1);
}

/**
 *  \brief disable file storage for a flow
 *
 *  \param f *LOCKED* flow
 *  \param direction flow direction
 */
void FileDisableStoring(Flow *f, uint8_t direction)
{
    File *ptr = NULL;

    SCEnter();

    DEBUG_ASSERT_FLOW_LOCKED(f);

    if (direction == STREAM_TOSERVER)
        f->file_flags |= FLOWFILE_NO_STORE_TS;
    else
        f->file_flags |= FLOWFILE_NO_STORE_TC;

    FileContainer *ffc = AppLayerParserGetFiles(f->proto, f->alproto, f->alstate, direction);
    if (ffc != NULL) {
        for (ptr = ffc->head; ptr != NULL; ptr = ptr->next) {
            /* if we're already storing, we'll continue */
            if (!(ptr->flags & FILE_STORE)) {
                SCLogDebug("not storing this file");
                ptr->flags |= FILE_NOSTORE;
            }
        }
    }
    SCReturn;
}

/**
 *  \brief disable file magic lookups for this flow
 *
 *  \param f *LOCKED* flow
 *  \param direction flow direction
 */
void FileDisableMagic(Flow *f, uint8_t direction)
{
    File *ptr = NULL;

    SCEnter();

    DEBUG_ASSERT_FLOW_LOCKED(f);

    if (direction == STREAM_TOSERVER)
        f->file_flags |= FLOWFILE_NO_MAGIC_TS;
    else
        f->file_flags |= FLOWFILE_NO_MAGIC_TC;

    FileContainer *ffc = AppLayerParserGetFiles(f->proto, f->alproto, f->alstate, direction);
    if (ffc != NULL) {
        for (ptr = ffc->head; ptr != NULL; ptr = ptr->next) {
            SCLogDebug("disabling magic for file %p from direction %s",
                    ptr, direction == STREAM_TOSERVER ? "toserver":"toclient");
            ptr->flags |= FILE_NOMAGIC;
        }
    }

    SCReturn;
}

/**
 *  \brief disable file md5 calc for this flow
 *
 *  \param f *LOCKED* flow
 *  \param direction flow direction
 */
void FileDisableMd5(Flow *f, uint8_t direction)
{
    File *ptr = NULL;

    SCEnter();

    DEBUG_ASSERT_FLOW_LOCKED(f);

    if (direction == STREAM_TOSERVER)
        f->file_flags |= FLOWFILE_NO_MD5_TS;
    else
        f->file_flags |= FLOWFILE_NO_MD5_TC;

    FileContainer *ffc = AppLayerParserGetFiles(f->proto, f->alproto, f->alstate, direction);
    if (ffc != NULL) {
        for (ptr = ffc->head; ptr != NULL; ptr = ptr->next) {
            SCLogDebug("disabling md5 for file %p from direction %s",
                    ptr, direction == STREAM_TOSERVER ? "toserver":"toclient");
            ptr->flags |= FILE_NOMD5;

#ifdef HAVE_NSS
            /* destroy any ctx we may have so far */
            if (ptr->md5_ctx != NULL) {
                HASH_Destroy(ptr->md5_ctx);
                ptr->md5_ctx = NULL;
            }
#endif
        }
    }

    SCReturn;
}

/**
 *  \brief disable file sha1 calc for this flow
 *
 *  \param f *LOCKED* flow
 *  \param direction flow direction
*/
void FileDisableSha1(Flow *f, uint8_t direction)
{
    File *ptr = NULL;

    SCEnter();

    DEBUG_ASSERT_FLOW_LOCKED(f);

    if (direction == STREAM_TOSERVER)
        f->file_flags |= FLOWFILE_NO_SHA1_TS;
    else
        f->file_flags |= FLOWFILE_NO_SHA1_TC;

    FileContainer *ffc = AppLayerParserGetFiles(f->proto, f->alproto, f->alstate, direction);
    if (ffc != NULL) {
        for (ptr = ffc->head; ptr != NULL; ptr = ptr->next) {
            SCLogDebug("disabling sha1 for file %p from direction %s",
                    ptr, direction == STREAM_TOSERVER ? "toserver":"toclient");
            ptr->flags |= FILE_NOSHA1;

#ifdef HAVE_NSS
            /* destroy any ctx we may have so far */
            if (ptr->sha1_ctx != NULL) {
                HASH_Destroy(ptr->sha1_ctx);
                ptr->sha1_ctx = NULL;
            }
#endif
        }
    }

    SCReturn;
}

/**
 *  \brief disable file sha256 calc for this flow
 *
 *  \param f *LOCKED* flow
 *  \param direction flow direction
 */
void FileDisableSha256(Flow *f, uint8_t direction)
{
    File *ptr = NULL;

    SCEnter();

    DEBUG_ASSERT_FLOW_LOCKED(f);

    if (direction == STREAM_TOSERVER)
        f->file_flags |= FLOWFILE_NO_SHA256_TS;
    else
        f->file_flags |= FLOWFILE_NO_SHA256_TC;

    FileContainer *ffc = AppLayerParserGetFiles(f->proto, f->alproto, f->alstate, direction);
    if (ffc != NULL) {
        for (ptr = ffc->head; ptr != NULL; ptr = ptr->next) {
            SCLogDebug("disabling sha256 for file %p from direction %s",
                    ptr, direction == STREAM_TOSERVER ? "toserver":"toclient");
            ptr->flags |= FILE_NOSHA256;

#ifdef HAVE_NSS
            /* destroy any ctx we may have so far */
            if (ptr->sha256_ctx != NULL) {
                HASH_Destroy(ptr->sha256_ctx);
                ptr->sha256_ctx = NULL;
            }
#endif
        }
    }

    SCReturn;
}

/**
 *  \brief disable file size tracking for this flow
 *
 *  \param f *LOCKED* flow
 *  \param direction flow direction
 */
void FileDisableFilesize(Flow *f, uint8_t direction)
{
    File *ptr = NULL;

    SCEnter();

    DEBUG_ASSERT_FLOW_LOCKED(f);

    if (direction == STREAM_TOSERVER)
        f->file_flags |= FLOWFILE_NO_SIZE_TS;
    else
        f->file_flags |= FLOWFILE_NO_SIZE_TC;

    FileContainer *ffc = AppLayerParserGetFiles(f->proto, f->alproto, f->alstate, direction);
    if (ffc != NULL) {
        for (ptr = ffc->head; ptr != NULL; ptr = ptr->next) {
            SCLogDebug("disabling size tracking for file %p from direction %s",
                    ptr, direction == STREAM_TOSERVER ? "toserver":"toclient");
            ptr->flags |= FILE_NOTRACK;
        }
    }

    SCReturn;
}


/**
 *  \brief set no store flag, close file if needed
 *
 *  \param ff file
 */
static void FileDisableStoringForFile(File *ff)
{
    SCEnter();

    if (ff == NULL) {
        SCReturn;
    }

    SCLogDebug("not storing this file");
    ff->flags |= FILE_NOSTORE;

    if (ff->state == FILE_STATE_OPENED && FileDataSize(ff) >= (uint64_t)FileMagicSize()) {
        if (g_file_force_md5 == 0 && g_file_force_sha1 == 0 && g_file_force_sha256 == 0
                && g_file_force_tracking == 0) {
            (void)FileCloseFilePtr(ff, NULL, 0,
                    (FILE_TRUNCATED|FILE_NOSTORE));
        }
    }
}

/**
 *  \brief disable file storing for files in a transaction
 *
 *  \param f *LOCKED* flow
 *  \param direction flow direction
 *  \param tx_id transaction id
 */
void FileDisableStoringForTransaction(Flow *f, uint8_t direction, uint64_t tx_id)
{
    File *ptr = NULL;

    DEBUG_ASSERT_FLOW_LOCKED(f);

    SCEnter();

    FileContainer *ffc = AppLayerParserGetFiles(f->proto, f->alproto, f->alstate, direction);
    if (ffc != NULL) {
        for (ptr = ffc->head; ptr != NULL; ptr = ptr->next) {
            if (ptr->txid == tx_id) {
                if (ptr->flags & FILE_STORE) {
                    /* weird, already storing -- let it continue*/
                    SCLogDebug("file is already being stored");
                } else {
                    FileDisableStoringForFile(ptr);
                }
            }
        }
    }

    SCReturn;
}

/**
 *  \brief flag a file with id "file_id" to be stored.
 *
 *  \param fc file store
 *  \param file_id the file's id
 */
void FileStoreFileById(FileContainer *fc, uint32_t file_id)
{
    File *ptr = NULL;

    SCEnter();

    if (fc != NULL) {
        for (ptr = fc->head; ptr != NULL; ptr = ptr->next) {
            if (ptr->file_store_id == file_id) {
                FileStore(ptr);
            }
        }
    }
}

void FileStoreAllFilesForTx(FileContainer *fc, uint64_t tx_id)
{
    File *ptr = NULL;

    SCEnter();

    if (fc != NULL) {
        for (ptr = fc->head; ptr != NULL; ptr = ptr->next) {
            if (ptr->txid == tx_id) {
                FileStore(ptr);
            }
        }
    }
}

void FileStoreAllFiles(FileContainer *fc)
{
    File *ptr = NULL;

    SCEnter();

    if (fc != NULL) {
        for (ptr = fc->head; ptr != NULL; ptr = ptr->next) {
            FileStore(ptr);
        }
    }
}

void FileTruncateAllOpenFiles(FileContainer *fc)
{
    File *ptr = NULL;

    SCEnter();

    if (fc != NULL) {
        for (ptr = fc->head; ptr != NULL; ptr = ptr->next) {
            if (ptr->state == FILE_STATE_OPENED) {
                FileCloseFilePtr(ptr, NULL, 0, FILE_TRUNCATED);
            }
        }
    }
}<|MERGE_RESOLUTION|>--- conflicted
+++ resolved
@@ -590,15 +590,8 @@
 
     ff->size += data_len;
 
-<<<<<<< HEAD
-    ffc->tail->size += data_len;
-
-    if (ffc->tail->state != FILE_STATE_OPENED) {
-        if (ffc->tail->flags & FILE_NOSTORE) {
-=======
     if (ff->state != FILE_STATE_OPENED) {
         if (ff->flags & FILE_NOSTORE) {
->>>>>>> c21347df
             SCReturnInt(-2);
         }
         SCReturnInt(-1);
@@ -608,18 +601,6 @@
 #ifdef HAVE_NSS
         int hash_done = 0;
         /* no storage but forced hashing */
-<<<<<<< HEAD
-        if (ffc->tail->md5_ctx) {
-            HASH_Update(ffc->tail->md5_ctx, data, data_len);
-            hash_done = 1;
-        }
-        if (ffc->tail->sha1_ctx) {
-            HASH_Update(ffc->tail->sha1_ctx, data, data_len);
-            hash_done = 1;
-        }
-        if (ffc->tail->sha256_ctx) {
-            HASH_Update(ffc->tail->sha256_ctx, data, data_len);
-=======
         if (ff->md5_ctx) {
             HASH_Update(ff->md5_ctx, data, data_len);
             hash_done = 1;
@@ -630,7 +611,6 @@
         }
         if (ff->sha256_ctx) {
             HASH_Update(ff->sha256_ctx, data, data_len);
->>>>>>> c21347df
             hash_done = 1;
         }
 
