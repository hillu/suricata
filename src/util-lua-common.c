/* Copyright (C) 2014 Open Information Security Foundation
 *
 * You can copy, redistribute or modify this Program under the terms of
 * the GNU General Public License version 2 as published by the Free
 * Software Foundation.
 *
 * This program is distributed in the hope that it will be useful,
 * but WITHOUT ANY WARRANTY; without even the implied warranty of
 * MERCHANTABILITY or FITNESS FOR A PARTICULAR PURPOSE.  See the
 * GNU General Public License for more details.
 *
 * You should have received a copy of the GNU General Public License
 * version 2 along with this program; if not, write to the Free Software
 * Foundation, Inc., 51 Franklin Street, Fifth Floor, Boston, MA
 * 02110-1301, USA.
 */

/**
 * \file
 *
 * \author Victor Julien <victor@inliniac.net>
 *
 * Common function for Lua Output
 */

#include "suricata-common.h"
#include "debug.h"
#include "detect.h"
#include "pkt-var.h"
#include "conf.h"

#include "threads.h"
#include "threadvars.h"
#include "tm-threads.h"

#include "util-print.h"
#include "util-unittest.h"

#include "util-debug.h"

#include "output.h"
#include "app-layer-htp.h"
#include "app-layer.h"
#include "app-layer-parser.h"
#include "util-privs.h"
#include "util-buffer.h"
#include "util-proto-name.h"
#include "util-logopenfile.h"
#include "util-time.h"

#ifdef HAVE_LUA

#include <lua.h>
#include <lualib.h>
#include <lauxlib.h>

#include "util-lua.h"
#include "util-lua-common.h"

int LuaCallbackError(lua_State *luastate, const char *msg)
{
    lua_pushnil(luastate);
    lua_pushstring(luastate, msg);
    return 2;
}

const char *LuaGetStringArgument(lua_State *luastate, int argc)
{
    /* get argument */
    if (!lua_isstring(luastate, argc))
        return NULL;
    const char *str = lua_tostring(luastate, argc);
    if (str == NULL)
        return NULL;
    if (strlen(str) == 0)
        return NULL;
    return str;
}

void LuaPushTableKeyValueInt(lua_State *luastate, const char *key, int value)
{
    lua_pushstring(luastate, key);
    lua_pushnumber(luastate, value);
    lua_settable(luastate, -3);
}

/** \brief Push a key plus string value to the stack
 *
 *  If value is NULL, string "(null")" will be put on the stack.
 */
void LuaPushTableKeyValueString(lua_State *luastate, const char *key, const char *value)
{
    lua_pushstring(luastate, key);
    lua_pushstring(luastate, value ? value : "(null)");
    lua_settable(luastate, -3);
}

void LuaPushTableKeyValueArray(lua_State *luastate, const char *key, const uint8_t *value, size_t len)
{
    lua_pushstring(luastate, key);
    LuaPushStringBuffer(luastate, value, len);
    lua_settable(luastate, -3);
}

/** \internal
 *  \brief fill lua stack with payload
 *  \param luastate the lua state
 *  \param p packet
 *  \retval cnt number of data items placed on the stack
 *
 *  Places: payload (string), open (bool), close (bool), toserver (bool), toclient (bool)
 */
static int LuaCallbackStreamingBufferPushToStack(lua_State *luastate, const LuaStreamingBuffer *b)
{
    //PrintRawDataFp(stdout, (uint8_t *)b->data, b->data_len);
    lua_pushlstring (luastate, (const char *)b->data, b->data_len);
    lua_pushboolean (luastate, (b->flags & OUTPUT_STREAMING_FLAG_OPEN));
    lua_pushboolean (luastate, (b->flags & OUTPUT_STREAMING_FLAG_CLOSE));
    lua_pushboolean (luastate, (b->flags & OUTPUT_STREAMING_FLAG_TOSERVER));
    lua_pushboolean (luastate, (b->flags & OUTPUT_STREAMING_FLAG_TOCLIENT));
    return 5;
}

/** \internal
 *  \brief Wrapper for getting payload into a lua script
 *  \retval cnt number of items placed on the stack
 */
static int LuaCallbackStreamingBuffer(lua_State *luastate)
{
    const LuaStreamingBuffer *b = LuaStateGetStreamingBuffer(luastate);
    if (b == NULL)
        return LuaCallbackError(luastate, "internal error: no buffer");

    return LuaCallbackStreamingBufferPushToStack(luastate, b);
}

/** \internal
 *  \brief fill lua stack with payload
 *  \param luastate the lua state
 *  \param p packet
 *  \retval cnt number of data items placed on the stack
 *
 *  Places: payload (string)
 */
static int LuaCallbackPacketPayloadPushToStackFromPacket(lua_State *luastate, const Packet *p)
{
    lua_pushlstring (luastate, (const char *)p->payload, p->payload_len);
    return 1;
}

/** \internal
 *  \brief Wrapper for getting payload into a lua script
 *  \retval cnt number of items placed on the stack
 */
static int LuaCallbackPacketPayload(lua_State *luastate)
{
    const Packet *p = LuaStateGetPacket(luastate);
    if (p == NULL)
        return LuaCallbackError(luastate, "internal error: no packet");

    return LuaCallbackPacketPayloadPushToStackFromPacket(luastate, p);
}

/** \internal
 *  \brief fill lua stack with packet timestamp
 *  \param luastate the lua state
 *  \param p packet
 *  \retval cnt number of data items placed on the stack
 *
 *  Places: seconds (number), microseconds (number)
 */
static int LuaCallbackTimestampPushToStack(lua_State *luastate, const struct timeval *ts)
{
    lua_pushnumber(luastate, (double)ts->tv_sec);
    lua_pushnumber(luastate, (double)ts->tv_usec);
    return 2;
}

/** \internal
 *  \brief fill lua stack with header info
 *  \param luastate the lua state
 *  \param p packet
 *  \retval cnt number of data items placed on the stack
 *
 *  Places: ts (string)
 */
static int LuaCallbackTimeStringPushToStackFromPacket(lua_State *luastate, const Packet *p)
{
    char timebuf[64];
    CreateTimeString(&p->ts, timebuf, sizeof(timebuf));
    lua_pushstring (luastate, timebuf);
    return 1;
}

/** \internal
 *  \brief Wrapper for getting packet timestamp (as numbers) into a lua script
 *  \retval cnt number of items placed on the stack
 */
static int LuaCallbackPacketTimestamp(lua_State *luastate)
{
    const Packet *p = LuaStateGetPacket(luastate);
    if (p == NULL)
        return LuaCallbackError(luastate, "internal error: no packet");

    return LuaCallbackTimestampPushToStack(luastate, &p->ts);
}

/** \internal
 *  \brief Wrapper for getting tuple info into a lua script
 *  \retval cnt number of items placed on the stack
 */
static int LuaCallbackPacketTimeString(lua_State *luastate)
{
    const Packet *p = LuaStateGetPacket(luastate);
    if (p == NULL)
        return LuaCallbackError(luastate, "internal error: no packet");

    return LuaCallbackTimeStringPushToStackFromPacket(luastate, p);
}

/** \internal
 *  \brief fill lua stack with flow timestamps
 *  \param luastate the lua state
 *  \param startts timestamp of first packet in the flow
 *  \param lastts timestamp of last packet in the flow
 *  \retval cnt number of data items placed on the stack
 *
 * Places: seconds (number), seconds (number), microseconds (number),
 *         microseconds (number)
 */
static int LuaCallbackFlowTimestampsPushToStack(lua_State *luastate,
                                                const struct timeval *startts,
                                                const struct timeval *lastts)
{
    lua_pushnumber(luastate, (double)startts->tv_sec);
    lua_pushnumber(luastate, (double)lastts->tv_sec);
    lua_pushnumber(luastate, (double)startts->tv_usec);
    lua_pushnumber(luastate, (double)lastts->tv_usec);
    return 4;
}

/** \internal
 *  \brief Wrapper for getting flow timestamp (as numbers) into a lua script
 *  \retval cnt number of items placed on the stack
 */
static int LuaCallbackFlowTimestamps(lua_State *luastate)
{
    Flow *flow = LuaStateGetFlow(luastate);
    if (flow == NULL) {
        return LuaCallbackError(luastate, "internal error: no flow");
    }

    return LuaCallbackFlowTimestampsPushToStack(luastate, &flow->startts,
                                                &flow->lastts);
}

/** \internal
 *  \brief fill lua stack with time string
 *  \param luastate the lua state
 *  \param flow flow
 *  \retval cnt number of data items placed on the stack
 *
 *  Places: ts (string)
 */
static int LuaCallbackTimeStringPushToStackFromFlow(lua_State *luastate, const Flow *flow)
{
    char timebuf[64];
    CreateTimeString(&flow->startts, timebuf, sizeof(timebuf));
    lua_pushstring (luastate, timebuf);
    return 1;
}

/** \internal
 *  \brief Wrapper for getting ts info into a lua script
 *  \retval cnt number of items placed on the stack
 */
static int LuaCallbackFlowTimeString(lua_State *luastate)
{
    int r = 0;
    Flow *flow = LuaStateGetFlow(luastate);
    if (flow == NULL)
        return LuaCallbackError(luastate, "internal error: no flow");

    r = LuaCallbackTimeStringPushToStackFromFlow(luastate, flow);

    return r;
}

/** \internal
 *  \brief fill lua stack with flow has alerts
 *  \param luastate the lua state
 *  \param flow flow
 *  \retval cnt number of data items placed on the stack
 *
 *  Places alerts (bool)
 */
static int LuaCallbackHasAlertsPushToStackFromFlow(lua_State *luastate, const Flow *flow)
{
    lua_pushboolean(luastate, FlowHasAlerts(flow));

    return 1;
}

/** \internal
 *  \brief Wrapper for getting flow has alerts info into a lua script
 *  \retval cnt number of items placed on the stack
 */
static int LuaCallbackFlowHasAlerts(lua_State *luastate)
{
    int r = 0;
    Flow *flow = LuaStateGetFlow(luastate);
    if (flow == NULL)
        return LuaCallbackError(luastate, "internal error: no flow");

    r = LuaCallbackHasAlertsPushToStackFromFlow(luastate, flow);

    return r;
}

/** \internal
 *  \brief fill lua stack with header info
 *  \param luastate the lua state
 *  \param p packet
 *  \retval cnt number of data items placed on the stack
 *
 *  Places: ipver (number), src ip (string), dst ip (string), protocol (number),
 *          sp or icmp type (number), dp or icmp code (number).
 */
static int LuaCallbackTuplePushToStackFromPacket(lua_State *luastate, const Packet *p)
{
    int ipver = 0;
    if (PKT_IS_IPV4(p)) {
        ipver = 4;
    } else if (PKT_IS_IPV6(p)) {
        ipver = 6;
    }
    lua_pushnumber (luastate, ipver);
    if (ipver == 0)
        return 1;

    char srcip[46] = "", dstip[46] = "";
    if (PKT_IS_IPV4(p)) {
        PrintInet(AF_INET, (const void *)GET_IPV4_SRC_ADDR_PTR(p), srcip, sizeof(srcip));
        PrintInet(AF_INET, (const void *)GET_IPV4_DST_ADDR_PTR(p), dstip, sizeof(dstip));
    } else if (PKT_IS_IPV6(p)) {
        PrintInet(AF_INET6, (const void *)GET_IPV6_SRC_ADDR(p), srcip, sizeof(srcip));
        PrintInet(AF_INET6, (const void *)GET_IPV6_DST_ADDR(p), dstip, sizeof(dstip));
    }

    lua_pushstring (luastate, srcip);
    lua_pushstring (luastate, dstip);

    /* proto and ports (or type/code) */
    lua_pushnumber (luastate, p->proto);
    if (p->proto == IPPROTO_TCP || p->proto == IPPROTO_UDP) {
        lua_pushnumber (luastate, p->sp);
        lua_pushnumber (luastate, p->dp);

    } else if (p->proto == IPPROTO_ICMP || p->proto == IPPROTO_ICMPV6) {
        lua_pushnumber (luastate, p->type);
        lua_pushnumber (luastate, p->code);
    } else {
        lua_pushnumber (luastate, 0);
        lua_pushnumber (luastate, 0);
    }

    return 6;
}

/** \internal
 *  \brief Wrapper for getting tuple info into a lua script
 *  \retval cnt number of items placed on the stack
 */
static int LuaCallbackTuple(lua_State *luastate)
{
    const Packet *p = LuaStateGetPacket(luastate);
    if (p == NULL)
        return LuaCallbackError(luastate, "internal error: no packet");

    return LuaCallbackTuplePushToStackFromPacket(luastate, p);
}

/** \internal
 *  \brief fill lua stack with header info
 *  \param luastate the lua state
 *  \param f flow, locked
 *  \retval cnt number of data items placed on the stack
 *
 *  Places: ipver (number), src ip (string), dst ip (string), protocol (number),
 *          sp or icmp type (number), dp or icmp code (number).
 */
static int LuaCallbackTuplePushToStackFromFlow(lua_State *luastate, const Flow *f)
{
    int ipver = 0;
    if (FLOW_IS_IPV4(f)) {
        ipver = 4;
    } else if (FLOW_IS_IPV6(f)) {
        ipver = 6;
    }
    lua_pushnumber (luastate, ipver);
    if (ipver == 0)
        return 1;

    char srcip[46] = "", dstip[46] = "";
    if (FLOW_IS_IPV4(f)) {
        PrintInet(AF_INET, (const void *)&(f->src.addr_data32[0]), srcip, sizeof(srcip));
        PrintInet(AF_INET, (const void *)&(f->dst.addr_data32[0]), dstip, sizeof(dstip));
    } else if (FLOW_IS_IPV6(f)) {
        PrintInet(AF_INET6, (const void *)&(f->src.address), srcip, sizeof(srcip));
        PrintInet(AF_INET6, (const void *)&(f->dst.address), dstip, sizeof(dstip));
    }

    lua_pushstring (luastate, srcip);
    lua_pushstring (luastate, dstip);

    /* proto and ports (or type/code) */
    lua_pushnumber (luastate, f->proto);
    if (f->proto == IPPROTO_TCP || f->proto == IPPROTO_UDP) {
        lua_pushnumber (luastate, f->sp);
        lua_pushnumber (luastate, f->dp);

    } else if (f->proto == IPPROTO_ICMP || f->proto == IPPROTO_ICMPV6) {
        lua_pushnumber (luastate, f->type);
        lua_pushnumber (luastate, f->code);
    } else {
        lua_pushnumber (luastate, 0);
        lua_pushnumber (luastate, 0);
    }

    return 6;
}

/** \internal
 *  \brief Wrapper for getting tuple info into a lua script
 *  \retval cnt number of items placed on the stack
 */
static int LuaCallbackTupleFlow(lua_State *luastate)
{
    int r = 0;
    Flow *f = LuaStateGetFlow(luastate);
    if (f == NULL)
        return LuaCallbackError(luastate, "internal error: no flow");

    r = LuaCallbackTuplePushToStackFromFlow(luastate, f);

    return r;
}

/** \internal
 *  \brief fill lua stack with AppLayerProto
 *  \param luastate the lua state
 *  \param alproto AppProto to push to stack as string
 *  \retval cnt number of data items placed on the stack
 *
 *  Places: alproto as string (string)
 */
static int LuaCallbackAppLayerProtoPushToStackFromFlow(lua_State *luastate, const AppProto alproto)
{
    const char *string = AppProtoToString(alproto);
    if (string == NULL)
        string = "unknown";
    lua_pushstring(luastate, string);
    return 1;
}

/** \internal
 *  \brief Wrapper for getting AppLayerProto info into a lua script
 *  \retval cnt number of items placed on the stack
 */
static int LuaCallbackAppLayerProtoFlow(lua_State *luastate)
{
    int r = 0;
    Flow *f = LuaStateGetFlow(luastate);
    if (f == NULL)
        return LuaCallbackError(luastate, "internal error: no flow");

    r = LuaCallbackAppLayerProtoPushToStackFromFlow(luastate, f->alproto);
    r += LuaCallbackAppLayerProtoPushToStackFromFlow(luastate, f->alproto_ts);
    r += LuaCallbackAppLayerProtoPushToStackFromFlow(luastate, f->alproto_tc);
    r += LuaCallbackAppLayerProtoPushToStackFromFlow(luastate, f->alproto_orig);
    r += LuaCallbackAppLayerProtoPushToStackFromFlow(luastate, f->alproto_expect);

    return r;
}

/** \internal
 *  \brief fill lua stack with flow stats
 *  \param luastate the lua state
 *  \param f flow, locked
 *  \retval cnt number of data items placed on the stack
 *
 *  Places: ts pkts (number), ts bytes (number), tc pkts (number), tc bytes (number)
 */
static int LuaCallbackStatsPushToStackFromFlow(lua_State *luastate, const Flow *f)
{
    lua_pushnumber(luastate, f->todstpktcnt);
    lua_pushnumber(luastate, f->todstbytecnt);
    lua_pushnumber(luastate, f->tosrcpktcnt);
    lua_pushnumber(luastate, f->tosrcbytecnt);
    return 4;
}

/** \internal
 *  \brief Wrapper for getting AppLayerProto info into a lua script
 *  \retval cnt number of items placed on the stack
 */
static int LuaCallbackStatsFlow(lua_State *luastate)
{
    int r = 0;
    Flow *f = LuaStateGetFlow(luastate);
    if (f == NULL)
        return LuaCallbackError(luastate, "internal error: no flow");

    r = LuaCallbackStatsPushToStackFromFlow(luastate, f);

    return r;
}

/** \internal
 *  \brief fill lua stack with flow id
 *  \param luastate the lua state
 *  \param f flow, locked
 *  \retval cnt number of data items placed on the stack
 *
 *  Places: flow id (number)
 */
static int LuaCallbackPushFlowIdToStackFromFlow(lua_State *luastate, const Flow *f)
{
    int64_t id = FlowGetId(f);
    lua_pushinteger(luastate, id);
    return 1;
}

/** \internal
 *  \brief Wrapper for getting FlowId into lua script
 *  \retval cnt number of items placed on the stack
 */
static int LuaCallbackFlowId(lua_State *luastate)
{
    int r = 0;
    Flow *f = LuaStateGetFlow(luastate);
    if (f == NULL)
        return LuaCallbackError(luastate, "internal error: no flow");

    r = LuaCallbackPushFlowIdToStackFromFlow(luastate, f);

    return r;
}

/** \internal
 *  \brief fill lua stack with alert info
 *  \param luastate the lua state
 *  \param pa pointer to packet alert struct
 *  \retval cnt number of data items placed on the stack
 *
 *  Places: sid (number), rev (number), gid (number)
 */
static int LuaCallbackRuleIdsPushToStackFromPacketAlert(lua_State *luastate, const PacketAlert *pa)
{
    lua_pushnumber (luastate, pa->s->id);
    lua_pushnumber (luastate, pa->s->rev);
    lua_pushnumber (luastate, pa->s->gid);
    return 3;
}

/** \internal
 *  \brief Wrapper for getting tuple info into a lua script
 *  \retval cnt number of items placed on the stack
 */
static int LuaCallbackRuleIds(lua_State *luastate)
{
    const PacketAlert *pa = LuaStateGetPacketAlert(luastate);
    if (pa == NULL)
        return LuaCallbackError(luastate, "internal error: no packet");

    return LuaCallbackRuleIdsPushToStackFromPacketAlert(luastate, pa);
}

/** \internal
 *  \brief fill lua stack with alert info
 *  \param luastate the lua state
 *  \param pa pointer to packet alert struct
 *  \retval cnt number of data items placed on the stack
 *
 *  Places: msg (string)
 */
static int LuaCallbackRuleMsgPushToStackFromPacketAlert(lua_State *luastate, const PacketAlert *pa)
{
    lua_pushstring (luastate, pa->s->msg);
    return 1;
}

/** \internal
 *  \brief Wrapper for getting tuple info into a lua script
 *  \retval cnt number of items placed on the stack
 */
static int LuaCallbackRuleMsg(lua_State *luastate)
{
    const PacketAlert *pa = LuaStateGetPacketAlert(luastate);
    if (pa == NULL)
        return LuaCallbackError(luastate, "internal error: no packet");

    return LuaCallbackRuleMsgPushToStackFromPacketAlert(luastate, pa);
}

/** \internal
 *  \brief fill lua stack with alert info
 *  \param luastate the lua state
 *  \param pa pointer to packet alert struct
 *  \retval cnt number of data items placed on the stack
 *
 *  Places: class (string), prio (number)
 */
static int LuaCallbackRuleClassPushToStackFromPacketAlert(lua_State *luastate, const PacketAlert *pa)
{
    lua_pushstring (luastate, pa->s->class_msg);
    lua_pushnumber (luastate, pa->s->prio);
    return 2;
}

/** \internal
 *  \brief Wrapper for getting tuple info into a lua script
 *  \retval cnt number of items placed on the stack
 */
static int LuaCallbackRuleClass(lua_State *luastate)
{
    const PacketAlert *pa = LuaStateGetPacketAlert(luastate);
    if (pa == NULL)
        return LuaCallbackError(luastate, "internal error: no packet");

    return LuaCallbackRuleClassPushToStackFromPacketAlert(luastate, pa);
}

static int LuaCallbackLogPath(lua_State *luastate)
{
    const char *ld = ConfigGetLogDirectory();
    if (ld == NULL)
        return LuaCallbackError(luastate, "internal error: no log dir");

    return LuaPushStringBuffer(luastate, (const uint8_t *)ld, strlen(ld));
}

static int LuaCallbackLogDebug(lua_State *luastate)
{
    const char *msg = LuaGetStringArgument(luastate, 1);
    if (msg == NULL)
        return LuaCallbackError(luastate, "1st argument missing, empty or wrong type");
    SCLogDebug("%s", msg);
    return 0;
}

static int LuaCallbackLogInfo(lua_State *luastate)
{
    const char *msg = LuaGetStringArgument(luastate, 1);
    if (msg == NULL)
        return LuaCallbackError(luastate, "1st argument missing, empty or wrong type");

    lua_Debug ar;
    lua_getstack(luastate, 1, &ar);
    lua_getinfo(luastate, "nSl", &ar);
    const char *funcname = ar.name ? ar.name : ar.what;
    SCLogInfoRaw(ar.short_src, funcname, ar.currentline, "%s", msg);
    return 0;
}

static int LuaCallbackLogNotice(lua_State *luastate)
{
    const char *msg = LuaGetStringArgument(luastate, 1);
    if (msg == NULL)
        return LuaCallbackError(luastate, "1st argument missing, empty or wrong type");

    lua_Debug ar;
    lua_getstack(luastate, 1, &ar);
    lua_getinfo(luastate, "nSl", &ar);
    const char *funcname = ar.name ? ar.name : ar.what;
    SCLogNoticeRaw(ar.short_src, funcname, ar.currentline, "%s", msg);
    return 0;
}

static int LuaCallbackLogWarning(lua_State *luastate)
{
    const char *msg = LuaGetStringArgument(luastate, 1);
    if (msg == NULL)
        return LuaCallbackError(luastate, "1st argument missing, empty or wrong type");

    lua_Debug ar;
    lua_getstack(luastate, 1, &ar);
    lua_getinfo(luastate, "nSl", &ar);
    const char *funcname = ar.name ? ar.name : ar.what;
    SCLogWarningRaw(SC_WARN_LUA_SCRIPT, ar.short_src, funcname, ar.currentline, "%s", msg);
    return 0;
}

static int LuaCallbackLogError(lua_State *luastate)
{
    const char *msg = LuaGetStringArgument(luastate, 1);
    if (msg == NULL)
        return LuaCallbackError(luastate, "1st argument missing, empty or wrong type");
    lua_Debug ar;
    lua_getstack(luastate, 1, &ar);
    lua_getinfo(luastate, "nSl", &ar);
    const char *funcname = ar.name ? ar.name : ar.what;
    SCLogErrorRaw(SC_ERR_LUA_SCRIPT, ar.short_src, funcname, ar.currentline, "%s", msg);
    return 0;
}

/** \internal
 *  \brief fill lua stack with file info
 *  \param luastate the lua state
 *  \param pa pointer to packet alert struct
 *  \retval cnt number of data items placed on the stack
 *
 *  Places: fileid (number), txid (number), name (string),
 *          size (number), magic (string), md5 in hex (string)
 */
static int LuaCallbackFileInfoPushToStackFromFile(lua_State *luastate, const File *file)
{
#ifdef HAVE_NSS
    char md5[33] = "";
    char *md5ptr = md5;
    if (file->flags & FILE_MD5) {
        size_t x;
        for (x = 0; x < sizeof(file->md5); x++) {
            char one[3] = "";
            snprintf(one, sizeof(one), "%02x", file->md5[x]);
            strlcat(md5, one, sizeof(md5));
        }
    }
    char sha1[41] = "";
    char *sha1ptr = sha1;
    if (file->flags & FILE_SHA1) {
        size_t x;
        for (x = 0; x < sizeof(file->sha1); x++) {
            char one[3] = "";
            snprintf(one, sizeof(one), "%02x", file->sha1[x]);
            strlcat(sha1, one, sizeof(sha1));
        }
    }
    char sha256[65] = "";
    char *sha256ptr = sha256;
    if (file->flags & FILE_SHA256) {
        size_t x;
        for (x = 0; x < sizeof(file->sha256); x++) {
            char one[3] = "";
            snprintf(one, sizeof(one), "%02x", file->sha256[x]);
            strlcat(sha256, one, sizeof(sha256));
        }
    }
#else
    char *md5ptr = NULL;
    char *sha1ptr = NULL;
    char *sha256ptr = NULL;
#endif

    lua_pushnumber(luastate, file->file_store_id);
    lua_pushnumber(luastate, file->txid);
    lua_pushlstring(luastate, (char *)file->name, file->name_len);
    lua_pushnumber(luastate, FileTrackedSize(file));
    lua_pushstring (luastate,
#ifdef HAVE_MAGIC
                    file->magic
#else
                    "nomagic"
#endif
                    );
    lua_pushstring(luastate, md5ptr);
    lua_pushstring(luastate, sha1ptr);
    lua_pushstring(luastate, sha256ptr);
    return 6;
}

/** \internal
 *  \brief Wrapper for getting tuple info into a lua script
 *  \retval cnt number of items placed on the stack
 */
static int LuaCallbackFileInfo(lua_State *luastate)
{
    const File *file = LuaStateGetFile(luastate);
    if (file == NULL)
        return LuaCallbackError(luastate, "internal error: no file");

    return LuaCallbackFileInfoPushToStackFromFile(luastate, file);
}

/** \internal
 *  \brief fill lua stack with file info
 *  \param luastate the lua state
 *  \param pa pointer to packet alert struct
 *  \retval cnt number of data items placed on the stack
 *
 *  Places: state (string), stored (bool)
 */
static int LuaCallbackFileStatePushToStackFromFile(lua_State *luastate, const File *file)
{
    const char *state = "UNKNOWN";
    switch (file->state) {
        case FILE_STATE_CLOSED:
            state = "CLOSED";
            break;
        case FILE_STATE_TRUNCATED:
            state = "TRUNCATED";
            break;
        case FILE_STATE_ERROR:
            state = "ERROR";
            break;
    }

    lua_pushstring (luastate, state);
    lua_pushboolean (luastate, file->flags & FILE_STORED);
    return 2;
}

/** \internal
 *  \brief Wrapper for getting tuple info into a lua script
 *  \retval cnt number of items placed on the stack
 */
static int LuaCallbackFileState(lua_State *luastate)
{
    const File *file = LuaStateGetFile(luastate);
    if (file == NULL)
        return LuaCallbackError(luastate, "internal error: no file");

    return LuaCallbackFileStatePushToStackFromFile(luastate, file);
}

/** \internal
 *  \brief fill lua stack with thread info
 *  \param luastate the lua state
 *  \param pa pointer to packet alert struct
 *  \retval cnt number of data items placed on the stack
 *
 *  Places: thread id (number), thread name (string, thread group name (string)
 */
static int LuaCallbackThreadInfoPushToStackFromThreadVars(lua_State *luastate, const ThreadVars *tv)
{
    u_long tid = SCGetThreadIdLong();
    lua_pushinteger (luastate, (lua_Integer)tid);
    lua_pushstring (luastate, tv->name);
    lua_pushstring (luastate, tv->thread_group_name);
    return 3;
}

/** \internal
 *  \brief Wrapper for getting tuple info into a lua script
 *  \retval cnt number of items placed on the stack
 */
static int LuaCallbackThreadInfo(lua_State *luastate)
{
    const ThreadVars *tv = LuaStateGetThreadVars(luastate);
    if (tv == NULL)
        return LuaCallbackError(luastate, "internal error: no tv");

    return LuaCallbackThreadInfoPushToStackFromThreadVars(luastate, tv);
}

int LuaRegisterFunctions(lua_State *luastate)
{
    /* registration of the callbacks */
    lua_pushcfunction(luastate, LuaCallbackPacketPayload);
    lua_setglobal(luastate, "SCPacketPayload");
    lua_pushcfunction(luastate, LuaCallbackPacketTimestamp);
    lua_setglobal(luastate, "SCPacketTimestamp");
    lua_pushcfunction(luastate, LuaCallbackPacketTimeString);
    lua_setglobal(luastate, "SCPacketTimeString");
    lua_pushcfunction(luastate, LuaCallbackTuple);
    lua_setglobal(luastate, "SCPacketTuple");

    lua_pushcfunction(luastate, LuaCallbackFlowTimestamps);
    lua_setglobal(luastate, "SCFlowTimestamps");
    lua_pushcfunction(luastate, LuaCallbackFlowTimeString);
    lua_setglobal(luastate, "SCFlowTimeString");
    lua_pushcfunction(luastate, LuaCallbackTupleFlow);
    lua_setglobal(luastate, "SCFlowTuple");
    lua_pushcfunction(luastate, LuaCallbackAppLayerProtoFlow);
    lua_setglobal(luastate, "SCFlowAppLayerProto");
    lua_pushcfunction(luastate, LuaCallbackStatsFlow);
    lua_setglobal(luastate, "SCFlowStats");
    lua_pushcfunction(luastate, LuaCallbackFlowHasAlerts);
    lua_setglobal(luastate, "SCFlowHasAlerts");
<<<<<<< HEAD
=======
    lua_pushcfunction(luastate, LuaCallbackFlowId);
    lua_setglobal(luastate, "SCFlowId");
>>>>>>> c21347df

    lua_pushcfunction(luastate, LuaCallbackStreamingBuffer);
    lua_setglobal(luastate, "SCStreamingBuffer");

    lua_pushcfunction(luastate, LuaCallbackLogPath);
    lua_setglobal(luastate, "SCLogPath");

    lua_pushcfunction(luastate, LuaCallbackLogDebug);
    lua_setglobal(luastate, "SCLogDebug");
    lua_pushcfunction(luastate, LuaCallbackLogInfo);
    lua_setglobal(luastate, "SCLogInfo");
    lua_pushcfunction(luastate, LuaCallbackLogNotice);
    lua_setglobal(luastate, "SCLogNotice");
    lua_pushcfunction(luastate, LuaCallbackLogWarning);
    lua_setglobal(luastate, "SCLogWarning");
    lua_pushcfunction(luastate, LuaCallbackLogError);
    lua_setglobal(luastate, "SCLogError");


    lua_pushcfunction(luastate, LuaCallbackRuleIds);
    lua_setglobal(luastate, "SCRuleIds");
    lua_pushcfunction(luastate, LuaCallbackRuleMsg);
    lua_setglobal(luastate, "SCRuleMsg");
    lua_pushcfunction(luastate, LuaCallbackRuleClass);
    lua_setglobal(luastate, "SCRuleClass");

    lua_pushcfunction(luastate, LuaCallbackFileInfo);
    lua_setglobal(luastate, "SCFileInfo");
    lua_pushcfunction(luastate, LuaCallbackFileState);
    lua_setglobal(luastate, "SCFileState");

    lua_pushcfunction(luastate, LuaCallbackThreadInfo);
    lua_setglobal(luastate, "SCThreadInfo");
    return 0;
}

int LuaStateNeedProto(lua_State *luastate, AppProto alproto)
{
    AppProto flow_alproto = 0;
    Flow *flow = LuaStateGetFlow(luastate);
    if (flow == NULL)
        return LuaCallbackError(luastate, "internal error: no flow");

    flow_alproto = flow->alproto;

    return (alproto == flow_alproto);

}

#endif /* HAVE_LUA */<|MERGE_RESOLUTION|>--- conflicted
+++ resolved
@@ -877,11 +877,8 @@
     lua_setglobal(luastate, "SCFlowStats");
     lua_pushcfunction(luastate, LuaCallbackFlowHasAlerts);
     lua_setglobal(luastate, "SCFlowHasAlerts");
-<<<<<<< HEAD
-=======
     lua_pushcfunction(luastate, LuaCallbackFlowId);
     lua_setglobal(luastate, "SCFlowId");
->>>>>>> c21347df
 
     lua_pushcfunction(luastate, LuaCallbackStreamingBuffer);
     lua_setglobal(luastate, "SCStreamingBuffer");
