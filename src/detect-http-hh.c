/* Copyright (C) 2007-2013 Open Information Security Foundation
 *
 * You can copy, redistribute or modify this Program under the terms of
 * the GNU General Public License version 2 as published by the Free
 * Software Foundation.
 *
 * This program is distributed in the hope that it will be useful,
 * but WITHOUT ANY WARRANTY; without even the implied warranty of
 * MERCHANTABILITY or FITNESS FOR A PARTICULAR PURPOSE.  See the
 * GNU General Public License for more details.
 *
 * You should have received a copy of the GNU General Public License
 * version 2 along with this program; if not, write to the Free Software
 * Foundation, Inc., 51 Franklin Street, Fifth Floor, Boston, MA
 * 02110-1301, USA.
 */

/**
 * \ingroup httplayer
 *
 * @{
 */


/**
 * \file
 *
 * \author Anoop Saldanha <anoopsaldanha@gmail.com>
 *
 * Implements support for the http_host keyword.
 */

#include "suricata-common.h"
#include "threads.h"
#include "decode.h"

#include "detect.h"
#include "detect-parse.h"
#include "detect-engine.h"
#include "detect-engine-mpm.h"
#include "detect-engine-state.h"
#include "detect-content.h"
#include "detect-pcre.h"

#include "flow.h"
#include "flow-var.h"
#include "flow-util.h"

#include "util-debug.h"
#include "util-unittest.h"
#include "util-unittest-helper.h"
#include "util-spm.h"

#include "app-layer.h"
#include "app-layer-parser.h"

#include "app-layer-htp.h"
#include "stream-tcp.h"
#include "detect-http-hh.h"
#include "detect-engine-hhhd.h"

static int DetectHttpHHSetup(DetectEngineCtx *, Signature *, const char *);
static void DetectHttpHHRegisterTests(void);
static void DetectHttpHHFree(void *);
static void DetectHttpHostSetupCallback(Signature *s);
static _Bool DetectHttpHostValidateCallback(const Signature *s);
static int g_http_host_buffer_id = 0;

/**
 * \brief Registers the keyword handlers for the "http_host" keyword.
 */
void DetectHttpHHRegister(void)
{
    sigmatch_table[DETECT_AL_HTTP_HOST].name = "http_host";
    sigmatch_table[DETECT_AL_HTTP_HOST].desc = "content modifier to match only on the HTTP hostname";
    sigmatch_table[DETECT_AL_HTTP_HOST].Match = NULL;
    sigmatch_table[DETECT_AL_HTTP_HOST].Setup = DetectHttpHHSetup;
    sigmatch_table[DETECT_AL_HTTP_HOST].Free  = DetectHttpHHFree;
    sigmatch_table[DETECT_AL_HTTP_HOST].RegisterTests = DetectHttpHHRegisterTests;

    sigmatch_table[DETECT_AL_HTTP_HOST].flags |= SIGMATCH_NOOPT ;

    DetectAppLayerMpmRegister("http_host", SIG_FLAG_TOSERVER, 2,
            PrefilterTxHostnameRegister);

    DetectAppLayerInspectEngineRegister("http_host",
            ALPROTO_HTTP, SIG_FLAG_TOSERVER, HTP_REQUEST_HEADERS,
            DetectEngineInspectHttpHH);

    DetectBufferTypeSetDescriptionByName("http_host",
            "http host header");

    DetectBufferTypeRegisterSetupCallback("http_host",
            DetectHttpHostSetupCallback);

    DetectBufferTypeRegisterValidateCallback("http_host",
            DetectHttpHostValidateCallback);

    g_http_host_buffer_id = DetectBufferTypeGetByName("http_host");
}

/**
 * \brief The setup function for the http_host keyword for a signature.
 *
 * \param de_ctx Pointer to the detection engine context.
 * \param s      Pointer to the signature for the current Signature being
 *               parsed from the rules.
 * \param m      Pointer to the head of the SigMatch for the current rule
 *               being parsed.
 * \param arg    Pointer to the string holding the keyword value.
 *
 * \retval  0 On success
 * \retval -1 On failure
 */
static int DetectHttpHHSetup(DetectEngineCtx *de_ctx, Signature *s, const char *arg)
{
    return DetectEngineContentModifierBufferSetup(de_ctx, s, arg,
                                                  DETECT_AL_HTTP_HOST,
                                                  g_http_host_buffer_id,
                                                  ALPROTO_HTTP);
}

static void DetectHttpHostSetupCallback(Signature *s)
{
    SCLogDebug("callback invoked by %u", s->id);
    s->mask |= SIG_MASK_REQUIRE_HTTP_STATE;
}

static _Bool DetectHttpHostValidateCallback(const Signature *s)
{
    const SigMatch *sm = s->init_data->smlists[g_http_host_buffer_id];
    for ( ; sm != NULL; sm = sm->next) {
        if (sm->type == DETECT_CONTENT) {
            DetectContentData *cd = (DetectContentData *)sm->ctx;
            if (cd->flags & DETECT_CONTENT_NOCASE) {
<<<<<<< HEAD
                SCLogWarning(SC_ERR_INVALID_SIGNATURE, "http_host keyword "
                        "specified along with \"nocase\". "
                        "Since the hostname buffer we match against "
                        "is actually lowercase.  So having a "
                        "nocase is redundant.");
=======
                SCLogWarning(SC_WARN_POOR_RULE, "rule %u: http_host keyword "
                        "specified along with \"nocase\". "
                        "Since the hostname buffer we match against "
                        "is actually lowercase.  So having a "
                        "nocase is redundant.", s->id);
>>>>>>> c4c24044
            } else {
                uint32_t u;
                for (u = 0; u < cd->content_len; u++) {
                    if (isupper(cd->content[u]))
                        break;
                }
                if (u != cd->content_len) {
<<<<<<< HEAD
                    SCLogWarning(SC_ERR_INVALID_SIGNATURE, "A pattern with "
                            "uppercase chars detected for http_host.  "
                            "Since the hostname buffer we match against "
                            "is lowercase only, please specify a "
                            "lowercase pattern.");
=======
                    SCLogWarning(SC_WARN_POOR_RULE, "rule %u: A pattern with "
                            "uppercase chars detected for http_host.  "
                            "Since the hostname buffer we match against "
                            "is lowercase only, please specify a "
                            "lowercase pattern.", s->id);
>>>>>>> c4c24044
                    return FALSE;
                }
            }
        }
    }

    return TRUE;
}

/**
 * \brief The function to free the http_host data.
 *
 * \param ptr Pointer to the http_host.
 */
void DetectHttpHHFree(void *ptr)
{
    DetectContentData *hhhd = (DetectContentData *)ptr;
    if (hhhd == NULL)
        return;

    if (hhhd->content != NULL)
        SCFree(hhhd->content);

    SpmDestroyCtx(hhhd->spm_ctx);
    SCFree(hhhd);

    return;
}

/************************************Unittests*********************************/

#ifdef UNITTESTS

#include "stream-tcp-reassemble.h"

/**
 * \test Test that a signature containting a http_host is correctly parsed
 *       and the keyword is registered.
 */
static int DetectHttpHHTest01(void)
{
    DetectEngineCtx *de_ctx = NULL;
    int result = 0;

    de_ctx = DetectEngineCtxInit();
    if (de_ctx == NULL)
        goto end;

    de_ctx->flags |= DE_QUIET;
    de_ctx->sig_list = SigInit(de_ctx, "alert tcp any any -> any any "
                               "(msg:\"Testing http_host\"; "
                               "content:\"one\"; http_host; sid:1;)");
    if (de_ctx->sig_list != NULL) {
        result = 1;
    } else {
        goto end;
    }

 end:
    SigGroupCleanup(de_ctx);
    SigCleanSignatures(de_ctx);
    DetectEngineCtxFree(de_ctx);

    return result;
}

/**
 * \test Test that a signature containing an valid http_host entry is
 *       parsed.
 */
static int DetectHttpHHTest02(void)
{
    DetectEngineCtx *de_ctx = NULL;
    int result = 0;

    de_ctx = DetectEngineCtxInit();
    if (de_ctx == NULL)
        goto end;

    de_ctx->flags |= DE_QUIET;
    de_ctx->sig_list = SigInit(de_ctx, "alert tcp any any -> any any "
                               "(msg:\"Testing http_host\"; "
                               "content:\"one\"; http_host; sid:1;)");
    if (de_ctx->sig_list != NULL)
        result = 1;

 end:
    SigGroupCleanup(de_ctx);
    SigCleanSignatures(de_ctx);
    DetectEngineCtxFree(de_ctx);

    return result;
}

/**
 * \test Test that an invalid signature containing no content but a
 *       http_host is invalidated.
 */
static int DetectHttpHHTest03(void)
{
    DetectEngineCtx *de_ctx = NULL;
    int result = 0;

    de_ctx = DetectEngineCtxInit();
    if (de_ctx == NULL)
        goto end;

    de_ctx->flags |= DE_QUIET;
    de_ctx->sig_list = SigInit(de_ctx, "alert tcp any any -> any any "
                               "(msg:\"Testing http_host\"; "
                               "http_host; sid:1;)");
    if (de_ctx->sig_list == NULL)
        result = 1;

 end:
    SigGroupCleanup(de_ctx);
    SigCleanSignatures(de_ctx);
    DetectEngineCtxFree(de_ctx);

    return result;
}

/**
 * \test Test that an invalid signature containing a rawbytes along with a
 *       http_host is invalidated.
 */
static int DetectHttpHHTest04(void)
{
    DetectEngineCtx *de_ctx = NULL;
    int result = 0;

    de_ctx = DetectEngineCtxInit();
    if (de_ctx == NULL)
        goto end;

    de_ctx->flags |= DE_QUIET;
    de_ctx->sig_list = SigInit(de_ctx, "alert tcp any any -> any any "
                               "(msg:\"Testing http_host\"; "
                               "content:\"one\"; rawbytes; http_host; sid:1;)");
    if (de_ctx->sig_list == NULL)
        result = 1;

 end:
    SigGroupCleanup(de_ctx);
    SigCleanSignatures(de_ctx);
    DetectEngineCtxFree(de_ctx);

    return result;
}

/**
 * \test Test that a http_host with nocase is parsed.
 */
static int DetectHttpHHTest05(void)
{
    DetectEngineCtx *de_ctx = NULL;
    int result = 0;

    de_ctx = DetectEngineCtxInit();
    if (de_ctx == NULL)
        goto end;

    de_ctx->flags |= DE_QUIET;
    de_ctx->sig_list = SigInit(de_ctx, "alert tcp any any -> any any "
                               "(msg:\"Testing http_host\"; "
                               "content:\"one\"; http_host; sid:1;)");
    if (de_ctx->sig_list != NULL)
        result = 1;

 end:
    SigGroupCleanup(de_ctx);
    SigCleanSignatures(de_ctx);
    DetectEngineCtxFree(de_ctx);

    return result;
}

/** \test invalid sig: uppercase content */
static int DetectHttpHHTest05a(void)
{
    DetectEngineCtx *de_ctx = DetectEngineCtxInit();
    FAIL_IF_NULL(de_ctx);
    de_ctx->flags |= DE_QUIET;

    Signature *s = DetectEngineAppendSig(de_ctx,
            "alert tcp any any -> any any "
            "(content:\"ABC\"; http_host; sid:1;)");
    FAIL_IF_NOT_NULL(s);

    DetectEngineCtxFree(de_ctx);
    PASS;
}

/**
 *\test Test that the http_host content matches against a http request
 *      which holds the content.
 */
static int DetectHttpHHTest06(void)
{
    TcpSession ssn;
    Packet *p = NULL;
    ThreadVars th_v;
    DetectEngineCtx *de_ctx = NULL;
    DetectEngineThreadCtx *det_ctx = NULL;
    HtpState *http_state = NULL;
    Flow f;
    uint8_t http_buf[] =
        "GET /index.html HTTP/1.0\r\n"
        "User-Agent: www.openinfosecfoundation.org\r\n"
        "Host: This is dummy message body\r\n"
        "Content-Type: text/html\r\n"
        "\r\n";
    uint32_t http_len = sizeof(http_buf) - 1;
    int result = 0;
    AppLayerParserThreadCtx *alp_tctx = AppLayerParserThreadCtxAlloc();

    memset(&th_v, 0, sizeof(th_v));
    memset(&f, 0, sizeof(f));
    memset(&ssn, 0, sizeof(ssn));

    p = UTHBuildPacket(NULL, 0, IPPROTO_TCP);

    FLOW_INITIALIZE(&f);
    f.protoctx = (void *)&ssn;
    f.proto = IPPROTO_TCP;
    f.flags |= FLOW_IPV4;

    p->flow = &f;
    p->flowflags |= FLOW_PKT_TOSERVER;
    p->flowflags |= FLOW_PKT_ESTABLISHED;
    p->flags |= PKT_HAS_FLOW | PKT_STREAM_EST;
    f.alproto = ALPROTO_HTTP;

    StreamTcpInitConfig(TRUE);

    de_ctx = DetectEngineCtxInit();
    if (de_ctx == NULL)
        goto end;

    de_ctx->flags |= DE_QUIET;

    de_ctx->sig_list = SigInit(de_ctx,"alert http any any -> any any "
                               "(msg:\"http host test\"; "
                               "content:\"message\"; http_host; "
                               "sid:1;)");
    if (de_ctx->sig_list == NULL)
        goto end;

    SigGroupBuild(de_ctx);
    DetectEngineThreadCtxInit(&th_v, (void *)de_ctx, (void *)&det_ctx);

    FLOWLOCK_WRLOCK(&f);
    int r = AppLayerParserParse(NULL, alp_tctx, &f, ALPROTO_HTTP,
                                STREAM_TOSERVER, http_buf, http_len);
    if (r != 0) {
        printf("toserver chunk 1 returned %" PRId32 ", expected 0: ", r);
        result = 0;
        FLOWLOCK_UNLOCK(&f);
        goto end;
    }
    FLOWLOCK_UNLOCK(&f);

    http_state = f.alstate;
    if (http_state == NULL) {
        printf("no http state: \n");
        result = 0;
        goto end;
    }

    /* do detect */
    SigMatchSignatures(&th_v, de_ctx, det_ctx, p);

    if (!(PacketAlertCheck(p, 1))) {
        printf("sid 1 didn't match but should have\n");
        goto end;
    }

    result = 1;
end:
    if (alp_tctx != NULL)
        AppLayerParserThreadCtxFree(alp_tctx);
    if (de_ctx != NULL)
        SigGroupCleanup(de_ctx);
    if (de_ctx != NULL)
        SigCleanSignatures(de_ctx);
    if (de_ctx != NULL)
        DetectEngineCtxFree(de_ctx);

    StreamTcpFreeConfig(TRUE);
    FLOW_DESTROY(&f);
    UTHFreePackets(&p, 1);
    return result;
}

/**
 *\test Test that the http_host content matches against a http request
 *      which holds the content.
 */
static int DetectHttpHHTest07(void)
{
    TcpSession ssn;
    Packet *p1 = NULL;
    Packet *p2 = NULL;
    ThreadVars th_v;
    DetectEngineCtx *de_ctx = NULL;
    DetectEngineThreadCtx *det_ctx = NULL;
    HtpState *http_state = NULL;
    Flow f;
    uint8_t http1_buf[] =
        "GET /index.html HTTP/1.0\r\n"
        "User-Agent: www.openinfosecfoundation.org\r\n"
        "Host: This is dummy message";
    uint8_t http2_buf[] =
        "body1\r\n\r\n";
    uint32_t http1_len = sizeof(http1_buf) - 1;
    uint32_t http2_len = sizeof(http2_buf) - 1;
    int result = 0;
    AppLayerParserThreadCtx *alp_tctx = AppLayerParserThreadCtxAlloc();

    memset(&th_v, 0, sizeof(th_v));
    memset(&f, 0, sizeof(f));
    memset(&ssn, 0, sizeof(ssn));

    p1 = UTHBuildPacket(NULL, 0, IPPROTO_TCP);
    p2 = UTHBuildPacket(NULL, 0, IPPROTO_TCP);

    FLOW_INITIALIZE(&f);
    f.protoctx = (void *)&ssn;
    f.proto = IPPROTO_TCP;
    f.flags |= FLOW_IPV4;

    p1->flow = &f;
    p1->flowflags |= FLOW_PKT_TOSERVER;
    p1->flowflags |= FLOW_PKT_ESTABLISHED;
    p1->flags |= PKT_HAS_FLOW|PKT_STREAM_EST;
    p2->flow = &f;
    p2->flowflags |= FLOW_PKT_TOSERVER;
    p2->flowflags |= FLOW_PKT_ESTABLISHED;
    p2->flags |= PKT_HAS_FLOW|PKT_STREAM_EST;
    f.alproto = ALPROTO_HTTP;

    StreamTcpInitConfig(TRUE);

    de_ctx = DetectEngineCtxInit();
    if (de_ctx == NULL)
        goto end;

    de_ctx->flags |= DE_QUIET;

    de_ctx->sig_list = SigInit(de_ctx,"alert http any any -> any any "
                               "(msg:\"http host test\"; "
                               "content:\"message\"; http_host; "
                               "sid:1;)");
    if (de_ctx->sig_list == NULL)
        goto end;

    SigGroupBuild(de_ctx);
    DetectEngineThreadCtxInit(&th_v, (void *)de_ctx, (void *)&det_ctx);

    FLOWLOCK_WRLOCK(&f);
    int r = AppLayerParserParse(NULL, alp_tctx, &f, ALPROTO_HTTP,
                                STREAM_TOSERVER, http1_buf, http1_len);
    if (r != 0) {
        printf("toserver chunk 1 returned %" PRId32 ", expected 0: ", r);
        result = 0;
        FLOWLOCK_UNLOCK(&f);
        goto end;
    }
    FLOWLOCK_UNLOCK(&f);

    http_state = f.alstate;
    if (http_state == NULL) {
        printf("no http state: ");
        goto end;
    }

    /* do detect */
    SigMatchSignatures(&th_v, de_ctx, det_ctx, p1);

    if (PacketAlertCheck(p1, 1)) {
        printf("sid 1 matched on p1 but shouldn't have: ");
        goto end;
    }

    FLOWLOCK_WRLOCK(&f);
    r = AppLayerParserParse(NULL, alp_tctx, &f, ALPROTO_HTTP,
                            STREAM_TOSERVER, http2_buf, http2_len);
    if (r != 0) {
        printf("toserver chunk 1 returned %" PRId32 ", expected 0: ", r);
        FLOWLOCK_UNLOCK(&f);
        goto end;
    }
    FLOWLOCK_UNLOCK(&f);

    /* do detect */
    SigMatchSignatures(&th_v, de_ctx, det_ctx, p2);
    if (!(PacketAlertCheck(p2, 1))) {
        printf("sid 1 didn't match on p2 but should have: ");
        goto end;
    }

    result = 1;
end:
    if (alp_tctx != NULL)
        AppLayerParserThreadCtxFree(alp_tctx);
    if (de_ctx != NULL)
        SigGroupCleanup(de_ctx);
    if (de_ctx != NULL)
        SigCleanSignatures(de_ctx);
    if (de_ctx != NULL)
        DetectEngineCtxFree(de_ctx);

    StreamTcpFreeConfig(TRUE);
    FLOW_DESTROY(&f);
    UTHFreePackets(&p1, 1);
    UTHFreePackets(&p2, 1);
    return result;
}

/**
 *\test Test that the http_host content matches against a http request
 *      which holds the content.
 */
static int DetectHttpHHTest08(void)
{
    TcpSession ssn;
    Packet *p1 = NULL;
    Packet *p2 = NULL;
    ThreadVars th_v;
    DetectEngineCtx *de_ctx = NULL;
    DetectEngineThreadCtx *det_ctx = NULL;
    HtpState *http_state = NULL;
    Flow f;
    uint8_t http1_buf[] =
        "GET /index.html HTTP/1.0\r\n"
        "User-Agent: www.openinfosecfoundation.org\r\n"
        "host: This is dummy mess";
    uint8_t http2_buf[] =
        "age body\r\n\r\n";
    uint32_t http1_len = sizeof(http1_buf) - 1;
    uint32_t http2_len = sizeof(http2_buf) - 1;
    int result = 0;
    AppLayerParserThreadCtx *alp_tctx = AppLayerParserThreadCtxAlloc();

    memset(&th_v, 0, sizeof(th_v));
    memset(&f, 0, sizeof(f));
    memset(&ssn, 0, sizeof(ssn));

    p1 = UTHBuildPacket(NULL, 0, IPPROTO_TCP);
    p2 = UTHBuildPacket(NULL, 0, IPPROTO_TCP);

    FLOW_INITIALIZE(&f);
    f.protoctx = (void *)&ssn;
    f.proto = IPPROTO_TCP;
    f.flags |= FLOW_IPV4;

    p1->flow = &f;
    p1->flowflags |= FLOW_PKT_TOSERVER;
    p1->flowflags |= FLOW_PKT_ESTABLISHED;
    p1->flags |= PKT_HAS_FLOW|PKT_STREAM_EST;
    p2->flow = &f;
    p2->flowflags |= FLOW_PKT_TOSERVER;
    p2->flowflags |= FLOW_PKT_ESTABLISHED;
    p2->flags |= PKT_HAS_FLOW|PKT_STREAM_EST;
    f.alproto = ALPROTO_HTTP;

    StreamTcpInitConfig(TRUE);

    de_ctx = DetectEngineCtxInit();
    if (de_ctx == NULL)
        goto end;

    de_ctx->flags |= DE_QUIET;

    de_ctx->sig_list = SigInit(de_ctx,"alert http any any -> any any "
                               "(msg:\"http host test\"; "
                               "content:\"message\"; http_host; "
                               "sid:1;)");
    if (de_ctx->sig_list == NULL)
        goto end;

    SigGroupBuild(de_ctx);
    DetectEngineThreadCtxInit(&th_v, (void *)de_ctx, (void *)&det_ctx);

    FLOWLOCK_WRLOCK(&f);
    int r = AppLayerParserParse(NULL, alp_tctx, &f, ALPROTO_HTTP,
                                STREAM_TOSERVER, http1_buf, http1_len);
    if (r != 0) {
        printf("toserver chunk 1 returned %" PRId32 ", expected 0: ", r);
        result = 0;
        FLOWLOCK_UNLOCK(&f);
        goto end;
    }
    FLOWLOCK_UNLOCK(&f);

    http_state = f.alstate;
    if (http_state == NULL) {
        printf("no http state: ");
        result = 0;
        goto end;
    }

    /* do detect */
    SigMatchSignatures(&th_v, de_ctx, det_ctx, p1);

    if ((PacketAlertCheck(p1, 1))) {
        printf("sid 1 didn't match but should have");
        goto end;
    }

    FLOWLOCK_WRLOCK(&f);
    r = AppLayerParserParse(NULL, alp_tctx, &f, ALPROTO_HTTP,
                            STREAM_TOSERVER, http2_buf, http2_len);
    if (r != 0) {
        printf("toserver chunk 1 returned %" PRId32 ", expected 0: ", r);
        result = 0;
        FLOWLOCK_UNLOCK(&f);
        goto end;
    }
    FLOWLOCK_UNLOCK(&f);

    /* do detect */
    SigMatchSignatures(&th_v, de_ctx, det_ctx, p2);

    if (!(PacketAlertCheck(p2, 1))) {
        printf("sid 1 didn't match but should have");
        goto end;
    }

    result = 1;
end:
    if (alp_tctx != NULL)
        AppLayerParserThreadCtxFree(alp_tctx);
    if (de_ctx != NULL)
        SigGroupCleanup(de_ctx);
    if (de_ctx != NULL)
        SigCleanSignatures(de_ctx);
    if (de_ctx != NULL)
        DetectEngineCtxFree(de_ctx);

    StreamTcpFreeConfig(TRUE);
    FLOW_DESTROY(&f);
    UTHFreePackets(&p1, 1);
    UTHFreePackets(&p2, 1);
    return result;
}

/**
 *\test Test that the http_host content matches against a http request
 *      which holds the content, against a cross boundary present pattern.
 */
static int DetectHttpHHTest09(void)
{
    TcpSession ssn;
    Packet *p1 = NULL;
    Packet *p2 = NULL;
    ThreadVars th_v;
    DetectEngineCtx *de_ctx = NULL;
    DetectEngineThreadCtx *det_ctx = NULL;
    HtpState *http_state = NULL;
    Flow f;
    uint8_t http1_buf[] =
        "GET /index.html HTTP/1.0\r\n"
        "User-Agent: www.openinfosecfoundation.org\r\n"
        "Host: This is dummy body1";
    uint8_t http2_buf[] =
        "This is dummy message body2\r\n"
        "Content-Type: text/html\r\n"
        "Content-Length: 46\r\n"
        "\r\n"
        "This is dummy body1";
    uint32_t http1_len = sizeof(http1_buf) - 1;
    uint32_t http2_len = sizeof(http2_buf) - 1;
    int result = 0;
    AppLayerParserThreadCtx *alp_tctx = AppLayerParserThreadCtxAlloc();

    memset(&th_v, 0, sizeof(th_v));
    memset(&f, 0, sizeof(f));
    memset(&ssn, 0, sizeof(ssn));

    p1 = UTHBuildPacket(NULL, 0, IPPROTO_TCP);
    p2 = UTHBuildPacket(NULL, 0, IPPROTO_TCP);

    FLOW_INITIALIZE(&f);
    f.protoctx = (void *)&ssn;
    f.proto = IPPROTO_TCP;
    f.flags |= FLOW_IPV4;

    p1->flow = &f;
    p1->flowflags |= FLOW_PKT_TOSERVER;
    p1->flowflags |= FLOW_PKT_ESTABLISHED;
    p1->flags |= PKT_HAS_FLOW|PKT_STREAM_EST;
    p2->flow = &f;
    p2->flowflags |= FLOW_PKT_TOSERVER;
    p2->flowflags |= FLOW_PKT_ESTABLISHED;
    p2->flags |= PKT_HAS_FLOW|PKT_STREAM_EST;
    f.alproto = ALPROTO_HTTP;

    StreamTcpInitConfig(TRUE);

    de_ctx = DetectEngineCtxInit();
    if (de_ctx == NULL)
        goto end;

    de_ctx->flags |= DE_QUIET;

    de_ctx->sig_list = SigInit(de_ctx,"alert http any any -> any any "
                               "(msg:\"http host test\"; "
                               "content:\"body1this\"; http_host; "
                               "sid:1;)");
    if (de_ctx->sig_list == NULL)
        goto end;

    SigGroupBuild(de_ctx);
    DetectEngineThreadCtxInit(&th_v, (void *)de_ctx, (void *)&det_ctx);

    FLOWLOCK_WRLOCK(&f);
    int r = AppLayerParserParse(NULL, alp_tctx, &f, ALPROTO_HTTP,
                                STREAM_TOSERVER, http1_buf, http1_len);
    if (r != 0) {
        printf("toserver chunk 1 returned %" PRId32 ", expected 0: ", r);
        result = 0;
        FLOWLOCK_UNLOCK(&f);
        goto end;
    }
    FLOWLOCK_UNLOCK(&f);

    http_state = f.alstate;
    if (http_state == NULL) {
        printf("no http state: ");
        result = 0;
        goto end;
    }

    /* do detect */
    SigMatchSignatures(&th_v, de_ctx, det_ctx, p1);

    if ((PacketAlertCheck(p1, 1))) {
        printf("sid 1 didn't match but should have");
        goto end;
    }

    FLOWLOCK_WRLOCK(&f);
    r = AppLayerParserParse(NULL, alp_tctx, &f, ALPROTO_HTTP,
                            STREAM_TOSERVER, http2_buf, http2_len);
    if (r != 0) {
        printf("toserver chunk 1 returned %" PRId32 ", expected 0: ", r);
        result = 0;
        FLOWLOCK_UNLOCK(&f);
        goto end;
    }
    FLOWLOCK_UNLOCK(&f);

    /* do detect */
    SigMatchSignatures(&th_v, de_ctx, det_ctx, p2);

    if (!(PacketAlertCheck(p2, 1))) {
        printf("sid 1 didn't match but should have");
        goto end;
    }

    result = 1;
end:
    if (alp_tctx != NULL)
        AppLayerParserThreadCtxFree(alp_tctx);
    if (de_ctx != NULL)
        SigGroupCleanup(de_ctx);
    if (de_ctx != NULL)
        SigCleanSignatures(de_ctx);
    if (de_ctx != NULL)
        DetectEngineCtxFree(de_ctx);

    StreamTcpFreeConfig(TRUE);
    FLOW_DESTROY(&f);
    UTHFreePackets(&p1, 1);
    UTHFreePackets(&p2, 1);
    return result;
}

/**
 *\test Test that the http_host content matches against a http request
 *      against a case insensitive pattern.
 */
static int DetectHttpHHTest10(void)
{
    TcpSession ssn;
    Packet *p1 = NULL;
    Packet *p2 = NULL;
    ThreadVars th_v;
    DetectEngineCtx *de_ctx = NULL;
    DetectEngineThreadCtx *det_ctx = NULL;
    HtpState *http_state = NULL;
    Flow f;
    uint8_t http1_buf[] =
        "GET /index.html HTTP/1.0\r\n"
        "User-Agent: www.openinfosecfoundation.org\r\n"
        "Host: This is dummy bodY1";
    uint8_t http2_buf[] =
        "This is dummy message body2\r\n"
        "Content-Type: text/html\r\n"
        "Content-Length: 46\r\n"
        "\r\n"
        "This is dummy bodY1";
    uint32_t http1_len = sizeof(http1_buf) - 1;
    uint32_t http2_len = sizeof(http2_buf) - 1;
    int result = 0;
    AppLayerParserThreadCtx *alp_tctx = AppLayerParserThreadCtxAlloc();

    memset(&th_v, 0, sizeof(th_v));
    memset(&f, 0, sizeof(f));
    memset(&ssn, 0, sizeof(ssn));

    p1 = UTHBuildPacket(NULL, 0, IPPROTO_TCP);
    p2 = UTHBuildPacket(NULL, 0, IPPROTO_TCP);

    FLOW_INITIALIZE(&f);
    f.protoctx = (void *)&ssn;
    f.proto = IPPROTO_TCP;
    f.flags |= FLOW_IPV4;

    p1->flow = &f;
    p1->flowflags |= FLOW_PKT_TOSERVER;
    p1->flowflags |= FLOW_PKT_ESTABLISHED;
    p1->flags |= PKT_HAS_FLOW|PKT_STREAM_EST;
    p2->flow = &f;
    p2->flowflags |= FLOW_PKT_TOSERVER;
    p2->flowflags |= FLOW_PKT_ESTABLISHED;
    p2->flags |= PKT_HAS_FLOW|PKT_STREAM_EST;
    f.alproto = ALPROTO_HTTP;

    StreamTcpInitConfig(TRUE);

    de_ctx = DetectEngineCtxInit();
    if (de_ctx == NULL)
        goto end;

    de_ctx->flags |= DE_QUIET;

    de_ctx->sig_list = SigInit(de_ctx,"alert http any any -> any any "
                               "(msg:\"http host test\"; "
                               "content:\"body1this\"; http_host; "
                               "sid:1;)");
    if (de_ctx->sig_list == NULL)
        goto end;

    SigGroupBuild(de_ctx);
    DetectEngineThreadCtxInit(&th_v, (void *)de_ctx, (void *)&det_ctx);

    FLOWLOCK_WRLOCK(&f);
    int r = AppLayerParserParse(NULL, alp_tctx, &f, ALPROTO_HTTP,
                                STREAM_TOSERVER, http1_buf, http1_len);
    if (r != 0) {
        printf("toserver chunk 1 returned %" PRId32 ", expected 0: ", r);
        result = 0;
        FLOWLOCK_UNLOCK(&f);
        goto end;
    }
    FLOWLOCK_UNLOCK(&f);

    http_state = f.alstate;
    if (http_state == NULL) {
        printf("no http state: \n");
        result = 0;
        goto end;
    }

    /* do detect */
    SigMatchSignatures(&th_v, de_ctx, det_ctx, p1);

    if ((PacketAlertCheck(p1, 1))) {
        printf("sid 1 didn't match but should have\n");
        goto end;
    }

    FLOWLOCK_WRLOCK(&f);
    r = AppLayerParserParse(NULL, alp_tctx, &f, ALPROTO_HTTP,
                            STREAM_TOSERVER, http2_buf, http2_len);
    if (r != 0) {
        printf("toserver chunk 1 returned %" PRId32 ", expected 0: \n", r);
        result = 0;
        FLOWLOCK_UNLOCK(&f);
        goto end;
    }
    FLOWLOCK_UNLOCK(&f);


    /* do detect */
    SigMatchSignatures(&th_v, de_ctx, det_ctx, p2);

    if (!(PacketAlertCheck(p2, 1))) {
        printf("sid 1 didn't match but should have");
        goto end;
    }

    result = 1;
end:
    if (alp_tctx != NULL)
        AppLayerParserThreadCtxFree(alp_tctx);
    if (de_ctx != NULL)
        SigGroupCleanup(de_ctx);
    if (de_ctx != NULL)
        SigCleanSignatures(de_ctx);
    if (de_ctx != NULL)
        DetectEngineCtxFree(de_ctx);

    StreamTcpFreeConfig(TRUE);
    FLOW_DESTROY(&f);
    UTHFreePackets(&p1, 1);
    UTHFreePackets(&p2, 1);
    return result;
}

/**
 *\test Test that the negated http_host content matches against a
 *      http request which doesn't hold the content.
 */
static int DetectHttpHHTest11(void)
{
    TcpSession ssn;
    Packet *p = NULL;
    ThreadVars th_v;
    DetectEngineCtx *de_ctx = NULL;
    DetectEngineThreadCtx *det_ctx = NULL;
    HtpState *http_state = NULL;
    Flow f;
    uint8_t http_buf[] =
        "GET /index.html HTTP/1.0\r\n"
        "User-Agent: www.openinfosecfoundation.org\r\n"
        "Host: This is dummy message body\r\n"
        "Content-Type: text/html\r\n"
        "\r\n";
    uint32_t http_len = sizeof(http_buf) - 1;
    int result = 0;
    AppLayerParserThreadCtx *alp_tctx = AppLayerParserThreadCtxAlloc();

    memset(&th_v, 0, sizeof(th_v));
    memset(&f, 0, sizeof(f));
    memset(&ssn, 0, sizeof(ssn));

    p = UTHBuildPacket(NULL, 0, IPPROTO_TCP);

    FLOW_INITIALIZE(&f);
    f.protoctx = (void *)&ssn;
    f.proto = IPPROTO_TCP;
    f.flags |= FLOW_IPV4;

    p->flow = &f;
    p->flowflags |= FLOW_PKT_TOSERVER;
    p->flowflags |= FLOW_PKT_ESTABLISHED;
    p->flags |= PKT_HAS_FLOW|PKT_STREAM_EST;
    f.alproto = ALPROTO_HTTP;

    StreamTcpInitConfig(TRUE);

    de_ctx = DetectEngineCtxInit();
    if (de_ctx == NULL)
        goto end;

    de_ctx->flags |= DE_QUIET;

    de_ctx->sig_list = SigInit(de_ctx,"alert http any any -> any any "
                               "(msg:\"http host test\"; "
                               "content:!\"message\"; http_host; "
                               "sid:1;)");
    if (de_ctx->sig_list == NULL)
        goto end;

    SigGroupBuild(de_ctx);
    DetectEngineThreadCtxInit(&th_v, (void *)de_ctx, (void *)&det_ctx);

    FLOWLOCK_WRLOCK(&f);
    int r = AppLayerParserParse(NULL, alp_tctx, &f, ALPROTO_HTTP,
                                STREAM_TOSERVER, http_buf, http_len);
    if (r != 0) {
        printf("toserver chunk 1 returned %" PRId32 ", expected 0: ", r);
        result = 0;
        FLOWLOCK_UNLOCK(&f);
        goto end;
    }
    FLOWLOCK_UNLOCK(&f);

    http_state = f.alstate;
    if (http_state == NULL) {
        printf("no http state: ");
        result = 0;
        goto end;
    }

    /* do detect */
    SigMatchSignatures(&th_v, de_ctx, det_ctx, p);

    if (PacketAlertCheck(p, 1)) {
        printf("sid 1 matched but shouldn't have");
        goto end;
    }

    result = 1;
end:
    if (alp_tctx != NULL)
        AppLayerParserThreadCtxFree(alp_tctx);
    if (de_ctx != NULL)
        SigGroupCleanup(de_ctx);
    if (de_ctx != NULL)
        SigCleanSignatures(de_ctx);
    if (de_ctx != NULL)
        DetectEngineCtxFree(de_ctx);

    StreamTcpFreeConfig(TRUE);
    FLOW_DESTROY(&f);
    UTHFreePackets(&p, 1);
    return result;
}

/**
 *\test Negative test that the negated http_host content matches against a
 *      http request which holds hold the content.
 */
static int DetectHttpHHTest12(void)
{
    TcpSession ssn;
    Packet *p = NULL;
    ThreadVars th_v;
    DetectEngineCtx *de_ctx = NULL;
    DetectEngineThreadCtx *det_ctx = NULL;
    HtpState *http_state = NULL;
    Flow f;
    uint8_t http_buf[] =
        "GET /index.html HTTP/1.0\r\n"
        "User-Agent: www.openinfosecfoundation.org\r\n"
        "Host: This is dummy body\r\n"
        "\r\n";
    uint32_t http_len = sizeof(http_buf) - 1;
    int result = 0;
    AppLayerParserThreadCtx *alp_tctx = AppLayerParserThreadCtxAlloc();

    memset(&th_v, 0, sizeof(th_v));
    memset(&f, 0, sizeof(f));
    memset(&ssn, 0, sizeof(ssn));

    p = UTHBuildPacket(NULL, 0, IPPROTO_TCP);

    FLOW_INITIALIZE(&f);
    f.protoctx = (void *)&ssn;
    f.proto = IPPROTO_TCP;
    f.flags |= FLOW_IPV4;

    p->flow = &f;
    p->flowflags |= FLOW_PKT_TOSERVER;
    p->flowflags |= FLOW_PKT_ESTABLISHED;
    p->flags |= PKT_HAS_FLOW|PKT_STREAM_EST;
    f.alproto = ALPROTO_HTTP;

    StreamTcpInitConfig(TRUE);

    de_ctx = DetectEngineCtxInit();
    if (de_ctx == NULL)
        goto end;

    de_ctx->flags |= DE_QUIET;

    de_ctx->sig_list = SigInit(de_ctx,"alert http any any -> any any "
                               "(msg:\"http host test\"; "
                               "content:!\"message\"; http_host; "
                               "sid:1;)");
    if (de_ctx->sig_list == NULL)
        goto end;

    SigGroupBuild(de_ctx);
    DetectEngineThreadCtxInit(&th_v, (void *)de_ctx, (void *)&det_ctx);

    FLOWLOCK_WRLOCK(&f);
    int r = AppLayerParserParse(NULL, alp_tctx, &f, ALPROTO_HTTP,
                                STREAM_TOSERVER, http_buf, http_len);
    if (r != 0) {
        printf("toserver chunk 1 returned %" PRId32 ", expected 0: ", r);
        result = 0;
        FLOWLOCK_UNLOCK(&f);
        goto end;
    }
    FLOWLOCK_UNLOCK(&f);

    http_state = f.alstate;
    if (http_state == NULL) {
        printf("no http state: ");
        result = 0;
        goto end;
    }

    /* do detect */
    SigMatchSignatures(&th_v, de_ctx, det_ctx, p);

    if (!(PacketAlertCheck(p, 1))) {
        printf("sid 1 didn't match but should have");
        goto end;
    }

    result = 1;
end:
    if (alp_tctx != NULL)
        AppLayerParserThreadCtxFree(alp_tctx);
    if (de_ctx != NULL)
        SigGroupCleanup(de_ctx);
    if (de_ctx != NULL)
        SigCleanSignatures(de_ctx);
    if (de_ctx != NULL)
        DetectEngineCtxFree(de_ctx);

    StreamTcpFreeConfig(TRUE);
    FLOW_DESTROY(&f);
    UTHFreePackets(&p, 1);
    return result;
}

/**
 * \test Test that the http_host content matches against a http request
 *       which holds the content.
 */
static int DetectHttpHHTest13(void)
{
    TcpSession ssn;
    Packet *p = NULL;
    ThreadVars th_v;
    DetectEngineCtx *de_ctx = NULL;
    DetectEngineThreadCtx *det_ctx = NULL;
    HtpState *http_state = NULL;
    Flow f;
    uint8_t http_buf[] =
        "GET /index.html HTTP/1.0\r\n"
        "User-Agent: www.openinfosecfoundation.org\r\n"
        "Host: longbufferabcdefghijklmnopqrstuvwxyz0123456789bufferend\r\n"
        "Content-Type: text/html\r\n"
        "\r\n";
    uint32_t http_len = sizeof(http_buf) - 1;
    int result = 0;
    AppLayerParserThreadCtx *alp_tctx = AppLayerParserThreadCtxAlloc();

    memset(&th_v, 0, sizeof(th_v));
    memset(&f, 0, sizeof(f));
    memset(&ssn, 0, sizeof(ssn));

    p = UTHBuildPacket(NULL, 0, IPPROTO_TCP);

    FLOW_INITIALIZE(&f);
    f.protoctx = (void *)&ssn;
    f.proto = IPPROTO_TCP;
    f.flags |= FLOW_IPV4;

    p->flow = &f;
    p->flowflags |= FLOW_PKT_TOSERVER;
    p->flowflags |= FLOW_PKT_ESTABLISHED;
    p->flags |= PKT_HAS_FLOW|PKT_STREAM_EST;
    f.alproto = ALPROTO_HTTP;

    StreamTcpInitConfig(TRUE);

    de_ctx = DetectEngineCtxInit();
    if (de_ctx == NULL)
        goto end;

    de_ctx->flags |= DE_QUIET;

    de_ctx->sig_list = SigInit(de_ctx,"alert http any any -> any any "
                               "(msg:\"http host test\"; "
                               "content:\"abcdefghijklmnopqrstuvwxyz0123456789\"; http_host; "
                               "sid:1;)");
    if (de_ctx->sig_list == NULL)
        goto end;

    SigGroupBuild(de_ctx);
    DetectEngineThreadCtxInit(&th_v, (void *)de_ctx, (void *)&det_ctx);

    FLOWLOCK_WRLOCK(&f);
    int r = AppLayerParserParse(NULL, alp_tctx, &f, ALPROTO_HTTP,
                                STREAM_TOSERVER, http_buf, http_len);
    if (r != 0) {
        printf("toserver chunk 1 returned %" PRId32 ", expected 0: ", r);
        result = 0;
        FLOWLOCK_UNLOCK(&f);
        goto end;
    }
    FLOWLOCK_UNLOCK(&f);

    http_state = f.alstate;
    if (http_state == NULL) {
        printf("no http state: ");
        result = 0;
        goto end;
    }

    /* do detect */
    SigMatchSignatures(&th_v, de_ctx, det_ctx, p);

    if (!(PacketAlertCheck(p, 1))) {
        printf("sid 1 didn't match but should have");
        goto end;
    }

    result = 1;
end:
    if (alp_tctx != NULL)
        AppLayerParserThreadCtxFree(alp_tctx);
    if (de_ctx != NULL)
        SigGroupCleanup(de_ctx);
    if (de_ctx != NULL)
        SigCleanSignatures(de_ctx);
    if (de_ctx != NULL)
        DetectEngineCtxFree(de_ctx);

    StreamTcpFreeConfig(TRUE);
    FLOW_DESTROY(&f);
    UTHFreePackets(&p, 1);
    return result;
}

/**
 * \test multiple http transactions and body chunks of request handling
 */
static int DetectHttpHHTest14(void)
{
    int result = 0;
    Signature *s = NULL;
    DetectEngineThreadCtx *det_ctx = NULL;
    ThreadVars th_v;
    Flow f;
    TcpSession ssn;
    Packet *p = NULL;
    uint8_t httpbuf1[] = "POST / HTTP/1.1\r\n";
    uint8_t httpbuf2[] = "Cookie: dummy1\r\n";
    uint8_t httpbuf3[] = "Host: Body one!!\r\n\r\n";
    uint32_t httplen1 = sizeof(httpbuf1) - 1; /* minus the \0 */
    uint32_t httplen2 = sizeof(httpbuf2) - 1; /* minus the \0 */
    uint32_t httplen3 = sizeof(httpbuf3) - 1; /* minus the \0 */
    uint8_t httpbuf4[] = "GET /?var=val HTTP/1.1\r\n";
    uint8_t httpbuf5[] = "Cookie: dummy2\r\n";
    uint8_t httpbuf6[] = "Host: Body two\r\n\r\n";
    uint32_t httplen4 = sizeof(httpbuf4) - 1; /* minus the \0 */
    uint32_t httplen5 = sizeof(httpbuf5) - 1; /* minus the \0 */
    uint32_t httplen6 = sizeof(httpbuf6) - 1; /* minus the \0 */
    AppLayerParserThreadCtx *alp_tctx = AppLayerParserThreadCtxAlloc();

    memset(&th_v, 0, sizeof(th_v));
    memset(&f, 0, sizeof(f));
    memset(&ssn, 0, sizeof(ssn));

    p = UTHBuildPacket(NULL, 0, IPPROTO_TCP);

    FLOW_INITIALIZE(&f);
    f.protoctx = (void *)&ssn;
    f.proto = IPPROTO_TCP;
    f.flags |= FLOW_IPV4;

    p->flow = &f;
    p->flowflags |= FLOW_PKT_TOSERVER;
    p->flowflags |= FLOW_PKT_ESTABLISHED;
    p->flags |= PKT_HAS_FLOW|PKT_STREAM_EST;
    f.alproto = ALPROTO_HTTP;

    StreamTcpInitConfig(TRUE);

    DetectEngineCtx *de_ctx = DetectEngineCtxInit();
    if (de_ctx == NULL) {
        goto end;
    }

    de_ctx->flags |= DE_QUIET;

    s = DetectEngineAppendSig(de_ctx, "alert tcp any any -> any any (content:\"POST\"; http_method; content:\"dummy1\"; http_cookie; content:\"body one\"; http_host; sid:1; rev:1;)");
    if (s == NULL) {
        printf("sig parse failed: ");
        goto end;
    }
    s = DetectEngineAppendSig(de_ctx, "alert tcp any any -> any any (content:\"GET\"; http_method; content:\"dummy2\"; http_cookie; content:\"body two\"; http_host; sid:2; rev:1;)");
    if (s == NULL) {
        printf("sig2 parse failed: ");
        goto end;
    }

    SigGroupBuild(de_ctx);
    DetectEngineThreadCtxInit(&th_v, (void *)de_ctx, (void *)&det_ctx);

    FLOWLOCK_WRLOCK(&f);
    int r = AppLayerParserParse(NULL, alp_tctx, &f, ALPROTO_HTTP,
                                STREAM_TOSERVER, httpbuf1, httplen1);
    if (r != 0) {
        printf("toserver chunk 1 returned %" PRId32 ", expected 0: ", r);
        FLOWLOCK_UNLOCK(&f);
        goto end;
    }
    FLOWLOCK_UNLOCK(&f);

    /* do detect */
    SigMatchSignatures(&th_v, de_ctx, det_ctx, p);
    if (PacketAlertCheck(p, 1)) {
        printf("sig 1 alerted: ");
        goto end;
    }
    p->alerts.cnt = 0;

    FLOWLOCK_WRLOCK(&f);
    r = AppLayerParserParse(NULL, alp_tctx, &f, ALPROTO_HTTP,
                            STREAM_TOSERVER, httpbuf2, httplen2);
    if (r != 0) {
        printf("toserver chunk 2 returned %" PRId32 ", expected 0: ", r);
        FLOWLOCK_UNLOCK(&f);
        goto end;
    }
    FLOWLOCK_UNLOCK(&f);

    /* do detect */
    SigMatchSignatures(&th_v, de_ctx, det_ctx, p);
    if (PacketAlertCheck(p, 1)) {
        printf("sig 1 alerted (2): ");
        goto end;
    }
    p->alerts.cnt = 0;

    FLOWLOCK_WRLOCK(&f);
    r = AppLayerParserParse(NULL, alp_tctx, &f, ALPROTO_HTTP,
                            STREAM_TOSERVER, httpbuf3, httplen3);
    if (r != 0) {
        printf("toserver chunk 3 returned %" PRId32 ", expected 0: ", r);
        FLOWLOCK_UNLOCK(&f);
        goto end;
    }
    FLOWLOCK_UNLOCK(&f);

    /* do detect */
    SigMatchSignatures(&th_v, de_ctx, det_ctx, p);
    if (!(PacketAlertCheck(p, 1))) {
        printf("sig 1 didn't alert: ");
        goto end;
    }
    p->alerts.cnt = 0;

    FLOWLOCK_WRLOCK(&f);
    r = AppLayerParserParse(NULL, alp_tctx, &f, ALPROTO_HTTP,
                            STREAM_TOSERVER, httpbuf4, httplen4);
    if (r != 0) {
        printf("toserver chunk 5 returned %" PRId32 ", expected 0: ", r);
        FLOWLOCK_UNLOCK(&f);
        goto end;
    }
    FLOWLOCK_UNLOCK(&f);

    /* do detect */
    SigMatchSignatures(&th_v, de_ctx, det_ctx, p);
    if (PacketAlertCheck(p, 1) || PacketAlertCheck(p, 2)) {
        printf("sig 1 alerted (4): ");
        goto end;
    }
    p->alerts.cnt = 0;

    FLOWLOCK_WRLOCK(&f);
    r = AppLayerParserParse(NULL, alp_tctx, &f, ALPROTO_HTTP,
                            STREAM_TOSERVER, httpbuf5, httplen5);
    if (r != 0) {
        printf("toserver chunk 6 returned %" PRId32 ", expected 0: ", r);
        FLOWLOCK_UNLOCK(&f);
        goto end;
    }
    FLOWLOCK_UNLOCK(&f);

    /* do detect */
    SigMatchSignatures(&th_v, de_ctx, det_ctx, p);
    if ((PacketAlertCheck(p, 1)) || (PacketAlertCheck(p, 2))) {
        printf("sig 1 alerted (request 2, chunk 6): ");
        goto end;
    }
    p->alerts.cnt = 0;

    SCLogDebug("sending data chunk 7");

    FLOWLOCK_WRLOCK(&f);
    r = AppLayerParserParse(NULL, alp_tctx, &f, ALPROTO_HTTP,
                            STREAM_TOSERVER, httpbuf6, httplen6);
    if (r != 0) {
        printf("toserver chunk 7 returned %" PRId32 ", expected 0: ", r);
        FLOWLOCK_UNLOCK(&f);
        goto end;
    }
    FLOWLOCK_UNLOCK(&f);

    /* do detect */
    SigMatchSignatures(&th_v, de_ctx, det_ctx, p);
    if (PacketAlertCheck(p, 1) || !(PacketAlertCheck(p, 2))) {
        printf("signature 2 didn't match or sig 1 matched, but shouldn't have: ");
        goto end;
    }
    p->alerts.cnt = 0;

    HtpState *htp_state = f.alstate;
    if (htp_state == NULL) {
        printf("no http state: ");
        result = 0;
        goto end;
    }

    if (AppLayerParserGetTxCnt(&f, htp_state) != 2) {
        printf("The http app layer doesn't have 2 transactions, but it should: ");
        goto end;
    }

    result = 1;
end:
    if (alp_tctx != NULL)
        AppLayerParserThreadCtxFree(alp_tctx);
    if (det_ctx != NULL) {
        DetectEngineThreadCtxDeinit(&th_v, (void *)det_ctx);
    }
    if (de_ctx != NULL) {
        SigGroupCleanup(de_ctx);
        DetectEngineCtxFree(de_ctx);
    }

    StreamTcpFreeConfig(TRUE);
    FLOW_DESTROY(&f);
    UTHFreePacket(p);
    return result;
}

static int DetectHttpHHTest22(void)
{
    DetectEngineCtx *de_ctx = NULL;
    int result = 0;

    if ( (de_ctx = DetectEngineCtxInit()) == NULL)
        goto end;

    de_ctx->flags |= DE_QUIET;
    de_ctx->sig_list = SigInit(de_ctx, "alert tcp any any -> any any "
                               "(content:\"one\"; content:\"two\"; http_host; "
                               "content:\"three\"; distance:10; http_host; content:\"four\"; sid:1;)");
    if (de_ctx->sig_list == NULL) {
        printf("de_ctx->sig_list == NULL\n");
        goto end;
    }

    if (de_ctx->sig_list->sm_lists[DETECT_SM_LIST_PMATCH] == NULL) {
        printf("de_ctx->sig_list->sm_lists[DETECT_SM_LIST_PMATCH] == NULL\n");
        goto end;
    }

    if (de_ctx->sig_list->sm_lists[g_http_host_buffer_id] == NULL) {
        printf("de_ctx->sig_list->sm_lists[g_http_host_buffer_id] == NULL\n");
        goto end;
    }

    DetectContentData *cd1 = (DetectContentData *)de_ctx->sig_list->sm_lists_tail[DETECT_SM_LIST_PMATCH]->prev->ctx;
    DetectContentData *cd2 = (DetectContentData *)de_ctx->sig_list->sm_lists_tail[DETECT_SM_LIST_PMATCH]->ctx;
    DetectContentData *hhhd1 = (DetectContentData *)de_ctx->sig_list->sm_lists_tail[g_http_host_buffer_id]->prev->ctx;
    DetectContentData *hhhd2 = (DetectContentData *)de_ctx->sig_list->sm_lists_tail[g_http_host_buffer_id]->ctx;
    if (cd1->flags != 0 || memcmp(cd1->content, "one", cd1->content_len) != 0 ||
        cd2->flags != 0 || memcmp(cd2->content, "four", cd2->content_len) != 0 ||
        hhhd1->flags != (DETECT_CONTENT_RELATIVE_NEXT) ||
        memcmp(hhhd1->content, "two", hhhd1->content_len) != 0 ||
        hhhd2->flags != (DETECT_CONTENT_DISTANCE) ||
        memcmp(hhhd2->content, "three", hhhd1->content_len) != 0) {
        goto end;
    }

    if (!DETECT_CONTENT_IS_SINGLE(cd1) ||
        !DETECT_CONTENT_IS_SINGLE(cd2) ||
        DETECT_CONTENT_IS_SINGLE(hhhd1) ||
        DETECT_CONTENT_IS_SINGLE(hhhd2)) {
        goto end;
    }

    result = 1;

 end:
    SigCleanSignatures(de_ctx);
    DetectEngineCtxFree(de_ctx);
    return result;
}

static int DetectHttpHHTest23(void)
{
    DetectEngineCtx *de_ctx = NULL;
    int result = 0;

    if ( (de_ctx = DetectEngineCtxInit()) == NULL)
        goto end;

    de_ctx->flags |= DE_QUIET;
    de_ctx->sig_list = SigInit(de_ctx, "alert tcp any any -> any any "
                               "(content:\"one\"; http_host; pcre:/two/; "
                               "content:\"three\"; distance:10; http_host; content:\"four\"; sid:1;)");
    if (de_ctx->sig_list == NULL) {
        printf("de_ctx->sig_list == NULL\n");
        goto end;
    }

    if (de_ctx->sig_list->sm_lists[DETECT_SM_LIST_PMATCH] == NULL) {
        printf("de_ctx->sig_list->sm_lists[DETECT_SM_LIST_PMATCH] == NULL\n");
        goto end;
    }

    if (de_ctx->sig_list->sm_lists[g_http_host_buffer_id] == NULL) {
        printf("de_ctx->sig_list->sm_lists[g_http_host_buffer_id] == NULL\n");
        goto end;
    }

    DetectPcreData *pd1 = (DetectPcreData *)de_ctx->sig_list->sm_lists_tail[DETECT_SM_LIST_PMATCH]->prev->ctx;
    DetectContentData *cd2 = (DetectContentData *)de_ctx->sig_list->sm_lists_tail[DETECT_SM_LIST_PMATCH]->ctx;
    DetectContentData *hhhd1 = (DetectContentData *)de_ctx->sig_list->sm_lists_tail[g_http_host_buffer_id]->prev->ctx;
    DetectContentData *hhhd2 = (DetectContentData *)de_ctx->sig_list->sm_lists_tail[g_http_host_buffer_id]->ctx;
    if (pd1->flags != 0 ||
        cd2->flags != 0 || memcmp(cd2->content, "four", cd2->content_len) != 0 ||
        hhhd1->flags != (DETECT_CONTENT_RELATIVE_NEXT) ||
        memcmp(hhhd1->content, "one", hhhd1->content_len) != 0 ||
        hhhd2->flags != (DETECT_CONTENT_DISTANCE) ||
        memcmp(hhhd2->content, "three", hhhd1->content_len) != 0) {
        goto end;
    }

    if (!DETECT_CONTENT_IS_SINGLE(cd2) ||
        DETECT_CONTENT_IS_SINGLE(hhhd1) ||
        DETECT_CONTENT_IS_SINGLE(hhhd2)) {
        goto end;
    }

    result = 1;

 end:
    SigCleanSignatures(de_ctx);
    DetectEngineCtxFree(de_ctx);
    return result;
}

static int DetectHttpHHTest24(void)
{
    DetectEngineCtx *de_ctx = NULL;
    int result = 0;

    if ( (de_ctx = DetectEngineCtxInit()) == NULL)
        goto end;

    de_ctx->flags |= DE_QUIET;
    de_ctx->sig_list = SigInit(de_ctx, "alert tcp any any -> any any "
                               "(content:\"one\"; http_host; pcre:/two/; "
                               "content:\"three\"; distance:10; within:15; http_host; content:\"four\"; sid:1;)");
    if (de_ctx->sig_list == NULL) {
        printf("de_ctx->sig_list == NULL\n");
        goto end;
    }

    if (de_ctx->sig_list->sm_lists[DETECT_SM_LIST_PMATCH] == NULL) {
        printf("de_ctx->sig_list->sm_lists[DETECT_SM_LIST_PMATCH] == NULL\n");
        goto end;
    }

    if (de_ctx->sig_list->sm_lists[g_http_host_buffer_id] == NULL) {
        printf("de_ctx->sig_list->sm_lists[g_http_host_buffer_id] == NULL\n");
        goto end;
    }

    DetectPcreData *pd1 = (DetectPcreData *)de_ctx->sig_list->sm_lists_tail[DETECT_SM_LIST_PMATCH]->prev->ctx;
    DetectContentData *cd2 = (DetectContentData *)de_ctx->sig_list->sm_lists_tail[DETECT_SM_LIST_PMATCH]->ctx;
    DetectContentData *hhhd1 = (DetectContentData *)de_ctx->sig_list->sm_lists_tail[g_http_host_buffer_id]->prev->ctx;
    DetectContentData *hhhd2 = (DetectContentData *)de_ctx->sig_list->sm_lists_tail[g_http_host_buffer_id]->ctx;
    if (pd1->flags != 0 ||
        cd2->flags != 0 || memcmp(cd2->content, "four", cd2->content_len) != 0 ||
        hhhd1->flags != (DETECT_CONTENT_RELATIVE_NEXT) ||
        memcmp(hhhd1->content, "one", hhhd1->content_len) != 0 ||
        hhhd2->flags != (DETECT_CONTENT_DISTANCE | DETECT_CONTENT_WITHIN) ||
        memcmp(hhhd2->content, "three", hhhd1->content_len) != 0) {
        goto end;
    }

    if (!DETECT_CONTENT_IS_SINGLE(cd2) ||
        DETECT_CONTENT_IS_SINGLE(hhhd1) ||
        DETECT_CONTENT_IS_SINGLE(hhhd2)) {
        goto end;
    }

    result = 1;

 end:
    SigCleanSignatures(de_ctx);
    DetectEngineCtxFree(de_ctx);
    return result;
}

static int DetectHttpHHTest25(void)
{
    DetectEngineCtx *de_ctx = NULL;
    int result = 0;

    if ( (de_ctx = DetectEngineCtxInit()) == NULL)
        goto end;

    de_ctx->flags |= DE_QUIET;
    de_ctx->sig_list = SigInit(de_ctx, "alert tcp any any -> any any "
                               "(content:\"one\"; http_host; pcre:/two/; "
                               "content:\"three\"; distance:10; http_host; "
                               "content:\"four\"; distance:10; sid:1;)");
    if (de_ctx->sig_list == NULL) {
        printf("de_ctx->sig_list == NULL\n");
        goto end;
    }

    if (de_ctx->sig_list->sm_lists[DETECT_SM_LIST_PMATCH] == NULL) {
        printf("de_ctx->sig_list->sm_lists[DETECT_SM_LIST_PMATCH] == NULL\n");
        goto end;
    }

    if (de_ctx->sig_list->sm_lists[g_http_host_buffer_id] == NULL) {
        printf("de_ctx->sig_list->sm_lists[g_http_host_buffer_id] == NULL\n");
        goto end;
    }

    DetectPcreData *pd1 = (DetectPcreData *)de_ctx->sig_list->sm_lists_tail[DETECT_SM_LIST_PMATCH]->prev->ctx;
    DetectContentData *cd2 = (DetectContentData *)de_ctx->sig_list->sm_lists_tail[DETECT_SM_LIST_PMATCH]->ctx;
    DetectContentData *hhhd1 = (DetectContentData *)de_ctx->sig_list->sm_lists_tail[g_http_host_buffer_id]->prev->ctx;
    DetectContentData *hhhd2 = (DetectContentData *)de_ctx->sig_list->sm_lists_tail[g_http_host_buffer_id]->ctx;
    if (pd1->flags != DETECT_PCRE_RELATIVE_NEXT ||
        cd2->flags != DETECT_CONTENT_DISTANCE ||
        memcmp(cd2->content, "four", cd2->content_len) != 0 ||
        hhhd1->flags != (DETECT_CONTENT_RELATIVE_NEXT) ||
        memcmp(hhhd1->content, "one", hhhd1->content_len) != 0 ||
        hhhd2->flags != (DETECT_CONTENT_DISTANCE) ||
        memcmp(hhhd2->content, "three", hhhd1->content_len) != 0) {
        goto end;
    }

    if (DETECT_CONTENT_IS_SINGLE(cd2) ||
        DETECT_CONTENT_IS_SINGLE(hhhd1) ||
        DETECT_CONTENT_IS_SINGLE(hhhd2)) {
        goto end;
    }

    result = 1;

 end:
    SigCleanSignatures(de_ctx);
    DetectEngineCtxFree(de_ctx);
    return result;
}

static int DetectHttpHHTest26(void)
{
    DetectEngineCtx *de_ctx = NULL;
    int result = 0;

    if ( (de_ctx = DetectEngineCtxInit()) == NULL)
        goto end;

    de_ctx->flags |= DE_QUIET;
    de_ctx->sig_list = SigInit(de_ctx, "alert tcp any any -> any any "
                               "(content:\"one\"; offset:10; http_host; pcre:/two/; "
                               "content:\"three\"; distance:10; http_host; within:10; "
                               "content:\"four\"; distance:10; sid:1;)");
    if (de_ctx->sig_list == NULL) {
        printf("de_ctx->sig_list == NULL\n");
        goto end;
    }

    if (de_ctx->sig_list->sm_lists[DETECT_SM_LIST_PMATCH] == NULL) {
        printf("de_ctx->sig_list->sm_lists[DETECT_SM_LIST_PMATCH] == NULL\n");
        goto end;
    }

    if (de_ctx->sig_list->sm_lists[g_http_host_buffer_id] == NULL) {
        printf("de_ctx->sig_list->sm_lists[g_http_host_buffer_id] == NULL\n");
        goto end;
    }

    DetectPcreData *pd1 = (DetectPcreData *)de_ctx->sig_list->sm_lists_tail[DETECT_SM_LIST_PMATCH]->prev->ctx;
    DetectContentData *cd2 = (DetectContentData *)de_ctx->sig_list->sm_lists_tail[DETECT_SM_LIST_PMATCH]->ctx;
    DetectContentData *hhhd1 = (DetectContentData *)de_ctx->sig_list->sm_lists_tail[g_http_host_buffer_id]->prev->ctx;
    DetectContentData *hhhd2 = (DetectContentData *)de_ctx->sig_list->sm_lists_tail[g_http_host_buffer_id]->ctx;
    if (pd1->flags != (DETECT_PCRE_RELATIVE_NEXT) ||
        cd2->flags != DETECT_CONTENT_DISTANCE ||
        memcmp(cd2->content, "four", cd2->content_len) != 0 ||
        hhhd1->flags != (DETECT_CONTENT_RELATIVE_NEXT | DETECT_CONTENT_OFFSET) ||
        memcmp(hhhd1->content, "one", hhhd1->content_len) != 0 ||
        hhhd2->flags != (DETECT_CONTENT_DISTANCE | DETECT_CONTENT_WITHIN) ||
        memcmp(hhhd2->content, "three", hhhd1->content_len) != 0) {
        printf ("failed: http_host incorrect flags");
        goto end;
    }

    if (DETECT_CONTENT_IS_SINGLE(cd2) ||
        DETECT_CONTENT_IS_SINGLE(hhhd1) ||
        DETECT_CONTENT_IS_SINGLE(hhhd2)) {
        goto end;
    }

    result = 1;

 end:
    SigCleanSignatures(de_ctx);
    DetectEngineCtxFree(de_ctx);
    return result;
}

static int DetectHttpHHTest27(void)
{
    DetectEngineCtx *de_ctx = NULL;
    int result = 0;

    if ( (de_ctx = DetectEngineCtxInit()) == NULL)
        goto end;

    de_ctx->flags |= DE_QUIET;
    de_ctx->sig_list = SigInit(de_ctx, "alert tcp any any -> any any "
                               "(content:\"one\"; offset:10; http_host; pcre:/two/; "
                               "content:\"three\"; distance:10; http_host; within:10; "
                               "content:\"four\"; distance:10; sid:1;)");
    if (de_ctx->sig_list == NULL) {
        printf("de_ctx->sig_list == NULL\n");
        goto end;
    }

    result = 1;

 end:
    SigCleanSignatures(de_ctx);
    DetectEngineCtxFree(de_ctx);
    return result;
}

static int DetectHttpHHTest28(void)
{
    DetectEngineCtx *de_ctx = NULL;
    int result = 0;

    if ( (de_ctx = DetectEngineCtxInit()) == NULL)
        goto end;

    de_ctx->flags |= DE_QUIET;
    de_ctx->sig_list = SigInit(de_ctx, "alert tcp any any -> any any "
                               "(content:\"one\"; http_host; pcre:/two/; "
                               "content:\"three\"; http_host; depth:10; "
                               "content:\"four\"; distance:10; sid:1;)");
    if (de_ctx->sig_list == NULL) {
        printf("de_ctx->sig_list == NULL\n");
        goto end;
    }

    if (de_ctx->sig_list->sm_lists[DETECT_SM_LIST_PMATCH] == NULL) {
        printf("de_ctx->sig_list->sm_lists[DETECT_SM_LIST_PMATCH] == NULL\n");
        goto end;
    }

    if (de_ctx->sig_list->sm_lists[g_http_host_buffer_id] == NULL) {
        printf("de_ctx->sig_list->sm_lists[g_http_host_buffer_id] == NULL\n");
        goto end;
    }

    DetectPcreData *pd1 = (DetectPcreData *)de_ctx->sig_list->sm_lists_tail[DETECT_SM_LIST_PMATCH]->prev->ctx;
    DetectContentData *cd2 = (DetectContentData *)de_ctx->sig_list->sm_lists_tail[DETECT_SM_LIST_PMATCH]->ctx;
    DetectContentData *hhhd1 = (DetectContentData *)de_ctx->sig_list->sm_lists_tail[g_http_host_buffer_id]->prev->ctx;
    DetectContentData *hhhd2 = (DetectContentData *)de_ctx->sig_list->sm_lists_tail[g_http_host_buffer_id]->ctx;
    if (pd1->flags != (DETECT_PCRE_RELATIVE_NEXT) ||
        cd2->flags != DETECT_CONTENT_DISTANCE ||
        memcmp(cd2->content, "four", cd2->content_len) != 0 ||
        hhhd1->flags != (0) ||
        memcmp(hhhd1->content, "one", hhhd1->content_len) != 0 ||
        hhhd2->flags != (DETECT_CONTENT_DEPTH) ||
        memcmp(hhhd2->content, "three", hhhd1->content_len) != 0) {
        goto end;
    }

    if (DETECT_CONTENT_IS_SINGLE(cd2) ||
        !DETECT_CONTENT_IS_SINGLE(hhhd1) ||
        DETECT_CONTENT_IS_SINGLE(hhhd2)) {
        goto end;
    }

    result = 1;

 end:
    SigCleanSignatures(de_ctx);
    DetectEngineCtxFree(de_ctx);
    return result;
}

static int DetectHttpHHTest29(void)
{
    DetectEngineCtx *de_ctx = NULL;
    int result = 0;

    if ( (de_ctx = DetectEngineCtxInit()) == NULL)
        goto end;

    de_ctx->flags |= DE_QUIET;
    de_ctx->sig_list = SigInit(de_ctx, "alert tcp any any -> any any "
                               "(content:\"one\"; http_host; "
                               "content:\"two\"; distance:0; http_host; sid:1;)");
    if (de_ctx->sig_list == NULL) {
        printf("de_ctx->sig_list == NULL\n");
        goto end;
    }

    if (de_ctx->sig_list->sm_lists[DETECT_SM_LIST_PMATCH] != NULL) {
        printf("de_ctx->sig_list->sm_lists[DETECT_SM_LIST_PMATCH] != NULL\n");
        goto end;
    }

    if (de_ctx->sig_list->sm_lists[g_http_host_buffer_id] == NULL) {
        printf("de_ctx->sig_list->sm_lists[g_http_host_buffer_id] == NULL\n");
        goto end;
    }

    DetectContentData *hhhd1 = (DetectContentData *)de_ctx->sig_list->sm_lists_tail[g_http_host_buffer_id]->prev->ctx;
    DetectContentData *hhhd2 = (DetectContentData *)de_ctx->sig_list->sm_lists_tail[g_http_host_buffer_id]->ctx;
    if (hhhd1->flags != (DETECT_CONTENT_RELATIVE_NEXT) ||
        memcmp(hhhd1->content, "one", hhhd1->content_len) != 0 ||
        hhhd2->flags != (DETECT_CONTENT_DISTANCE) ||
        memcmp(hhhd2->content, "two", hhhd1->content_len) != 0) {
        goto end;
    }

    result = 1;

 end:
    SigCleanSignatures(de_ctx);
    DetectEngineCtxFree(de_ctx);
    return result;
}

static int DetectHttpHHTest30(void)
{
    DetectEngineCtx *de_ctx = NULL;
    int result = 0;

    if ( (de_ctx = DetectEngineCtxInit()) == NULL)
        goto end;

    de_ctx->flags |= DE_QUIET;
    de_ctx->sig_list = SigInit(de_ctx, "alert tcp any any -> any any "
                               "(content:\"one\"; http_host; "
                               "content:\"two\"; within:5; http_host; sid:1;)");
    if (de_ctx->sig_list == NULL) {
        printf("de_ctx->sig_list == NULL\n");
        goto end;
    }

    if (de_ctx->sig_list->sm_lists[DETECT_SM_LIST_PMATCH] != NULL) {
        printf("de_ctx->sig_list->sm_lists[DETECT_SM_LIST_PMATCH] != NULL\n");
        goto end;
    }

    if (de_ctx->sig_list->sm_lists[g_http_host_buffer_id] == NULL) {
        printf("de_ctx->sig_list->sm_lists[g_http_host_buffer_id] == NULL\n");
        goto end;
    }

    DetectContentData *hhhd1 = (DetectContentData *)de_ctx->sig_list->sm_lists_tail[g_http_host_buffer_id]->prev->ctx;
    DetectContentData *hhhd2 = (DetectContentData *)de_ctx->sig_list->sm_lists_tail[g_http_host_buffer_id]->ctx;
    if (hhhd1->flags != (DETECT_CONTENT_RELATIVE_NEXT) ||
        memcmp(hhhd1->content, "one", hhhd1->content_len) != 0 ||
        hhhd2->flags != (DETECT_CONTENT_WITHIN) ||
        memcmp(hhhd2->content, "two", hhhd1->content_len) != 0) {
        goto end;
    }

    result = 1;

 end:
    SigCleanSignatures(de_ctx);
    DetectEngineCtxFree(de_ctx);
    return result;
}

static int DetectHttpHHTest31(void)
{
    DetectEngineCtx *de_ctx = NULL;
    int result = 0;

    if ( (de_ctx = DetectEngineCtxInit()) == NULL)
        goto end;

    de_ctx->flags |= DE_QUIET;
    de_ctx->sig_list = SigInit(de_ctx, "alert tcp any any -> any any "
                               "(content:\"one\"; within:5; http_host; sid:1;)");
    if (de_ctx->sig_list == NULL) {
        printf("de_ctx->sig_list == NULL\n");
        goto end;
    }

    result = 1;

 end:
    SigCleanSignatures(de_ctx);
    DetectEngineCtxFree(de_ctx);
    return result;
}

static int DetectHttpHHTest32(void)
{
    DetectEngineCtx *de_ctx = NULL;
    int result = 0;

    if ( (de_ctx = DetectEngineCtxInit()) == NULL)
        goto end;

    de_ctx->flags |= DE_QUIET;
    de_ctx->sig_list = SigInit(de_ctx, "alert tcp any any -> any any "
                               "(content:\"one\"; http_host; within:5; sid:1;)");
    if (de_ctx->sig_list == NULL) {
        printf("de_ctx->sig_list != NULL\n");
        goto end;
    }

    result = 1;

 end:
    SigCleanSignatures(de_ctx);
    DetectEngineCtxFree(de_ctx);
    return result;
}

static int DetectHttpHHTest33(void)
{
    DetectEngineCtx *de_ctx = NULL;
    int result = 0;

    if ( (de_ctx = DetectEngineCtxInit()) == NULL)
        goto end;

    de_ctx->flags |= DE_QUIET;
    de_ctx->sig_list = SigInit(de_ctx, "alert tcp any any -> any any "
                               "(content:\"one\"; within:5; sid:1;)");
    if (de_ctx->sig_list == NULL) {
        printf("de_ctx->sig_list == NULL\n");
        goto end;
    }

    result = 1;

 end:
    SigCleanSignatures(de_ctx);
    DetectEngineCtxFree(de_ctx);
    return result;
}

static int DetectHttpHHTest34(void)
{
    DetectEngineCtx *de_ctx = NULL;
    int result = 0;

    if ( (de_ctx = DetectEngineCtxInit()) == NULL)
        goto end;

    de_ctx->flags |= DE_QUIET;
    de_ctx->sig_list = SigInit(de_ctx, "alert tcp any any -> any any "
                               "(pcre:/one/W; "
                               "content:\"two\"; within:5; http_host; sid:1;)");
    if (de_ctx->sig_list == NULL) {
        printf("de_ctx->sig_list == NULL\n");
        goto end;
    }

    if (de_ctx->sig_list->sm_lists[DETECT_SM_LIST_PMATCH] != NULL) {
        printf("de_ctx->sig_list->sm_lists[DETECT_SM_LIST_PMATCH] != NULL\n");
        goto end;
    }

    if (de_ctx->sig_list->sm_lists[g_http_host_buffer_id] == NULL) {
        printf("de_ctx->sig_list->sm_lists[g_http_host_buffer_id] == NULL\n");
        goto end;
    }

    if (de_ctx->sig_list->sm_lists_tail[g_http_host_buffer_id] == NULL ||
        de_ctx->sig_list->sm_lists_tail[g_http_host_buffer_id]->type != DETECT_CONTENT ||
        de_ctx->sig_list->sm_lists_tail[g_http_host_buffer_id]->prev == NULL ||
        de_ctx->sig_list->sm_lists_tail[g_http_host_buffer_id]->prev->type != DETECT_PCRE) {

        goto end;
    }

    DetectPcreData *pd1 = (DetectPcreData *)de_ctx->sig_list->sm_lists_tail[g_http_host_buffer_id]->prev->ctx;
    DetectContentData *hhhd2 = (DetectContentData *)de_ctx->sig_list->sm_lists_tail[g_http_host_buffer_id]->ctx;
    if (pd1->flags != (DETECT_PCRE_RELATIVE_NEXT) ||
        hhhd2->flags != (DETECT_CONTENT_WITHIN) ||
        memcmp(hhhd2->content, "two", hhhd2->content_len) != 0) {
        goto end;
    }

    result = 1;

 end:
    SigCleanSignatures(de_ctx);
    DetectEngineCtxFree(de_ctx);
    return result;
}

static int DetectHttpHHTest35(void)
{
    DetectEngineCtx *de_ctx = NULL;
    int result = 0;

    if ( (de_ctx = DetectEngineCtxInit()) == NULL)
        goto end;

    de_ctx->flags |= DE_QUIET;
    de_ctx->sig_list = SigInit(de_ctx, "alert tcp any any -> any any "
                               "(content:\"two\"; http_host; "
                               "pcre:/one/WR; sid:1;)");
    if (de_ctx->sig_list == NULL) {
        printf("de_ctx->sig_list == NULL\n");
        goto end;
    }

    if (de_ctx->sig_list->sm_lists[DETECT_SM_LIST_PMATCH] != NULL) {
        printf("de_ctx->sig_list->sm_lists[DETECT_SM_LIST_PMATCH] != NULL\n");
        goto end;
    }

    if (de_ctx->sig_list->sm_lists[g_http_host_buffer_id] == NULL) {
        printf("de_ctx->sig_list->sm_lists[g_http_host_buffer_id] == NULL\n");
        goto end;
    }

    if (de_ctx->sig_list->sm_lists_tail[g_http_host_buffer_id] == NULL ||
        de_ctx->sig_list->sm_lists_tail[g_http_host_buffer_id]->type != DETECT_PCRE ||
        de_ctx->sig_list->sm_lists_tail[g_http_host_buffer_id]->prev == NULL ||
        de_ctx->sig_list->sm_lists_tail[g_http_host_buffer_id]->prev->type != DETECT_CONTENT) {

        goto end;
    }

    DetectContentData *hhhd1 = (DetectContentData *)de_ctx->sig_list->sm_lists_tail[g_http_host_buffer_id]->prev->ctx;
    DetectPcreData *pd2 = (DetectPcreData *)de_ctx->sig_list->sm_lists_tail[g_http_host_buffer_id]->ctx;
    if (pd2->flags != (DETECT_PCRE_RELATIVE) ||
        hhhd1->flags != (DETECT_CONTENT_RELATIVE_NEXT) ||
        memcmp(hhhd1->content, "two", hhhd1->content_len) != 0) {
        goto end;
    }

    result = 1;

 end:
    SigCleanSignatures(de_ctx);
    DetectEngineCtxFree(de_ctx);
    return result;
}

static int DetectHttpHHTest36(void)
{
    DetectEngineCtx *de_ctx = NULL;
    int result = 0;

    if ( (de_ctx = DetectEngineCtxInit()) == NULL)
        goto end;

    de_ctx->flags |= DE_QUIET;
    de_ctx->sig_list = SigInit(de_ctx, "alert tcp any any -> any any "
                               "(pcre:/one/W; "
                               "content:\"two\"; distance:5; http_host; sid:1;)");
    if (de_ctx->sig_list == NULL) {
        printf("de_ctx->sig_list == NULL\n");
        goto end;
    }

    if (de_ctx->sig_list->sm_lists[DETECT_SM_LIST_PMATCH] != NULL) {
        printf("de_ctx->sig_list->sm_lists[DETECT_SM_LIST_PMATCH] != NULL\n");
        goto end;
    }

    if (de_ctx->sig_list->sm_lists[g_http_host_buffer_id] == NULL) {
        printf("de_ctx->sig_list->sm_lists[g_http_host_buffer_id] == NULL\n");
        goto end;
    }

    if (de_ctx->sig_list->sm_lists_tail[g_http_host_buffer_id] == NULL ||
        de_ctx->sig_list->sm_lists_tail[g_http_host_buffer_id]->type != DETECT_CONTENT ||
        de_ctx->sig_list->sm_lists_tail[g_http_host_buffer_id]->prev == NULL ||
        de_ctx->sig_list->sm_lists_tail[g_http_host_buffer_id]->prev->type != DETECT_PCRE) {

        goto end;
    }

    DetectPcreData *pd1 = (DetectPcreData *)de_ctx->sig_list->sm_lists_tail[g_http_host_buffer_id]->prev->ctx;
    DetectContentData *hhhd2 = (DetectContentData *)de_ctx->sig_list->sm_lists_tail[g_http_host_buffer_id]->ctx;
    if (pd1->flags != (DETECT_PCRE_RELATIVE_NEXT) ||
        hhhd2->flags != (DETECT_CONTENT_DISTANCE) ||
        memcmp(hhhd2->content, "two", hhhd2->content_len) != 0) {
        goto end;
    }

    result = 1;

 end:
    SigCleanSignatures(de_ctx);
    DetectEngineCtxFree(de_ctx);
    return result;
}

#endif /* UNITTESTS */

void DetectHttpHHRegisterTests(void)
{
#ifdef UNITTESTS
    UtRegisterTest("DetectHttpHHTest01", DetectHttpHHTest01);
    UtRegisterTest("DetectHttpHHTest02", DetectHttpHHTest02);
    UtRegisterTest("DetectHttpHHTest03", DetectHttpHHTest03);
    UtRegisterTest("DetectHttpHHTest04", DetectHttpHHTest04);
    UtRegisterTest("DetectHttpHHTest05", DetectHttpHHTest05);
    UtRegisterTest("DetectHttpHHTest05a", DetectHttpHHTest05a);
    UtRegisterTest("DetectHttpHHTest06", DetectHttpHHTest06);
    UtRegisterTest("DetectHttpHHTest07", DetectHttpHHTest07);
    UtRegisterTest("DetectHttpHHTest08", DetectHttpHHTest08);
    UtRegisterTest("DetectHttpHHTest09", DetectHttpHHTest09);
    UtRegisterTest("DetectHttpHHTest10", DetectHttpHHTest10);
    UtRegisterTest("DetectHttpHHTest11", DetectHttpHHTest11);
    UtRegisterTest("DetectHttpHHTest12", DetectHttpHHTest12);
    UtRegisterTest("DetectHttpHHTest13", DetectHttpHHTest13);
    UtRegisterTest("DetectHttpHHTest14", DetectHttpHHTest14);

    UtRegisterTest("DetectHttpHHTest22", DetectHttpHHTest22);
    UtRegisterTest("DetectHttpHHTest23", DetectHttpHHTest23);
    UtRegisterTest("DetectHttpHHTest24", DetectHttpHHTest24);
    UtRegisterTest("DetectHttpHHTest25", DetectHttpHHTest25);
    UtRegisterTest("DetectHttpHHTest26", DetectHttpHHTest26);
    UtRegisterTest("DetectHttpHHTest27", DetectHttpHHTest27);
    UtRegisterTest("DetectHttpHHTest28", DetectHttpHHTest28);
    UtRegisterTest("DetectHttpHHTest29", DetectHttpHHTest29);
    UtRegisterTest("DetectHttpHHTest30", DetectHttpHHTest30);
    UtRegisterTest("DetectHttpHHTest31", DetectHttpHHTest31);
    UtRegisterTest("DetectHttpHHTest32", DetectHttpHHTest32);
    UtRegisterTest("DetectHttpHHTest33", DetectHttpHHTest33);
    UtRegisterTest("DetectHttpHHTest34", DetectHttpHHTest34);
    UtRegisterTest("DetectHttpHHTest35", DetectHttpHHTest35);
    UtRegisterTest("DetectHttpHHTest36", DetectHttpHHTest36);
#endif /* UNITTESTS */

    return;
}
/**
 * @}
 */<|MERGE_RESOLUTION|>--- conflicted
+++ resolved
@@ -133,19 +133,11 @@
         if (sm->type == DETECT_CONTENT) {
             DetectContentData *cd = (DetectContentData *)sm->ctx;
             if (cd->flags & DETECT_CONTENT_NOCASE) {
-<<<<<<< HEAD
-                SCLogWarning(SC_ERR_INVALID_SIGNATURE, "http_host keyword "
-                        "specified along with \"nocase\". "
-                        "Since the hostname buffer we match against "
-                        "is actually lowercase.  So having a "
-                        "nocase is redundant.");
-=======
                 SCLogWarning(SC_WARN_POOR_RULE, "rule %u: http_host keyword "
                         "specified along with \"nocase\". "
                         "Since the hostname buffer we match against "
                         "is actually lowercase.  So having a "
                         "nocase is redundant.", s->id);
->>>>>>> c4c24044
             } else {
                 uint32_t u;
                 for (u = 0; u < cd->content_len; u++) {
@@ -153,19 +145,11 @@
                         break;
                 }
                 if (u != cd->content_len) {
-<<<<<<< HEAD
-                    SCLogWarning(SC_ERR_INVALID_SIGNATURE, "A pattern with "
-                            "uppercase chars detected for http_host.  "
-                            "Since the hostname buffer we match against "
-                            "is lowercase only, please specify a "
-                            "lowercase pattern.");
-=======
                     SCLogWarning(SC_WARN_POOR_RULE, "rule %u: A pattern with "
                             "uppercase chars detected for http_host.  "
                             "Since the hostname buffer we match against "
                             "is lowercase only, please specify a "
                             "lowercase pattern.", s->id);
->>>>>>> c4c24044
                     return FALSE;
                 }
             }
