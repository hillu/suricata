/* Copyright (C) 2007-2014 Open Information Security Foundation
 *
 * You can copy, redistribute or modify this Program under the terms of
 * the GNU General Public License version 2 as published by the Free
 * Software Foundation.
 *
 * This program is distributed in the hope that it will be useful,
 * but WITHOUT ANY WARRANTY; without even the implied warranty of
 * MERCHANTABILITY or FITNESS FOR A PARTICULAR PURPOSE.  See the
 * GNU General Public License for more details.
 *
 * You should have received a copy of the GNU General Public License
 * version 2 along with this program; if not, write to the Free Software
 * Foundation, Inc., 51 Franklin Street, Fifth Floor, Boston, MA
 * 02110-1301, USA.
 */

/**
 * \file
 *
 * \author Victor Julien <victor@inliniac.net>
 * \author Anoop Saldanha <anoopsaldanha@gmail.com>
 *
 * Multi pattern matcher
 */

#include "suricata.h"
#include "suricata-common.h"

#include "app-layer-protos.h"

#include "decode.h"
#include "detect.h"
#include "detect-engine.h"
#include "detect-engine-siggroup.h"
#include "detect-engine-mpm.h"
#include "detect-engine-iponly.h"
#include "detect-parse.h"
#include "util-mpm.h"
#include "util-memcmp.h"
#include "util-memcpy.h"
#include "conf.h"
#include "detect-fast-pattern.h"

#include "flow.h"
#include "flow-var.h"
#include "detect-flow.h"

#include "detect-content.h"

#include "detect-engine-payload.h"
#include "detect-engine-uri.h"
#include "detect-engine-hrud.h"
#include "detect-engine-hmd.h"
#include "detect-engine-hrhd.h"
#include "detect-engine-hcd.h"
#include "detect-engine-hua.h"
#include "detect-engine-hhhd.h"
#include "detect-engine-hrhhd.h"
#include "detect-engine-hsmd.h"
#include "detect-engine-hscd.h"
#include "detect-engine-hcbd.h"
#include "detect-engine-hsbd.h"
#include "detect-engine-dns.h"
#include "detect-engine-filedata-smtp.h"
#include "detect-engine-tls.h"

#include "stream.h"

#include "util-enum.h"
#include "util-debug.h"
#include "util-print.h"
#include "util-validate.h"

const char *builtin_mpms[] = {
    "toserver TCP packet",
    "toclient TCP packet",
    "toserver TCP stream",
    "toclient TCP stream",
    "toserver UDP packet",
    "toclient UDP packet",
    "other IP packet",

    NULL };

/* Registery for mpm keywords
 *
 * Keywords are registered at engine start up
 */

static DetectMpmAppLayerRegistery *g_app_mpms_list = NULL;
static int g_app_mpms_list_cnt = 0;

void DetectAppLayerMpmRegister(const char *name,
        int direction, int priority,
        int (*PrefilterRegister)(SigGroupHead *sgh, MpmCtx *mpm_ctx))
{
    DetectBufferTypeSupportsMpm(name);
    int sm_list = DetectBufferTypeGetByName(name);
    BUG_ON(sm_list == -1);

    DetectMpmAppLayerRegistery *am = SCCalloc(1, sizeof(*am));
    BUG_ON(am == NULL);
    am->name = name;
    am->direction = direction;
    am->sm_list = sm_list;
    am->PrefilterRegister = PrefilterRegister;

    if (g_app_mpms_list == NULL) {
        g_app_mpms_list = am;
    } else {
        DetectMpmAppLayerRegistery *t = g_app_mpms_list;
        while (t->next != NULL) {
            t = t->next;
        }

        t->next = am;
        am->id = t->id + 1;
    }
    g_app_mpms_list_cnt++;

    SupportFastPatternForSigMatchList(sm_list, priority);
}

void DetectMpmInitializeAppMpms(DetectEngineCtx *de_ctx)
{
    BUG_ON(g_app_mpms_list_cnt == 0);

    de_ctx->app_mpms = SCCalloc(g_app_mpms_list_cnt + 1, sizeof(DetectMpmAppLayerKeyword));
    BUG_ON(de_ctx->app_mpms == NULL);

    DetectMpmAppLayerRegistery *list = g_app_mpms_list;
    while (list != NULL) {
        DetectMpmAppLayerKeyword *am = &de_ctx->app_mpms[list->id];
        am->reg = list;

        /* default to whatever the global setting is */
        int shared = (de_ctx->sgh_mpm_context == ENGINE_SGH_MPM_FACTORY_CONTEXT_SINGLE);

        /* see if we use a unique or shared mpm ctx for this type */
        int confshared = 0;
        char confstring[256] = "detect.mpm.";
        strlcat(confstring, am->reg->name, sizeof(confstring));
        strlcat(confstring, ".shared", sizeof(confstring));
        if (ConfGetBool(confstring, &confshared) == 1)
            shared = confshared;

        if (shared == 0) {
            if (!(de_ctx->flags & DE_QUIET)) {
                SCLogPerf("using unique mpm ctx' for %s", am->reg->name);
            }
            am->sgh_mpm_context = MPM_CTX_FACTORY_UNIQUE_CONTEXT;
        } else {
            if (!(de_ctx->flags & DE_QUIET)) {
                SCLogPerf("using shared mpm ctx' for %s", am->reg->name);
            }
            am->sgh_mpm_context = MpmFactoryRegisterMpmCtxProfile(de_ctx, am->reg->name);
        }

        SCLogDebug("AppLayer MPM %s: %u", am->reg->name, am->sgh_mpm_context);

        list = list->next;
    }
}

/**
 *  \brief initialize mpm contexts for applayer buffers that are in
 *         "single or "shared" mode.
 */
void DetectMpmPrepareAppMpms(DetectEngineCtx *de_ctx)
{
    DetectMpmAppLayerKeyword *am = de_ctx->app_mpms;
    while (am->reg != NULL) {
        int dir = (am->reg->direction == SIG_FLAG_TOSERVER) ? 1 : 0;

        if (am->sgh_mpm_context != MPM_CTX_FACTORY_UNIQUE_CONTEXT)
        {
            MpmCtx *mpm_ctx = MpmFactoryGetMpmCtxForProfile(de_ctx, am->sgh_mpm_context, dir);
            if (mpm_ctx != NULL) {
                if (mpm_table[de_ctx->mpm_matcher].Prepare != NULL) {
                    mpm_table[de_ctx->mpm_matcher].Prepare(mpm_ctx);
                }
            }
        }
        am++;
    }
}

static int32_t SetupBuiltinMpm(DetectEngineCtx *de_ctx, const char *name)
{
    /* default to whatever the global setting is */
    int shared = (de_ctx->sgh_mpm_context == ENGINE_SGH_MPM_FACTORY_CONTEXT_SINGLE);

    /* see if we use a unique or shared mpm ctx for this type */
    int confshared = 0;
    char confstring[256] = "detect.mpm.";
    strlcat(confstring, name, sizeof(confstring));
    strlcat(confstring, ".shared", sizeof(confstring));
    if (ConfGetBool(confstring, &confshared) == 1)
        shared = confshared;

    int32_t ctx;
    if (shared == 0) {
        ctx = MPM_CTX_FACTORY_UNIQUE_CONTEXT;
        SCLogPerf("using unique mpm ctx' for %s", name);
    } else {
        ctx = MpmFactoryRegisterMpmCtxProfile(de_ctx, name);
        SCLogPerf("using shared mpm ctx' for %s", name);
    }
    return ctx;
}

void DetectMpmInitializeBuiltinMpms(DetectEngineCtx *de_ctx)
{
    de_ctx->sgh_mpm_context_proto_tcp_packet = SetupBuiltinMpm(de_ctx, "tcp-packet");
    de_ctx->sgh_mpm_context_stream = SetupBuiltinMpm(de_ctx, "tcp-stream");

    de_ctx->sgh_mpm_context_proto_udp_packet = SetupBuiltinMpm(de_ctx, "udp-packet");
    de_ctx->sgh_mpm_context_proto_other_packet = SetupBuiltinMpm(de_ctx, "other-ip");
}

/**
 *  \brief initialize mpm contexts for builtin buffers that are in
 *         "single or "shared" mode.
 */
void DetectMpmPrepareBuiltinMpms(DetectEngineCtx *de_ctx)
{
    MpmCtx *mpm_ctx = NULL;

    if (de_ctx->sgh_mpm_context_proto_tcp_packet != MPM_CTX_FACTORY_UNIQUE_CONTEXT) {
        mpm_ctx = MpmFactoryGetMpmCtxForProfile(de_ctx, de_ctx->sgh_mpm_context_proto_tcp_packet, 0);
        if (mpm_table[de_ctx->mpm_matcher].Prepare != NULL) {
            mpm_table[de_ctx->mpm_matcher].Prepare(mpm_ctx);
        }
        mpm_ctx = MpmFactoryGetMpmCtxForProfile(de_ctx, de_ctx->sgh_mpm_context_proto_tcp_packet, 1);
        if (mpm_table[de_ctx->mpm_matcher].Prepare != NULL) {
            mpm_table[de_ctx->mpm_matcher].Prepare(mpm_ctx);
        }
    }

    if (de_ctx->sgh_mpm_context_proto_udp_packet != MPM_CTX_FACTORY_UNIQUE_CONTEXT) {
        mpm_ctx = MpmFactoryGetMpmCtxForProfile(de_ctx, de_ctx->sgh_mpm_context_proto_udp_packet, 0);
        if (mpm_table[de_ctx->mpm_matcher].Prepare != NULL) {
            mpm_table[de_ctx->mpm_matcher].Prepare(mpm_ctx);
        }
        mpm_ctx = MpmFactoryGetMpmCtxForProfile(de_ctx, de_ctx->sgh_mpm_context_proto_udp_packet, 1);
        if (mpm_table[de_ctx->mpm_matcher].Prepare != NULL) {
            mpm_table[de_ctx->mpm_matcher].Prepare(mpm_ctx);
        }
    }

    if (de_ctx->sgh_mpm_context_proto_other_packet != MPM_CTX_FACTORY_UNIQUE_CONTEXT) {
        mpm_ctx = MpmFactoryGetMpmCtxForProfile(de_ctx, de_ctx->sgh_mpm_context_proto_other_packet, 0);
        if (mpm_table[de_ctx->mpm_matcher].Prepare != NULL) {
            mpm_table[de_ctx->mpm_matcher].Prepare(mpm_ctx);
        }
    }

    if (de_ctx->sgh_mpm_context_stream != MPM_CTX_FACTORY_UNIQUE_CONTEXT) {
        mpm_ctx = MpmFactoryGetMpmCtxForProfile(de_ctx, de_ctx->sgh_mpm_context_stream, 0);
        if (mpm_table[de_ctx->mpm_matcher].Prepare != NULL) {
            mpm_table[de_ctx->mpm_matcher].Prepare(mpm_ctx);
        }
        mpm_ctx = MpmFactoryGetMpmCtxForProfile(de_ctx, de_ctx->sgh_mpm_context_stream, 1);
        if (mpm_table[de_ctx->mpm_matcher].Prepare != NULL) {
            mpm_table[de_ctx->mpm_matcher].Prepare(mpm_ctx);
        }
    }
}

/**
 *  \brief check if a signature has patterns that are to be inspected
 *         against a packets payload (as opposed to the stream payload)
 *
 *  \param s signature
 *
 *  \retval 1 true
 *  \retval 0 false
 */
int SignatureHasPacketContent(const Signature *s)
{
    SCEnter();

    if (s == NULL) {
        SCReturnInt(0);
    }

    if (!(s->proto.proto[IPPROTO_TCP / 8] & 1 << (IPPROTO_TCP % 8))) {
        SCReturnInt(1);
    }

    if ((s->init_data != NULL && s->init_data->smlists[DETECT_SM_LIST_PMATCH] == NULL) ||
        (s->init_data == NULL && s->sm_arrays[DETECT_SM_LIST_PMATCH] == NULL))
    {
        SCLogDebug("no mpm");
        SCReturnInt(0);
    }

    if (!(s->flags & SIG_FLAG_REQUIRE_PACKET)) {
        SCReturnInt(0);
    }

    SCReturnInt(1);
}

/**
 *  \brief check if a signature has patterns that are to be inspected
 *         against the stream payload (as opposed to the individual packets
 *         payload(s))
 *
 *  \param s signature
 *
 *  \retval 1 true
 *  \retval 0 false
 */
int SignatureHasStreamContent(const Signature *s)
{
    SCEnter();

    if (s == NULL) {
        SCReturnInt(0);
    }

    if (!(s->proto.proto[IPPROTO_TCP / 8] & 1 << (IPPROTO_TCP % 8))) {
        SCReturnInt(0);
    }

    if ((s->init_data != NULL && s->init_data->smlists[DETECT_SM_LIST_PMATCH] == NULL) ||
        (s->init_data == NULL && s->sm_arrays[DETECT_SM_LIST_PMATCH] == NULL))
    {
        SCLogDebug("no mpm");
        SCReturnInt(0);
    }

    if (!(s->flags & SIG_FLAG_REQUIRE_STREAM)) {
        SCReturnInt(0);
    }

    SCReturnInt(1);
}


/**
 *  \brief  Function to return the multi pattern matcher algorithm to be
 *          used by the engine, based on the mpm-algo setting in yaml
 *          Use the default mpm if none is specified in the yaml file.
 *
 *  \retval mpm algo value
 */
uint16_t PatternMatchDefaultMatcher(void)
{
<<<<<<< HEAD
    char *mpm_algo;
=======
    const char *mpm_algo;
>>>>>>> c21347df
    uint16_t mpm_algo_val = mpm_default_matcher;

    /* Get the mpm algo defined in config file by the user */
    if ((ConfGet("mpm-algo", &mpm_algo)) == 1) {
        uint16_t u;

        if (mpm_algo != NULL) {
#if __BYTE_ORDER == __BIG_ENDIAN
            if (strcmp(mpm_algo, "ac-ks") == 0) {
                SCLogError(SC_ERR_INVALID_YAML_CONF_ENTRY, "ac-ks does "
                        "not work on big endian systems at this time.");
                exit(EXIT_FAILURE);
            }
#endif
            if (strcmp("auto", mpm_algo) == 0) {
                goto done;
            }
            for (u = 0; u < MPM_TABLE_SIZE; u++) {
                if (mpm_table[u].name == NULL)
                    continue;

                if (strcmp(mpm_table[u].name, mpm_algo) == 0) {
                    mpm_algo_val = u;
                    goto done;
                }
            }
        }

        SCLogError(SC_ERR_INVALID_YAML_CONF_ENTRY, "Invalid mpm algo supplied "
                "in the yaml conf file: \"%s\"", mpm_algo);
        exit(EXIT_FAILURE);
    }

 done:
#ifdef __tile__
    if (mpm_algo_val == MPM_AC)
        mpm_algo_val = MPM_AC_TILE;
#endif

    return mpm_algo_val;
}

/** \brief cleans up the mpm instance after a match */
void PacketPatternCleanup(ThreadVars *t, DetectEngineThreadCtx *det_ctx)
{
    PmqReset(&det_ctx->pmq);
}

void PatternMatchDestroy(MpmCtx *mpm_ctx, uint16_t mpm_matcher)
{
    SCLogDebug("mpm_ctx %p, mpm_matcher %"PRIu16"", mpm_ctx, mpm_matcher);
    mpm_table[mpm_matcher].DestroyCtx(mpm_ctx);
}

void PatternMatchPrepare(MpmCtx *mpm_ctx, uint16_t mpm_matcher)
{
    SCLogDebug("mpm_ctx %p, mpm_matcher %"PRIu16"", mpm_ctx, mpm_matcher);
    MpmInitCtx(mpm_ctx, mpm_matcher);
}

void PatternMatchThreadPrint(MpmThreadCtx *mpm_thread_ctx, uint16_t mpm_matcher)
{
    SCLogDebug("mpm_thread_ctx %p, mpm_matcher %"PRIu16" defunct", mpm_thread_ctx, mpm_matcher);
    //mpm_table[mpm_matcher].PrintThreadCtx(mpm_thread_ctx);
}
void PatternMatchThreadDestroy(MpmThreadCtx *mpm_thread_ctx, uint16_t mpm_matcher)
{
    SCLogDebug("mpm_thread_ctx %p, mpm_matcher %"PRIu16"", mpm_thread_ctx, mpm_matcher);
    if (mpm_table[mpm_matcher].DestroyThreadCtx != NULL)
        mpm_table[mpm_matcher].DestroyThreadCtx(NULL, mpm_thread_ctx);
}
void PatternMatchThreadPrepare(MpmThreadCtx *mpm_thread_ctx, uint16_t mpm_matcher)
{
    SCLogDebug("mpm_thread_ctx %p, type %"PRIu16, mpm_thread_ctx, mpm_matcher);
    MpmInitThreadCtx(mpm_thread_ctx, mpm_matcher);
}

/** \brief Predict a strength value for patterns
 *
 *  Patterns with high character diversity score higher.
 *  Alpha chars score not so high
 *  Other printable + a few common codes a little higher
 *  Everything else highest.
 *  Longer patterns score better than short patters.
 *
 *  \param pat pattern
 *  \param patlen length of the patternn
 *
 *  \retval s pattern score
 */
uint32_t PatternStrength(uint8_t *pat, uint16_t patlen)
{
    uint8_t a[256];
    memset(&a, 0 ,sizeof(a));

    uint32_t s = 0;
    uint16_t u = 0;
    for (u = 0; u < patlen; u++) {
        if (a[pat[u]] == 0) {
            if (isalpha(pat[u]))
                s += 3;
            else if (isprint(pat[u]) || pat[u] == 0x00 || pat[u] == 0x01 || pat[u] == 0xFF)
                s += 4;
            else
                s += 6;

            a[pat[u]] = 1;
        } else {
            s++;
        }
    }

    return s;
}

static void PopulateMpmHelperAddPattern(MpmCtx *mpm_ctx,
                                        const DetectContentData *cd,
                                        const Signature *s, uint8_t flags,
                                        int chop)
{
    uint16_t pat_offset = cd->offset;
    uint16_t pat_depth = cd->depth;

    /* recompute offset/depth to cope with chop */
    if (chop && (pat_depth || pat_offset)) {
        pat_offset += cd->fp_chop_offset;
        if (pat_depth) {
            pat_depth -= cd->content_len;
            pat_depth += cd->fp_chop_offset + cd->fp_chop_len;
        }
    }

    if (cd->flags & DETECT_CONTENT_NOCASE) {
        if (chop) {
            MpmAddPatternCI(mpm_ctx,
                            cd->content + cd->fp_chop_offset, cd->fp_chop_len,
                            pat_offset, pat_depth,
                            cd->id, s->num, flags|MPM_PATTERN_CTX_OWNS_ID);
        } else {
            MpmAddPatternCI(mpm_ctx,
                            cd->content, cd->content_len,
                            pat_offset, pat_depth,
                            cd->id, s->num, flags|MPM_PATTERN_CTX_OWNS_ID);
        }
    } else {
        if (chop) {
            MpmAddPatternCS(mpm_ctx,
                            cd->content + cd->fp_chop_offset, cd->fp_chop_len,
                            pat_offset, pat_depth,
                            cd->id, s->num, flags|MPM_PATTERN_CTX_OWNS_ID);
        } else {
            MpmAddPatternCS(mpm_ctx,
                            cd->content, cd->content_len,
                            pat_offset, pat_depth,
                            cd->id, s->num, flags|MPM_PATTERN_CTX_OWNS_ID);
        }
    }

    return;
}

#define SGH_PROTO(sgh, p) ((sgh)->init->protos[(p)] == 1)
#define SGH_DIRECTION_TS(sgh) ((sgh)->init->direction & SIG_FLAG_TOSERVER)
#define SGH_DIRECTION_TC(sgh) ((sgh)->init->direction & SIG_FLAG_TOCLIENT)

static void SetMpm(Signature *s, SigMatch *mpm_sm)
{
    if (s == NULL || mpm_sm == NULL)
        return;

    DetectContentData *cd = (DetectContentData *)mpm_sm->ctx;
    if (cd->flags & DETECT_CONTENT_FAST_PATTERN_CHOP) {
        if (DETECT_CONTENT_IS_SINGLE(cd) &&
                !(cd->flags & DETECT_CONTENT_NEGATED) &&
                !(cd->flags & DETECT_CONTENT_REPLACE) &&
                cd->content_len == cd->fp_chop_len)
        {
            cd->flags |= DETECT_CONTENT_NO_DOUBLE_INSPECTION_REQUIRED;
        }
    } else {
        if (DETECT_CONTENT_IS_SINGLE(cd) &&
                !(cd->flags & DETECT_CONTENT_NEGATED) &&
                !(cd->flags & DETECT_CONTENT_REPLACE))
        {
            cd->flags |= DETECT_CONTENT_NO_DOUBLE_INSPECTION_REQUIRED;
        }
    }
    s->init_data->mpm_sm = mpm_sm;
    return;
}

void RetrieveFPForSig(Signature *s)
{
    if (s->init_data->mpm_sm != NULL)
        return;

    const int nlists = DetectBufferTypeMaxId();

    SigMatch *mpm_sm = NULL, *sm = NULL;
    int nn_sm_list[nlists];
    int n_sm_list[nlists];
    memset(nn_sm_list, 0, nlists * sizeof(int));
    memset(n_sm_list, 0, nlists * sizeof(int));
    int count_nn_sm_list = 0;
    int count_n_sm_list = 0;
    int list_id;

    /* inspect rule to see if we have the fast_pattern reg to
     * force using a sig, otherwise keep stats about the patterns */
    for (list_id = 0; list_id < nlists; list_id++) {
        if (s->init_data->smlists[list_id] == NULL)
            continue;

        if (!FastPatternSupportEnabledForSigMatchList(list_id))
            continue;

        for (sm = s->init_data->smlists[list_id]; sm != NULL; sm = sm->next) {
            if (sm->type != DETECT_CONTENT)
                continue;

            DetectContentData *cd = (DetectContentData *)sm->ctx;

            /* fast_pattern set in rule, so using this pattern */
            if ((cd->flags & DETECT_CONTENT_FAST_PATTERN)) {
                SetMpm(s, sm);
                return;
            }

            if (cd->flags & DETECT_CONTENT_NEGATED) {
                n_sm_list[list_id] = 1;
                count_n_sm_list++;
            } else {
                nn_sm_list[list_id] = 1;
                count_nn_sm_list++;
            }
        }
    }

    /* prefer normal not-negated over negated */
    int *curr_sm_list = NULL;
    int skip_negated_content = 1;
    if (count_nn_sm_list > 0) {
        curr_sm_list = nn_sm_list;
    } else if (count_n_sm_list > 0) {
        curr_sm_list = n_sm_list;
        skip_negated_content = 0;
    } else {
        return;
    }

    int final_sm_list[nlists];
    memset(&final_sm_list, 0, (nlists * sizeof(int)));

    int count_final_sm_list = 0;
    int priority;

    SCFPSupportSMList *tmp = sm_fp_support_smlist_list;
    while (tmp != NULL) {
        for (priority = tmp->priority;
             tmp != NULL && priority == tmp->priority;
             tmp = tmp->next)
        {
            if (curr_sm_list[tmp->list_id] == 0)
                continue;
            final_sm_list[count_final_sm_list++] = tmp->list_id;
        }
        if (count_final_sm_list != 0)
            break;
    }

    BUG_ON(count_final_sm_list == 0);

    int max_len = 0;
    int i;
    for (i = 0; i < count_final_sm_list; i++) {
        for (sm = s->init_data->smlists[final_sm_list[i]]; sm != NULL; sm = sm->next) {
            if (sm->type != DETECT_CONTENT)
                continue;

            DetectContentData *cd = (DetectContentData *)sm->ctx;
            /* skip_negated_content is only set if there's absolutely no
             * non-negated content present in the sig */
            if ((cd->flags & DETECT_CONTENT_NEGATED) && skip_negated_content)
                continue;
            if (max_len < cd->content_len)
                max_len = cd->content_len;
        }
    }

    for (i = 0; i < count_final_sm_list; i++) {
        for (sm = s->init_data->smlists[final_sm_list[i]]; sm != NULL; sm = sm->next) {
            if (sm->type != DETECT_CONTENT)
                continue;

            DetectContentData *cd = (DetectContentData *)sm->ctx;
            /* skip_negated_content is only set if there's absolutely no
             * non-negated content present in the sig */
            if ((cd->flags & DETECT_CONTENT_NEGATED) && skip_negated_content)
                continue;
            if (cd->content_len != max_len)
                continue;

            if (mpm_sm == NULL) {
                mpm_sm = sm;
            } else {
                DetectContentData *data1 = (DetectContentData *)sm->ctx;
                DetectContentData *data2 = (DetectContentData *)mpm_sm->ctx;
                uint32_t ls = PatternStrength(data1->content, data1->content_len);
                uint32_t ss = PatternStrength(data2->content, data2->content_len);
                if (ls > ss) {
                    mpm_sm = sm;
                } else if (ls == ss) {
                    /* if 2 patterns are of equal strength, we pick the longest */
                    if (data1->content_len > data2->content_len)
                        mpm_sm = sm;
                } else {
                    SCLogDebug("sticking with mpm_sm");
                }
            }
        }
    }

    /* assign to signature */
    SetMpm(s, mpm_sm);
    return;
}

/** \internal
 *  \brief The hash function for MpmStore
 *
 *  \param ht      Pointer to the hash table.
 *  \param data    Pointer to the MpmStore.
 *  \param datalen Not used in our case.
 *
 *  \retval hash The generated hash value.
 */
static uint32_t MpmStoreHashFunc(HashListTable *ht, void *data, uint16_t datalen)
{
    const MpmStore *ms = (MpmStore *)data;
    uint32_t hash = 0;
    uint32_t b = 0;

    for (b = 0; b < ms->sid_array_size; b++)
        hash += ms->sid_array[b];

    return hash % ht->array_size;
}

/**
 * \brief The Compare function for MpmStore
 *
 * \param data1 Pointer to the first MpmStore.
 * \param len1  Not used.
 * \param data2 Pointer to the second MpmStore.
 * \param len2  Not used.
 *
 * \retval 1 If the 2 MpmStores sent as args match.
 * \retval 0 If the 2 MpmStores sent as args do not match.
 */
static char MpmStoreCompareFunc(void *data1, uint16_t len1, void *data2,
                                uint16_t len2)
{
    const MpmStore *ms1 = (MpmStore *)data1;
    const MpmStore *ms2 = (MpmStore *)data2;

    if (ms1->sid_array_size != ms2->sid_array_size)
        return 0;

    if (ms1->buffer != ms2->buffer)
        return 0;

    if (ms1->direction != ms2->direction)
        return 0;

    if (ms1->sm_list != ms2->sm_list)
        return 0;

    if (SCMemcmp(ms1->sid_array, ms2->sid_array,
                 ms1->sid_array_size) != 0)
    {
        return 0;
    }

    return 1;
}

static void MpmStoreFreeFunc(void *ptr)
{
    MpmStore *ms = ptr;
    if (ms != NULL) {
        if (ms->mpm_ctx != NULL && !ms->mpm_ctx->global)
        {
            SCLogDebug("destroying mpm_ctx %p", ms->mpm_ctx);
            mpm_table[ms->mpm_ctx->mpm_type].DestroyCtx(ms->mpm_ctx);
            SCFree(ms->mpm_ctx);
        }
        ms->mpm_ctx = NULL;

        SCFree(ms->sid_array);
        SCFree(ms);
    }
}

/**
 * \brief Initializes the MpmStore mpm hash table to be used by the detection
 *        engine context.
 *
 * \param de_ctx Pointer to the detection engine context.
 *
 * \retval  0 On success.
 * \retval -1 On failure.
 */
int MpmStoreInit(DetectEngineCtx *de_ctx)
{
    de_ctx->mpm_hash_table = HashListTableInit(4096,
                                               MpmStoreHashFunc,
                                               MpmStoreCompareFunc,
                                               MpmStoreFreeFunc);
    if (de_ctx->mpm_hash_table == NULL)
        goto error;

    return 0;

error:
    return -1;
}

/**
 * \brief Adds a MpmStore to the detection engine context MpmStore
 *
 * \param de_ctx Pointer to the detection engine context.
 * \param sgh    Pointer to the MpmStore.
 *
 * \retval ret 0 on Successfully adding the argument sgh; -1 on failure.
 */
static int MpmStoreAdd(DetectEngineCtx *de_ctx, MpmStore *s)
{
    int ret = HashListTableAdd(de_ctx->mpm_hash_table, (void *)s, 0);
    return ret;
}

/**
 * \brief Used to lookup a MpmStore from the MpmStore
 *
 * \param de_ctx Pointer to the detection engine context.
 * \param sgh    Pointer to the MpmStore.
 *
 * \retval rsgh On success a pointer to the MpmStore if the MpmStore is
 *              found in the hash table; NULL on failure.
 */
static MpmStore *MpmStoreLookup(DetectEngineCtx *de_ctx, MpmStore *s)
{
    MpmStore *rs = HashListTableLookup(de_ctx->mpm_hash_table,
                                             (void *)s, 0);
    return rs;
}

void MpmStoreReportStats(const DetectEngineCtx *de_ctx)
{
    HashListTableBucket *htb = NULL;

    int app_mpms_cnt = 0;
    DetectMpmAppLayerKeyword *a = de_ctx->app_mpms;
    while (a->reg != NULL) {
        a++;
        app_mpms_cnt++;
    }
    uint32_t stats[MPMB_MAX] = {0};
    uint32_t appstats[app_mpms_cnt + 1];    // +1 to silence scan-build
    memset(&appstats, 0x00, sizeof(appstats));

    for (htb = HashListTableGetListHead(de_ctx->mpm_hash_table);
            htb != NULL;
            htb = HashListTableGetListNext(htb))
    {
        const MpmStore *ms = (MpmStore *)HashListTableGetListData(htb);
        if (ms == NULL) {
            continue;
        }
        if (ms->buffer < MPMB_MAX)
            stats[ms->buffer]++;
        else if (ms->sm_list != DETECT_SM_LIST_PMATCH) {
            int i = 0;
            DetectMpmAppLayerKeyword *am = de_ctx->app_mpms;
            while (am->reg != NULL) {
                if (ms->sm_list == am->reg->sm_list &&
                    ms->direction == am->reg->direction)
                {
                    SCLogDebug("%s %s: %u patterns. Min %u, Max %u. Ctx %p",
                            am->reg->name,
                            am->reg->direction == SIG_FLAG_TOSERVER ? "toserver":"toclient",
                            ms->mpm_ctx->pattern_cnt,
                            ms->mpm_ctx->minlen, ms->mpm_ctx->maxlen,
                            ms->mpm_ctx);
                    appstats[i]++;
                    break;
                }
                i++;
                am++;
            }
        }
    }

    if (!(de_ctx->flags & DE_QUIET)) {
        int x;
        for (x = 0; x < MPMB_MAX; x++) {
            SCLogPerf("Builtin MPM \"%s\": %u", builtin_mpms[x], stats[x]);
        }
        for (x = 0; x < app_mpms_cnt; x++) {
            if (appstats[x] == 0)
                continue;
            const char *name = de_ctx->app_mpms[x].reg->name;
            const char *direction = de_ctx->app_mpms[x].reg->direction == SIG_FLAG_TOSERVER ? "toserver" : "toclient";
            SCLogPerf("AppLayer MPM \"%s %s\": %u", direction, name, appstats[x]);
        }
    }
}

/**
 * \brief Frees the hash table - DetectEngineCtx->mpm_hash_table, allocated by
 *        MpmStoreInit() function.
 *
 * \param de_ctx Pointer to the detection engine context.
 */
void MpmStoreFree(DetectEngineCtx *de_ctx)
{
    if (de_ctx->mpm_hash_table == NULL)
        return;

    HashListTableFree(de_ctx->mpm_hash_table);
    de_ctx->mpm_hash_table = NULL;
    return;
}

static void MpmStoreSetup(const DetectEngineCtx *de_ctx, MpmStore *ms)
{
    const Signature *s = NULL;
    uint32_t sig;

    int dir = 0;

    if (ms->buffer != MPMB_MAX) {
        BUG_ON(ms->sm_list != DETECT_SM_LIST_PMATCH);

        switch (ms->buffer) {
            /* TS is 1 */
            case MPMB_TCP_PKT_TS:
            case MPMB_TCP_STREAM_TS:
            case MPMB_UDP_TS:
                dir = 1;
                break;

                /* TC is 0 */
            default:
            case MPMB_UDP_TC:
            case MPMB_TCP_STREAM_TC:
            case MPMB_TCP_PKT_TC:
            case MPMB_OTHERIP:          /**< use 0 for other */
                dir = 0;
                break;
        }
    } else {
        BUG_ON(ms->sm_list == DETECT_SM_LIST_PMATCH);
        BUG_ON(ms->direction == 0);
        BUG_ON(ms->direction == (SIG_FLAG_TOSERVER|SIG_FLAG_TOCLIENT));

        if (ms->direction == SIG_FLAG_TOSERVER)
            dir = 1;
        else
            dir = 0;
    }

    ms->mpm_ctx = MpmFactoryGetMpmCtxForProfile(de_ctx, ms->sgh_mpm_context, dir);
    if (ms->mpm_ctx == NULL)
        return;

    MpmInitCtx(ms->mpm_ctx, de_ctx->mpm_matcher);

    /* add the patterns */
    for (sig = 0; sig < (ms->sid_array_size * 8); sig++) {
        if (ms->sid_array[sig / 8] & (1 << (sig % 8))) {
            s = de_ctx->sig_array[sig];
            if (s == NULL)
                continue;
            if (s->init_data->mpm_sm == NULL)
                continue;
            int list = SigMatchListSMBelongsTo(s, s->init_data->mpm_sm);
            if (list < 0)
                continue;
            if (list != ms->sm_list)
                continue;
            if ((s->flags & ms->direction) == 0)
                continue;

            SCLogDebug("adding %u", s->id);

            const DetectContentData *cd = (DetectContentData *)s->init_data->mpm_sm->ctx;

            int skip = 0;
            /* negated logic: if mpm match can't be used to be sure about this
             * pattern, we have to inspect the rule fully regardless of mpm
             * match. So in this case there is no point of adding it at all.
             * The non-mpm list entry for the sig will make sure the sig is
             * inspected. */
            if ((cd->flags & DETECT_CONTENT_NEGATED) &&
                !(DETECT_CONTENT_MPM_IS_CONCLUSIVE(cd)))
            {
                skip = 1;
                SCLogDebug("not adding negated mpm as it's not 'single'");
            }

            if (!skip) {
                PopulateMpmHelperAddPattern(ms->mpm_ctx,
                        cd, s, 0, (cd->flags & DETECT_CONTENT_FAST_PATTERN_CHOP));
            }
        }
    }

    if (ms->mpm_ctx->pattern_cnt == 0) {
        MpmFactoryReClaimMpmCtx(de_ctx, ms->mpm_ctx);
        ms->mpm_ctx = NULL;
    } else {
        if (ms->sgh_mpm_context == MPM_CTX_FACTORY_UNIQUE_CONTEXT) {
            if (mpm_table[ms->mpm_ctx->mpm_type].Prepare != NULL) {
                mpm_table[ms->mpm_ctx->mpm_type].Prepare(ms->mpm_ctx);
            }
        }
    }
}


/** \brief Get MpmStore for a built-in buffer type
 *
 */
MpmStore *MpmStorePrepareBuffer(DetectEngineCtx *de_ctx, SigGroupHead *sgh,
                                enum MpmBuiltinBuffers buf)
{
    const Signature *s = NULL;
    uint32_t sig;
    uint32_t cnt = 0;
    int direction = 0;
    uint32_t max_sid = DetectEngineGetMaxSigId(de_ctx) / 8 + 1;
    uint8_t sids_array[max_sid];
    memset(sids_array, 0x00, max_sid);
    int sgh_mpm_context = 0;

    switch (buf) {
        case MPMB_TCP_PKT_TS:
        case MPMB_TCP_PKT_TC:
            sgh_mpm_context = de_ctx->sgh_mpm_context_proto_tcp_packet;
            break;
        case MPMB_TCP_STREAM_TS:
        case MPMB_TCP_STREAM_TC:
            sgh_mpm_context = de_ctx->sgh_mpm_context_stream;
            break;
        case MPMB_UDP_TS:
        case MPMB_UDP_TC:
            sgh_mpm_context = de_ctx->sgh_mpm_context_proto_udp_packet;
            break;
        case MPMB_OTHERIP:
            sgh_mpm_context = de_ctx->sgh_mpm_context_proto_other_packet;
            break;
        default:
            break;
    }

    switch(buf) {
        case MPMB_TCP_PKT_TS:
        case MPMB_TCP_STREAM_TS:
        case MPMB_UDP_TS:
            direction = SIG_FLAG_TOSERVER;
            break;

        case MPMB_TCP_PKT_TC:
        case MPMB_TCP_STREAM_TC:
        case MPMB_UDP_TC:
            direction = SIG_FLAG_TOCLIENT;
            break;

        case MPMB_OTHERIP:
            direction = (SIG_FLAG_TOCLIENT|SIG_FLAG_TOSERVER);
            break;

        case MPMB_MAX:
            BUG_ON(1);
            break;
    }

    for (sig = 0; sig < sgh->sig_cnt; sig++) {
        s = sgh->match_array[sig];
        if (s == NULL)
            continue;

        if (s->init_data->mpm_sm == NULL)
            continue;

        int list = SigMatchListSMBelongsTo(s, s->init_data->mpm_sm);
        if (list < 0)
            continue;

        if (list != DETECT_SM_LIST_PMATCH)
            continue;

        switch (buf) {
            case MPMB_TCP_PKT_TS:
            case MPMB_TCP_PKT_TC:
                if (SignatureHasPacketContent(s) == 1)
                {
                    sids_array[s->num / 8] |= 1 << (s->num % 8);
                    cnt++;
                }
                break;
            case MPMB_TCP_STREAM_TS:
            case MPMB_TCP_STREAM_TC:
                if (SignatureHasStreamContent(s) == 1)
                {
                    sids_array[s->num / 8] |= 1 << (s->num % 8);
                    cnt++;
                }
                break;
            case MPMB_UDP_TS:
            case MPMB_UDP_TC:
                sids_array[s->num / 8] |= 1 << (s->num % 8);
                cnt++;
                break;
            case MPMB_OTHERIP:
                sids_array[s->num / 8] |= 1 << (s->num % 8);
                cnt++;
                break;
            default:
                break;
        }
    }

    if (cnt == 0)
        return NULL;

    MpmStore lookup = { sids_array, max_sid, direction, buf, DETECT_SM_LIST_PMATCH, 0, NULL};

    MpmStore *result = MpmStoreLookup(de_ctx, &lookup);
    if (result == NULL) {
        MpmStore *copy = SCCalloc(1, sizeof(MpmStore));
        if (copy == NULL)
            return NULL;
        uint8_t *sids = SCCalloc(1, max_sid);
        if (sids == NULL) {
            SCFree(copy);
            return NULL;
        }

        memcpy(sids, sids_array, max_sid);
        copy->sid_array = sids;
        copy->sid_array_size = max_sid;
        copy->buffer = buf;
        copy->direction = direction;
        copy->sm_list = DETECT_SM_LIST_PMATCH;
        copy->sgh_mpm_context = sgh_mpm_context;

        MpmStoreSetup(de_ctx, copy);
        MpmStoreAdd(de_ctx, copy);
        return copy;
    } else {
        return result;
    }
}

static MpmStore *MpmStorePrepareBufferAppLayer(DetectEngineCtx *de_ctx,
        SigGroupHead *sgh, DetectMpmAppLayerKeyword *am)
{
    const Signature *s = NULL;
    uint32_t sig;
    uint32_t cnt = 0;
    uint32_t max_sid = DetectEngineGetMaxSigId(de_ctx) / 8 + 1;
    uint8_t sids_array[max_sid];
    memset(sids_array, 0x00, max_sid);

    SCLogDebug("handling %s direction %s for list %d", am->reg->name,
            am->reg->direction == SIG_FLAG_TOSERVER ? "toserver" : "toclient",
            am->reg->sm_list);

    for (sig = 0; sig < sgh->sig_cnt; sig++) {
        s = sgh->match_array[sig];
        if (s == NULL)
            continue;

        if (s->init_data->mpm_sm == NULL)
            continue;

        int list = SigMatchListSMBelongsTo(s, s->init_data->mpm_sm);
        if (list < 0)
            continue;

        if ((s->flags & am->reg->direction) == 0)
            continue;

        if (list != am->reg->sm_list)
            continue;

        sids_array[s->num / 8] |= 1 << (s->num % 8);
        cnt++;
    }

    if (cnt == 0)
        return NULL;

    MpmStore lookup = { sids_array, max_sid, am->reg->direction,
        MPMB_MAX, am->reg->sm_list, 0, NULL};
    SCLogDebug("am->direction %d am->sm_list %d",
            am->reg->direction, am->reg->sm_list);

    MpmStore *result = MpmStoreLookup(de_ctx, &lookup);
    if (result == NULL) {
        SCLogDebug("new unique mpm for %s %s: %u patterns",
                am->reg->name,
                am->reg->direction == SIG_FLAG_TOSERVER ? "toserver" : "toclient",
                cnt);

        MpmStore *copy = SCCalloc(1, sizeof(MpmStore));
        if (copy == NULL)
            return NULL;
        uint8_t *sids = SCCalloc(1, max_sid);
        if (sids == NULL) {
            SCFree(copy);
            return NULL;
        }

        memcpy(sids, sids_array, max_sid);
        copy->sid_array = sids;
        copy->sid_array_size = max_sid;
        copy->buffer = MPMB_MAX;
        copy->direction = am->reg->direction;
        copy->sm_list = am->reg->sm_list;
        copy->sgh_mpm_context = am->sgh_mpm_context;

        MpmStoreSetup(de_ctx, copy);
        MpmStoreAdd(de_ctx, copy);
        return copy;
    } else {
        SCLogDebug("using existing mpm %p", result);
        return result;
    }
    return NULL;
}

static void SetRawReassemblyFlag(DetectEngineCtx *de_ctx, SigGroupHead *sgh)
{
    const Signature *s = NULL;
    uint32_t sig;

    for (sig = 0; sig < sgh->sig_cnt; sig++) {
        s = sgh->match_array[sig];
        if (s == NULL)
            continue;

        if (SignatureHasStreamContent(s) == 1) {
            sgh->flags |= SIG_GROUP_HEAD_HAVERAWSTREAM;
            SCLogDebug("rule group %p has SIG_GROUP_HEAD_HAVERAWSTREAM set", sgh);
            return;
        }
    }
    SCLogDebug("rule group %p does NOT have SIG_GROUP_HEAD_HAVERAWSTREAM set", sgh);
}

/** \brief Prepare the pattern matcher ctx in a sig group head.
 *
 */
int PatternMatchPrepareGroup(DetectEngineCtx *de_ctx, SigGroupHead *sh)
{
    MpmStore *mpm_store = NULL;
    if (SGH_PROTO(sh, IPPROTO_TCP)) {
        if (SGH_DIRECTION_TS(sh)) {
            mpm_store = MpmStorePrepareBuffer(de_ctx, sh, MPMB_TCP_PKT_TS);
            if (mpm_store != NULL) {
                PrefilterPktPayloadRegister(sh, mpm_store->mpm_ctx);
            }

            mpm_store = MpmStorePrepareBuffer(de_ctx, sh, MPMB_TCP_STREAM_TS);
            if (mpm_store != NULL) {
                PrefilterPktStreamRegister(sh, mpm_store->mpm_ctx);
            }

            SetRawReassemblyFlag(de_ctx, sh);
        }
        if (SGH_DIRECTION_TC(sh)) {
            mpm_store = MpmStorePrepareBuffer(de_ctx, sh, MPMB_TCP_PKT_TC);
            if (mpm_store != NULL) {
                PrefilterPktPayloadRegister(sh, mpm_store->mpm_ctx);
            }

            mpm_store = MpmStorePrepareBuffer(de_ctx, sh, MPMB_TCP_STREAM_TC);
            if (mpm_store != NULL) {
                PrefilterPktStreamRegister(sh, mpm_store->mpm_ctx);
            }

            SetRawReassemblyFlag(de_ctx, sh);
       }
    } else if (SGH_PROTO(sh, IPPROTO_UDP)) {
        if (SGH_DIRECTION_TS(sh)) {
            mpm_store = MpmStorePrepareBuffer(de_ctx, sh, MPMB_UDP_TS);
            if (mpm_store != NULL) {
                PrefilterPktPayloadRegister(sh, mpm_store->mpm_ctx);
            }
        }
        if (SGH_DIRECTION_TC(sh)) {
            mpm_store = MpmStorePrepareBuffer(de_ctx, sh, MPMB_UDP_TC);
            if (mpm_store != NULL) {
                PrefilterPktPayloadRegister(sh, mpm_store->mpm_ctx);
            }
        }
    } else {
        mpm_store = MpmStorePrepareBuffer(de_ctx, sh, MPMB_OTHERIP);
        if (mpm_store != NULL) {
            PrefilterPktPayloadRegister(sh, mpm_store->mpm_ctx);
        }
    }

    int i = 0;
    DetectMpmAppLayerKeyword *a = de_ctx->app_mpms;
    while (a->reg != NULL) {
        i++;
        a++;
    }
    if (i == 0)
        return 0;

    sh->init->app_mpms = SCCalloc(i, sizeof(MpmCtx *));
    BUG_ON(sh->init->app_mpms == NULL);

    a = de_ctx->app_mpms;
    while (a->reg != NULL) {
        if ((a->reg->direction == SIG_FLAG_TOSERVER && SGH_DIRECTION_TS(sh)) ||
            (a->reg->direction == SIG_FLAG_TOCLIENT && SGH_DIRECTION_TC(sh)))
        {
            mpm_store = MpmStorePrepareBufferAppLayer(de_ctx, sh, a);
            if (mpm_store != NULL) {
                sh->init->app_mpms[a->reg->id] = mpm_store->mpm_ctx;

                /* if we have just certain types of negated patterns,
                 * mpm_ctx can be NULL */
                if (a->reg->PrefilterRegister && mpm_store->mpm_ctx) {
                    BUG_ON(a->reg->PrefilterRegister(sh, mpm_store->mpm_ctx) != 0);
                }
            }
        }
        a++;
    }

    return 0;
}

typedef struct DetectFPAndItsId_ {
    PatIntId id;
    uint16_t content_len;
    uint32_t flags;
    int sm_list;

    uint8_t *content;
} DetectFPAndItsId;

/**
 * \brief Figured out the FP and their respective content ids for all the
 *        sigs in the engine.
 *
 * \param de_ctx Detection engine context.
 *
 * \retval  0 On success.
 * \retval -1 On failure.
 */
int DetectSetFastPatternAndItsId(DetectEngineCtx *de_ctx)
{
    uint32_t struct_total_size = 0;
    uint32_t content_total_size = 0;
    Signature *s = NULL;

    /* Count the amount of memory needed to store all the structures
     * and the content of those structures. This will over estimate the
     * true size, since duplicates are removed below, but counted here.
     */
    for (s = de_ctx->sig_list; s != NULL; s = s->next) {
        if (s->flags & SIG_FLAG_PREFILTER)
            continue;

        RetrieveFPForSig(s);
        if (s->init_data->mpm_sm != NULL) {
            DetectContentData *cd = (DetectContentData *)s->init_data->mpm_sm->ctx;
            struct_total_size += sizeof(DetectFPAndItsId);
            content_total_size += cd->content_len;

            s->flags |= SIG_FLAG_PREFILTER;
        }
    }
    /* no rules */
    if (struct_total_size + content_total_size == 0)
        return 0;

    /* array hash buffer - i've run out of ideas to name it */
    uint8_t *ahb = SCMalloc(sizeof(uint8_t) * (struct_total_size + content_total_size));
    if (unlikely(ahb == NULL))
        return -1;

    uint8_t *content = NULL;
    uint8_t content_len = 0;
    PatIntId max_id = 0;
    DetectFPAndItsId *struct_offset = (DetectFPAndItsId *)ahb;
    uint8_t *content_offset = ahb + struct_total_size;

    for (s = de_ctx->sig_list; s != NULL; s = s->next) {
        if (s->init_data->mpm_sm != NULL) {
            int sm_list = SigMatchListSMBelongsTo(s, s->init_data->mpm_sm);
            BUG_ON(sm_list == -1);

            DetectContentData *cd = (DetectContentData *)s->init_data->mpm_sm->ctx;
            DetectFPAndItsId *dup = (DetectFPAndItsId *)ahb;
            if (cd->flags & DETECT_CONTENT_FAST_PATTERN_CHOP) {
                content = cd->content + cd->fp_chop_offset;
                content_len = cd->fp_chop_len;
            } else {
                content = cd->content;
                content_len = cd->content_len;
            }
            uint32_t flags = cd->flags & DETECT_CONTENT_NOCASE;
            /* Check for content already found on the same list */
            for (; dup != struct_offset; dup++) {
                if (dup->content_len != content_len)
                    continue;
                if (dup->sm_list != sm_list)
                    continue;
                if (dup->flags != flags)
                    continue;
                /* Check for pattern matching a duplicate. Use case insensitive matching
                 * for case insensitive patterns. */
                if (flags & DETECT_CONTENT_NOCASE) {
                    if (SCMemcmpLowercase(dup->content, content, content_len) != 0)
                        continue;
                } else {
                    /* Case sensitive matching */
                    if (SCMemcmp(dup->content, content, content_len) != 0)
                        continue;
                }
                /* Found a match with a previous pattern. */
                break;
            }
            if (dup != struct_offset) {
                /* Exited for-loop before the end, so found an existing match.
                 * Use its ID. */
                cd->id = dup->id;
                continue;
            }

            /* Not found, so new content. Give it a new ID and add it
             * to the array.  Copy the content at the end of the
             * content array.
             */
            struct_offset->id = max_id++;
            cd->id = struct_offset->id;
            struct_offset->content_len = content_len;
            struct_offset->sm_list = sm_list;
            struct_offset->content = content_offset;
            struct_offset->flags = flags;

            content_offset += content_len;

            if (flags & DETECT_CONTENT_NOCASE) {
                /* Need to store case-insensitive patterns as lower case
                 * because SCMemcmpLowercase() above assumes that all
                 * patterns are stored lower case so that it doesn't
                 * need to relower its first argument.
                 */
                memcpy_tolower(struct_offset->content, content, content_len);
            } else {
                memcpy(struct_offset->content, content, content_len);
            }

            struct_offset++;
        } /* if (s->mpm_sm != NULL) */
    } /* for */

    de_ctx->max_fp_id = max_id;

    SCFree(ahb);

    return 0;
}<|MERGE_RESOLUTION|>--- conflicted
+++ resolved
@@ -349,11 +349,7 @@
  */
 uint16_t PatternMatchDefaultMatcher(void)
 {
-<<<<<<< HEAD
-    char *mpm_algo;
-=======
     const char *mpm_algo;
->>>>>>> c21347df
     uint16_t mpm_algo_val = mpm_default_matcher;
 
     /* Get the mpm algo defined in config file by the user */
