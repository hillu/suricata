--- conflicted
+++ resolved
@@ -70,11 +70,7 @@
 
 /* the name of our binary */
 #define PROG_NAME "Suricata"
-<<<<<<< HEAD
-#define PROG_VER "4.0.4"
-=======
 #define PROG_VER "4.0.5"
->>>>>>> 57228e99
 
 /* workaround SPlint error (don't know __gnuc_va_list) */
 #ifdef S_SPLINT_S
