/* Copyright (C) 2007-2014 Open Information Security Foundation
 *
 * You can copy, redistribute or modify this Program under the terms of
 * the GNU General Public License version 2 as published by the Free
 * Software Foundation.
 *
 * This program is distributed in the hope that it will be useful,
 * but WITHOUT ANY WARRANTY; without even the implied warranty of
 * MERCHANTABILITY or FITNESS FOR A PARTICULAR PURPOSE.  See the
 * GNU General Public License for more details.
 *
 * You should have received a copy of the GNU General Public License
 * version 2 along with this program; if not, write to the Free Software
 * Foundation, Inc., 51 Franklin Street, Fifth Floor, Boston, MA
 * 02110-1301, USA.
 */

/**
 * \file
 *
 * \author Roliers Jean-Paul <popof.fpn@gmail.co>
 * \author Eric Leblond <eric@regit.org>
 * \author Victor Julien <victor@inliniac.net>
 * \author Paulo Pacheco <fooinha@gmail.com>
 *
 * Implements TLS logging portion of the engine. The TLS logger is
 * implemented as a packet logger, as the TLS parser is not transaction
 * aware.
 */

#include "suricata-common.h"
#include "debug.h"
#include "detect.h"
#include "pkt-var.h"
#include "conf.h"

#include "threads.h"
#include "threadvars.h"
#include "tm-threads.h"

#include "util-print.h"
#include "util-unittest.h"

#include "util-debug.h"

#include "output.h"
#include "log-tlslog.h"
#include "app-layer-ssl.h"
#include "app-layer.h"
#include "app-layer-parser.h"
#include "util-privs.h"
#include "util-buffer.h"

#include "util-logopenfile.h"
#include "util-crypt.h"
#include "util-time.h"
#include "log-cf-common.h"

#define DEFAULT_LOG_FILENAME "tls.log"

#define MODULE_NAME "LogTlsLog"

#define OUTPUT_BUFFER_SIZE 65535
#define CERT_ENC_BUFFER_SIZE 2048

#define LOG_TLS_DEFAULT            0
#define LOG_TLS_EXTENDED           1
#define LOG_TLS_CUSTOM             2
#define LOG_TLS_SESSION_RESUMPTION 4

#define LOG_TLS_CF_VERSION 'v'
#define LOG_TLS_CF_DATE_NOT_BEFORE 'd'
#define LOG_TLS_CF_DATE_NOT_AFTER 'D'
#define LOG_TLS_CF_SHA1 'f'
#define LOG_TLS_CF_SNI 'n'
#define LOG_TLS_CF_SUBJECT 's'
#define LOG_TLS_CF_ISSUER 'i'
#define LOG_TLS_CF_EXTENDED 'E'

typedef struct LogTlsFileCtx_ {
    LogFileCtx *file_ctx;
    uint32_t flags; /** Store mode */
    LogCustomFormat *cf;
} LogTlsFileCtx;

typedef struct LogTlsLogThread_ {
    LogTlsFileCtx *tlslog_ctx;

    /** LogTlsFileCtx has the pointer to the file and a mutex to allow multithreading */
    uint32_t tls_cnt;

    MemBuffer *buffer;
} LogTlsLogThread;

static void LogTlsLogVersion(MemBuffer *buffer, uint16_t version)
{
    switch (version) {
        case TLS_VERSION_UNKNOWN:
            MemBufferWriteString(buffer, "VERSION='UNDETERMINED'");
            break;
        case SSL_VERSION_2:
            MemBufferWriteString(buffer, "VERSION='SSLv2'");
            break;
        case SSL_VERSION_3:
            MemBufferWriteString(buffer, "VERSION='SSLv3'");
            break;
        case TLS_VERSION_10:
            MemBufferWriteString(buffer, "VERSION='TLSv1'");
            break;
        case TLS_VERSION_11:
            MemBufferWriteString(buffer, "VERSION='TLS 1.1'");
            break;
        case TLS_VERSION_12:
            MemBufferWriteString(buffer, "VERSION='TLS 1.2'");
            break;
        default:
            MemBufferWriteString(buffer, "VERSION='0x%04x'", version);
            break;
    }
}

static void LogTlsLogDate(MemBuffer *buffer, const char *title, time_t *date)
{
    char timebuf[64] = {0};
    struct timeval tv;
    tv.tv_sec = *date;
    tv.tv_usec = 0;
    CreateUtcIsoTimeString(&tv, timebuf, sizeof(timebuf));
    MemBufferWriteString(buffer, "%s='%s'", title, timebuf);
}

static void LogTlsLogString(MemBuffer *buffer, const char *title, const char *value)
{
    MemBufferWriteString(buffer, "%s='%s'", title, value);
}

static void LogTlsLogExtended(LogTlsLogThread *aft, SSLState * state)
{
    if (state->server_connp.cert0_fingerprint != NULL) {
        LOG_CF_WRITE_SPACE_SEPARATOR(aft->buffer);
        LogTlsLogString(aft->buffer, "SHA1", state->server_connp.cert0_fingerprint);
    }
    if (state->client_connp.sni != NULL) {
        LOG_CF_WRITE_SPACE_SEPARATOR(aft->buffer);
        LogTlsLogString(aft->buffer, "SNI", state->client_connp.sni);
    }
    if (state->server_connp.cert0_serial != NULL) {
        LOG_CF_WRITE_SPACE_SEPARATOR(aft->buffer);
        LogTlsLogString(aft->buffer, "SERIAL", state->server_connp.cert0_serial);
    }

    LOG_CF_WRITE_SPACE_SEPARATOR(aft->buffer);
    LogTlsLogVersion(aft->buffer, state->server_connp.version);

    if (state->server_connp.cert0_not_before != 0) {
        LOG_CF_WRITE_SPACE_SEPARATOR(aft->buffer);
        LogTlsLogDate(aft->buffer, "NOTBEFORE", &state->server_connp.cert0_not_before);
    }
    if (state->server_connp.cert0_not_after != 0) {
        LOG_CF_WRITE_SPACE_SEPARATOR(aft->buffer);
        LogTlsLogDate(aft->buffer, "NOTAFTER", &state->server_connp.cert0_not_after);
    }
}

int TLSGetIPInformations(const Packet *p, char* srcip, size_t srcip_len,
                             Port* sp, char* dstip, size_t dstip_len,
                             Port* dp, int ipproto)
{
    if ((PKT_IS_TOSERVER(p))) {
        switch (ipproto) {
            case AF_INET:
                PrintInet(AF_INET, (const void *) GET_IPV4_SRC_ADDR_PTR(p), srcip, srcip_len);
                PrintInet(AF_INET, (const void *) GET_IPV4_DST_ADDR_PTR(p), dstip, dstip_len);
                break;
            case AF_INET6:
                PrintInet(AF_INET6, (const void *) GET_IPV6_SRC_ADDR(p), srcip, srcip_len);
                PrintInet(AF_INET6, (const void *) GET_IPV6_DST_ADDR(p), dstip, dstip_len);
                break;
            default:
                return 0;
        }
        *sp = p->sp;
        *dp = p->dp;
    } else {
        switch (ipproto) {
            case AF_INET:
                PrintInet(AF_INET, (const void *) GET_IPV4_DST_ADDR_PTR(p), srcip, srcip_len);
                PrintInet(AF_INET, (const void *) GET_IPV4_SRC_ADDR_PTR(p), dstip, dstip_len);
                break;
            case AF_INET6:
                PrintInet(AF_INET6, (const void *) GET_IPV6_DST_ADDR(p), srcip, srcip_len);
                PrintInet(AF_INET6, (const void *) GET_IPV6_SRC_ADDR(p), dstip, dstip_len);
                break;
            default:
                return 0;
        }
        *sp = p->dp;
        *dp = p->sp;
    }
    return 1;
}

static TmEcode LogTlsLogThreadInit(ThreadVars *t, const void *initdata, void **data)
{
    LogTlsLogThread *aft = SCMalloc(sizeof(LogTlsLogThread));
    if (unlikely(aft == NULL))
        return TM_ECODE_FAILED;
    memset(aft, 0, sizeof(LogTlsLogThread));

    if (initdata == NULL) {
        SCLogDebug( "Error getting context for TLSLog.  \"initdata\" argument NULL");
        SCFree(aft);
        return TM_ECODE_FAILED;
    }

    aft->buffer = MemBufferCreateNew(OUTPUT_BUFFER_SIZE);
    if (aft->buffer == NULL) {
        SCFree(aft);
        return TM_ECODE_FAILED;
    }

    /* Use the Ouptut Context (file pointer and mutex) */
    aft->tlslog_ctx = ((OutputCtx *) initdata)->data;

    *data = (void *) aft;
    return TM_ECODE_OK;
}

static TmEcode LogTlsLogThreadDeinit(ThreadVars *t, void *data)
{
    LogTlsLogThread *aft = (LogTlsLogThread *) data;
    if (aft == NULL) {
        return TM_ECODE_OK;
    }

    MemBufferFree(aft->buffer);
    /* clear memory */
    memset(aft, 0, sizeof(LogTlsLogThread));

    SCFree(aft);
    return TM_ECODE_OK;
}

static void LogTlsLogDeInitCtx(OutputCtx *output_ctx)
{
    LogTlsFileCtx *tlslog_ctx = (LogTlsFileCtx *) output_ctx->data;
    LogFileFreeCtx(tlslog_ctx->file_ctx);
    LogCustomFormatFree(tlslog_ctx->cf);
    SCFree(tlslog_ctx);
    SCFree(output_ctx);
}

static void LogTlsLogExitPrintStats(ThreadVars *tv, void *data)
{
    LogTlsLogThread *aft = (LogTlsLogThread *) data;
    if (aft == NULL) {
        return;
    }

    SCLogInfo("TLS logger logged %" PRIu32 " requests", aft->tls_cnt);
}

/** \brief Create a new tls log LogFileCtx.
 *  \param conf Pointer to ConfNode containing this loggers configuration.
 *  \return NULL if failure, LogFileCtx* to the file_ctx if succesful
 * */
static OutputCtx *LogTlsLogInitCtx(ConfNode *conf)
{
    LogFileCtx* file_ctx = LogFileNewCtx();

    if (file_ctx == NULL) {
        SCLogError(SC_ERR_TLS_LOG_GENERIC, "LogTlsLogInitCtx: Couldn't "
        "create new file_ctx");
        return NULL;
    }

    if (SCConfLogOpenGeneric(conf, file_ctx, DEFAULT_LOG_FILENAME, 1) < 0) {
        goto filectx_error;
    }

    LogTlsFileCtx *tlslog_ctx = SCCalloc(1, sizeof(LogTlsFileCtx));
    if (unlikely(tlslog_ctx == NULL))
        goto filectx_error;
    tlslog_ctx->file_ctx = file_ctx;

    const char *extended = ConfNodeLookupChildValue(conf, "extended");
    const char *custom = ConfNodeLookupChildValue(conf, "custom");
    const char *customformat = ConfNodeLookupChildValue(conf, "customformat");

    /* If custom logging format is selected, lets parse it */
    if (custom != NULL && customformat != NULL && ConfValIsTrue(custom)) {
        tlslog_ctx->cf = LogCustomFormatAlloc();
        if (!tlslog_ctx->cf) {
            goto tlslog_error;
        }

        tlslog_ctx->flags |= LOG_TLS_CUSTOM;
        /* Parsing */
        if ( ! LogCustomFormatParse(tlslog_ctx->cf, customformat)) {
            goto parser_error;
        }
    } else {
        if (extended == NULL) {
            tlslog_ctx->flags |= LOG_TLS_DEFAULT;
        } else {
            if (ConfValIsTrue(extended)) {
                tlslog_ctx->flags |= LOG_TLS_EXTENDED;
            }
        }
    }

    const char *session_resumption = ConfNodeLookupChildValue(conf, "session-resumption");
    if (session_resumption == NULL || ConfValIsTrue(session_resumption)) {
        tlslog_ctx->flags |= LOG_TLS_SESSION_RESUMPTION;
    }

    OutputCtx *output_ctx = SCCalloc(1, sizeof(OutputCtx));
    if (unlikely(output_ctx == NULL))
        goto tlslog_error;
    output_ctx->data = tlslog_ctx;
    output_ctx->DeInit = LogTlsLogDeInitCtx;

    SCLogDebug("TLS log output initialized");

    /* enable the logger for the app layer */
    AppLayerParserRegisterLogger(IPPROTO_TCP, ALPROTO_TLS);

    return output_ctx;
parser_error:
    SCLogError(SC_ERR_INVALID_ARGUMENT,"Syntax error in custom tls log format string.");
tlslog_error:
    LogCustomFormatFree(tlslog_ctx->cf);
    SCFree(tlslog_ctx);
filectx_error:
    LogFileFreeCtx(file_ctx);
    return NULL;
}

/* Custom format logging */
static void LogTlsLogCustom(LogTlsLogThread *aft, SSLState *ssl_state, const struct timeval *ts,
                            char *srcip, Port sp, char *dstip, Port dp)
{
    LogTlsFileCtx *tlslog_ctx = aft->tlslog_ctx;
    uint32_t i;
<<<<<<< HEAD
    char buf[6];
=======
    char buf[64];
>>>>>>> c4c24044

    for (i = 0; i < tlslog_ctx->cf->cf_n; i++) {

        LogCustomFormatNode * node = tlslog_ctx->cf->cf_nodes[i];
        if (! node) /* Should never happen */
            continue;

        switch (node->type){
            case LOG_CF_LITERAL:
            /* LITERAL */
                MemBufferWriteString(aft->buffer, "%s", node->data);
                break;
            case LOG_CF_TIMESTAMP:
            /* TIMESTAMP */
                LogCustomFormatWriteTimestamp(aft->buffer, node->data, ts);
                break;
            case LOG_CF_TIMESTAMP_U:
            /* TIMESTAMP USECONDS */
<<<<<<< HEAD
                snprintf(buf, 6, "%06u", (unsigned int) ts->tv_usec);
                PrintRawUriBuf((char *)aft->buffer->buffer, &aft->buffer->offset,
                            aft->buffer->size, (uint8_t *)buf,strlen(buf));
=======
                snprintf(buf, sizeof(buf), "%06u", (unsigned int) ts->tv_usec);
                PrintRawUriBuf((char *)aft->buffer->buffer, &aft->buffer->offset,
                            aft->buffer->size, (uint8_t *)buf, MIN(strlen(buf),6));
>>>>>>> c4c24044
                break;
            case LOG_CF_CLIENT_IP:
            /* CLIENT IP ADDRESS */
                PrintRawUriBuf((char *)aft->buffer->buffer, &aft->buffer->offset,
                            aft->buffer->size, (uint8_t *)srcip,strlen(srcip));
                break;
            case LOG_CF_SERVER_IP:
            /* SERVER IP ADDRESS */
                PrintRawUriBuf((char *)aft->buffer->buffer, &aft->buffer->offset,
                            aft->buffer->size, (uint8_t *)dstip,strlen(dstip));
                break;
            case LOG_CF_CLIENT_PORT:
            /* CLIENT PORT */
                MemBufferWriteString(aft->buffer, "%" PRIu16 "", sp);
                break;
            case LOG_CF_SERVER_PORT:
            /* SERVER PORT */
                MemBufferWriteString(aft->buffer, "%" PRIu16 "", dp);
                break;
            case LOG_TLS_CF_VERSION:
                LogTlsLogVersion(aft->buffer, ssl_state->server_connp.version);
                break;
            case LOG_TLS_CF_DATE_NOT_BEFORE:
                LogTlsLogDate(aft->buffer, "NOTBEFORE", &ssl_state->server_connp.cert0_not_before);
                break;
            case LOG_TLS_CF_DATE_NOT_AFTER:
                LogTlsLogDate(aft->buffer, "NOTAFTER", &ssl_state->server_connp.cert0_not_after);
                break;
            case LOG_TLS_CF_SHA1:
                if (ssl_state->server_connp.cert0_fingerprint != NULL) {
                    MemBufferWriteString(aft->buffer, "%s",
                                         ssl_state->server_connp.cert0_fingerprint);
                } else {
                    LOG_CF_WRITE_UNKNOWN_VALUE(aft->buffer);
                }
                break;
            case LOG_TLS_CF_SNI:
                if (ssl_state->client_connp.sni != NULL) {
                    MemBufferWriteString(aft->buffer, "%s",
                                         ssl_state->client_connp.sni);
                } else {
                    LOG_CF_WRITE_UNKNOWN_VALUE(aft->buffer);
                }
                break;
            case LOG_TLS_CF_SUBJECT:
                if (ssl_state->server_connp.cert0_subject != NULL) {
                    MemBufferWriteString(aft->buffer, "%s",
                                         ssl_state->server_connp.cert0_subject);
                } else {
                    LOG_CF_WRITE_UNKNOWN_VALUE(aft->buffer);
                }
                break;
            case LOG_TLS_CF_ISSUER:
                if (ssl_state->server_connp.cert0_issuerdn != NULL) {
                    MemBufferWriteString(aft->buffer, "%s",
                                         ssl_state->server_connp.cert0_issuerdn);
                } else {
                    LOG_CF_WRITE_UNKNOWN_VALUE(aft->buffer);
                }
                break;
            case LOG_TLS_CF_EXTENDED:
            /* Extended format  */
                LogTlsLogExtended(aft, ssl_state);
                break;
            default:
            /* NO MATCH */
                MemBufferWriteString(aft->buffer, LOG_CF_NONE);
                SCLogDebug("No matching parameter %%%c for custom tls log.", node->type);
                break;
        }
    }
    MemBufferWriteString(aft->buffer, "\n");
}


static int LogTlsLogger(ThreadVars *tv, void *thread_data, const Packet *p,
                        Flow *f, void *state, void *tx, uint64_t tx_id)
{
    LogTlsLogThread *aft = (LogTlsLogThread *)thread_data;
    LogTlsFileCtx *hlog = aft->tlslog_ctx;
    char timebuf[64];
    int ipproto = (PKT_IS_IPV4(p)) ? AF_INET : AF_INET6;

    SSLState *ssl_state = (SSLState *)state;
    if (unlikely(ssl_state == NULL)) {
        return 0;
    }

    if (((hlog->flags & LOG_TLS_SESSION_RESUMPTION) == 0 ||
            (ssl_state->flags & SSL_AL_FLAG_SESSION_RESUMED) == 0) &&
            (ssl_state->server_connp.cert0_issuerdn == NULL ||
            ssl_state->server_connp.cert0_subject == NULL)) {
        return 0;
    }

#define PRINT_BUF_LEN 46
    char srcip[PRINT_BUF_LEN], dstip[PRINT_BUF_LEN];
    Port sp, dp;
    if (!TLSGetIPInformations(p, srcip, PRINT_BUF_LEN, &sp, dstip,
                              PRINT_BUF_LEN, &dp, ipproto)) {
        return 0;
    }

    /* Custom format */
    if (hlog->flags & LOG_TLS_CUSTOM) {
        LogTlsLogCustom(aft, ssl_state, &p->ts, srcip, sp, dstip, dp);
    } else {

        MemBufferReset(aft->buffer);
        CreateTimeString(&p->ts, timebuf, sizeof(timebuf));
        MemBufferWriteString(aft->buffer,
                             "%s %s:%d -> %s:%d  TLS:",
                             timebuf, srcip, sp, dstip, dp);

        if (ssl_state->server_connp.cert0_subject != NULL) {
            MemBufferWriteString(aft->buffer, " Subject='%s'",
                                 ssl_state->server_connp.cert0_subject);
        }
        if (ssl_state->server_connp.cert0_issuerdn != NULL) {
            MemBufferWriteString(aft->buffer, " Issuerdn='%s'",
                                 ssl_state->server_connp.cert0_issuerdn);
        }
        if (ssl_state->flags & SSL_AL_FLAG_SESSION_RESUMED) {
            MemBufferWriteString(aft->buffer, " Session='resumed'");
        }

        if (hlog->flags & LOG_TLS_EXTENDED) {
            LogTlsLogExtended(aft, ssl_state);
            MemBufferWriteString(aft->buffer, "\n");
        } else {
            MemBufferWriteString(aft->buffer, "\n");
        }
    }

    aft->tls_cnt++;

    hlog->file_ctx->Write((const char *)MEMBUFFER_BUFFER(aft->buffer),
        MEMBUFFER_OFFSET(aft->buffer), hlog->file_ctx);

    return 0;
}

void LogTlsLogRegister(void)
{
    OutputRegisterTxModuleWithProgress(LOGGER_TLS, MODULE_NAME, "tls-log",
        LogTlsLogInitCtx, ALPROTO_TLS, LogTlsLogger, TLS_HANDSHAKE_DONE,
        TLS_HANDSHAKE_DONE, LogTlsLogThreadInit, LogTlsLogThreadDeinit,
        LogTlsLogExitPrintStats);
}<|MERGE_RESOLUTION|>--- conflicted
+++ resolved
@@ -342,11 +342,7 @@
 {
     LogTlsFileCtx *tlslog_ctx = aft->tlslog_ctx;
     uint32_t i;
-<<<<<<< HEAD
-    char buf[6];
-=======
     char buf[64];
->>>>>>> c4c24044
 
     for (i = 0; i < tlslog_ctx->cf->cf_n; i++) {
 
@@ -365,15 +361,9 @@
                 break;
             case LOG_CF_TIMESTAMP_U:
             /* TIMESTAMP USECONDS */
-<<<<<<< HEAD
-                snprintf(buf, 6, "%06u", (unsigned int) ts->tv_usec);
-                PrintRawUriBuf((char *)aft->buffer->buffer, &aft->buffer->offset,
-                            aft->buffer->size, (uint8_t *)buf,strlen(buf));
-=======
                 snprintf(buf, sizeof(buf), "%06u", (unsigned int) ts->tv_usec);
                 PrintRawUriBuf((char *)aft->buffer->buffer, &aft->buffer->offset,
                             aft->buffer->size, (uint8_t *)buf, MIN(strlen(buf),6));
->>>>>>> c4c24044
                 break;
             case LOG_CF_CLIENT_IP:
             /* CLIENT IP ADDRESS */
