--- conflicted
+++ resolved
@@ -214,38 +214,16 @@
         p->tcph->th_sport = htons(f->sp);
         p->tcph->th_dport = htons(f->dp);
 
-<<<<<<< HEAD
-        if (dummy) {
-            p->tcph->th_seq = htonl(ssn->client.next_seq);
-            p->tcph->th_ack = htonl(ssn->server.last_ack);
-        } else {
-            p->tcph->th_seq = htonl(ssn->client.next_seq);
-            p->tcph->th_ack = htonl(ssn->server.seg_list_tail->seq +
-                                    TCP_SEG_LEN(ssn->server.seg_list_tail));
-        }
-=======
         p->tcph->th_seq = htonl(ssn->client.next_seq);
         p->tcph->th_ack = htonl(ssn->server.last_ack);
->>>>>>> 3430b53d
 
         /* to client */
     } else {
         p->tcph->th_sport = htons(f->dp);
         p->tcph->th_dport = htons(f->sp);
 
-<<<<<<< HEAD
-        if (dummy) {
-            p->tcph->th_seq = htonl(ssn->server.next_seq);
-            p->tcph->th_ack = htonl(ssn->client.last_ack);
-        } else {
-            p->tcph->th_seq = htonl(ssn->server.next_seq);
-            p->tcph->th_ack = htonl(ssn->client.seg_list_tail->seq +
-                                    TCP_SEG_LEN(ssn->client.seg_list_tail));
-        }
-=======
         p->tcph->th_seq = htonl(ssn->server.next_seq);
         p->tcph->th_ack = htonl(ssn->client.last_ack);
->>>>>>> 3430b53d
     }
 
     if (FLOW_IS_IPV4(f)) {
@@ -304,10 +282,7 @@
         SCReturnInt(0);
     }
 
-<<<<<<< HEAD
-=======
     TcpSession *ssn = (TcpSession *)f->protoctx;
->>>>>>> 3430b53d
     *client = StreamNeedsReassembly(ssn, STREAM_TOSERVER);
     *server = StreamNeedsReassembly(ssn, STREAM_TOCLIENT);
 
@@ -323,11 +298,7 @@
     if (f->alproto != ALPROTO_UNKNOWN && f->alstate != NULL &&
         AppLayerParserProtocolSupportsTxs(f->proto, f->alproto))
     {
-<<<<<<< HEAD
-        uint64_t total_txs = AppLayerParserGetTxCnt(f, f->alstate);
-=======
         const uint64_t total_txs = AppLayerParserGetTxCnt(f, f->alstate);
->>>>>>> 3430b53d
 
         if (AppLayerParserGetTransactionActive(f, f->alparser, STREAM_TOCLIENT) < total_txs)
         {
@@ -363,10 +334,6 @@
 int FlowForceReassemblyForFlow(Flow *f, int server, int client)
 {
     Packet *p1 = NULL, *p2 = NULL;
-<<<<<<< HEAD
-    TcpSession *ssn;
-=======
->>>>>>> 3430b53d
 
     /* looks like we have no flows in this queue */
     if (f == NULL || f->protoctx == NULL) {
@@ -386,22 +353,14 @@
 
     /* insert a pseudo packet in the toserver direction */
     if (client == STREAM_HAS_UNPROCESSED_SEGMENTS_NEED_ONLY_DETECTION) {
-<<<<<<< HEAD
-        p1 = FlowForceReassemblyPseudoPacketGet(0, f, ssn, 1);
-=======
         p1 = FlowForceReassemblyPseudoPacketGet(0, f, ssn);
->>>>>>> 3430b53d
         if (p1 == NULL) {
             goto done;
         }
         PKT_SET_SRC(p1, PKT_SRC_FFR);
 
         if (server == STREAM_HAS_UNPROCESSED_SEGMENTS_NEED_ONLY_DETECTION) {
-<<<<<<< HEAD
-            p2 = FlowForceReassemblyPseudoPacketGet(1, f, ssn, 1);
-=======
             p2 = FlowForceReassemblyPseudoPacketGet(1, f, ssn);
->>>>>>> 3430b53d
             if (p2 == NULL) {
                 FlowDeReference(&p1->flow);
                 TmqhOutputPacketpool(NULL, p1);
@@ -411,11 +370,7 @@
         }
     } else {
         if (server == STREAM_HAS_UNPROCESSED_SEGMENTS_NEED_ONLY_DETECTION) {
-<<<<<<< HEAD
-            p1 = FlowForceReassemblyPseudoPacketGet(1, f, ssn, 1);
-=======
             p1 = FlowForceReassemblyPseudoPacketGet(1, f, ssn);
->>>>>>> 3430b53d
             if (p1 == NULL) {
                 goto done;
             }
