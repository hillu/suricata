/* Copyright (C) 2007-2013 Open Information Security Foundation
 *
 * You can copy, redistribute or modify this Program under the terms of
 * the GNU General Public License version 2 as published by the Free
 * Software Foundation.
 *
 * This program is distributed in the hope that it will be useful,
 * but WITHOUT ANY WARRANTY; without even the implied warranty of
 * MERCHANTABILITY or FITNESS FOR A PARTICULAR PURPOSE.  See the
 * GNU General Public License for more details.
 *
 * You should have received a copy of the GNU General Public License
 * version 2 along with this program; if not, write to the Free Software
 * Foundation, Inc., 51 Franklin Street, Fifth Floor, Boston, MA
 * 02110-1301, USA.
 */

/**
 * \file
 *
 * \author Victor Julien <victor@inliniac.net>
 * \author Ignacio Sanchez <sanchezmartin.ji@gmail.com>
 *
 * Implements http logging portion of the engine.
 */

#include "suricata-common.h"
#include "debug.h"
#include "detect.h"
#include "pkt-var.h"
#include "conf.h"

#include "threads.h"
#include "threadvars.h"
#include "tm-threads.h"

#include "util-print.h"
#include "util-unittest.h"

#include "util-debug.h"

#include "output.h"
#include "log-httplog.h"
#include "app-layer-htp.h"
#include "app-layer.h"
#include "app-layer-parser.h"
#include "util-privs.h"
#include "util-buffer.h"

#include "util-logopenfile.h"
#include "util-time.h"
#include "log-cf-common.h"

#define DEFAULT_LOG_FILENAME "http.log"

#define MODULE_NAME "LogHttpLog"

#define OUTPUT_BUFFER_SIZE 65535

TmEcode LogHttpLogThreadInit(ThreadVars *, const void *, void **);
TmEcode LogHttpLogThreadDeinit(ThreadVars *, void *);
static void LogHttpLogDeInitCtx(OutputCtx *);

int LogHttpLogger(ThreadVars *tv, void *thread_data, const Packet *, Flow *f, void *state, void *tx, uint64_t tx_id);

void LogHttpLogRegister (void)
{
    OutputRegisterTxModule(LOGGER_HTTP, MODULE_NAME, "http-log",
        LogHttpLogInitCtx, ALPROTO_HTTP, LogHttpLogger, LogHttpLogThreadInit,
        LogHttpLogThreadDeinit, NULL);
}

#define LOG_HTTP_CF_REQUEST_HOST 'h'
#define LOG_HTTP_CF_REQUEST_PROTOCOL 'H'
#define LOG_HTTP_CF_REQUEST_METHOD 'm'
#define LOG_HTTP_CF_REQUEST_URI 'u'
#define LOG_HTTP_CF_REQUEST_TIME 't'
#define LOG_HTTP_CF_REQUEST_HEADER 'i'
#define LOG_HTTP_CF_REQUEST_COOKIE 'C'
#define LOG_HTTP_CF_REQUEST_LEN 'b'
#define LOG_HTTP_CF_RESPONSE_STATUS 's'
#define LOG_HTTP_CF_RESPONSE_HEADER 'o'
#define LOG_HTTP_CF_RESPONSE_LEN 'B'


typedef struct LogHttpFileCtx_ {
    LogFileCtx *file_ctx;
    uint32_t flags; /** Store mode */
    LogCustomFormat *cf;
} LogHttpFileCtx;

#define LOG_HTTP_DEFAULT 0
#define LOG_HTTP_EXTENDED 1
#define LOG_HTTP_CUSTOM 2

typedef struct LogHttpLogThread_ {
    LogHttpFileCtx *httplog_ctx;
    /** LogFileCtx has the pointer to the file and a mutex to allow multithreading */
    uint32_t uri_cnt;

    MemBuffer *buffer;
} LogHttpLogThread;

/* Retrieves the selected cookie value */
static uint32_t GetCookieValue(uint8_t *rawcookies, uint32_t rawcookies_len, char *cookiename,
                                                        uint8_t **cookievalue)
{
    uint8_t *p = rawcookies;
    uint8_t *cn = p; /* ptr to cookie name start */
    uint8_t *cv = NULL; /* ptr to cookie value start */
    while (p < rawcookies + rawcookies_len) {
        if (cv == NULL && *p == '=') {
            cv = p + 1;
        } else if (cv != NULL && (*p == ';' || p == rawcookies + rawcookies_len - 1) ) {
            /* Found end of cookie */
            p++;
            if (strlen(cookiename) == (unsigned int) (cv-cn-1) &&
                        strncmp(cookiename, (char *) cn, cv-cn-1) == 0) {
                *cookievalue = cv;
                return (uint32_t) (p-cv);
            }
            cv = NULL;
            cn = p + 1;
        }
        p++;
    }
    return 0;
}

/* Custom format logging */
static void LogHttpLogCustom(LogHttpLogThread *aft, htp_tx_t *tx, const struct timeval *ts,
                                            char *srcip, Port sp, char *dstip, Port dp)
{
    LogHttpFileCtx *httplog_ctx = aft->httplog_ctx;
    uint32_t i;
    uint32_t datalen;
    char buf[128];

    uint8_t *cvalue = NULL;
    uint32_t cvalue_len = 0;

    htp_header_t *h_request_hdr;
    htp_header_t *h_response_hdr;

    for (i = 0; i < httplog_ctx->cf->cf_n; i++) {
        h_request_hdr = NULL;
        h_response_hdr = NULL;

        LogCustomFormatNode * node = httplog_ctx->cf->cf_nodes[i];
        if (! node) /* Should never happen */
            continue;

        switch (node->type){
            case LOG_CF_LITERAL:
            /* LITERAL */
                MemBufferWriteString(aft->buffer, "%s", node->data);
                break;
            case LOG_CF_TIMESTAMP:
            /* TIMESTAMP */
                LogCustomFormatWriteTimestamp(aft->buffer, node->data, ts);
                break;
            case LOG_CF_TIMESTAMP_U:
            /* TIMESTAMP USECONDS */
<<<<<<< HEAD
                snprintf(buf, 6, "%06u", (unsigned int) ts->tv_usec);
=======
                snprintf(buf, sizeof(buf), "%06u", (unsigned int) ts->tv_usec);
>>>>>>> 3430b53d
                PrintRawUriBuf((char *)aft->buffer->buffer, &aft->buffer->offset,
                            aft->buffer->size, (uint8_t *)buf, MIN(strlen(buf),6));
                break;
            case LOG_CF_CLIENT_IP:
            /* CLIENT IP ADDRESS */
                PrintRawUriBuf((char *)aft->buffer->buffer, &aft->buffer->offset,
                            aft->buffer->size, (uint8_t *)srcip,strlen(srcip));
                break;
            case LOG_CF_SERVER_IP:
            /* SERVER IP ADDRESS */
                PrintRawUriBuf((char *)aft->buffer->buffer, &aft->buffer->offset,
                            aft->buffer->size, (uint8_t *)dstip,strlen(dstip));
                break;
            case LOG_CF_CLIENT_PORT:
            /* CLIENT PORT */
                MemBufferWriteString(aft->buffer, "%" PRIu16 "", sp);
                break;
            case LOG_CF_SERVER_PORT:
            /* SERVER PORT */
                MemBufferWriteString(aft->buffer, "%" PRIu16 "", dp);
                break;
            case LOG_HTTP_CF_REQUEST_METHOD:
            /* METHOD */
                if (tx->request_method != NULL) {
                    PrintRawUriBuf((char *)aft->buffer->buffer, &aft->buffer->offset,
                                aft->buffer->size, (uint8_t *)bstr_ptr(tx->request_method),
                                bstr_len(tx->request_method));
                } else {
                    MemBufferWriteString(aft->buffer, LOG_CF_NONE);
                }
                break;
            case LOG_HTTP_CF_REQUEST_URI:
            /* URI */
                if (tx->request_uri != NULL) {
                    datalen = node->maxlen;
                    if (datalen == 0 || datalen > bstr_len(tx->request_uri)) {
                        datalen = bstr_len(tx->request_uri);
                    }
                    PrintRawUriBuf((char *)aft->buffer->buffer, &aft->buffer->offset,
                                aft->buffer->size, (uint8_t *)bstr_ptr(tx->request_uri),
                                datalen);
                } else {
                    MemBufferWriteString(aft->buffer, LOG_CF_NONE);
                }
                break;
            case LOG_HTTP_CF_REQUEST_HOST:
            /* HOSTNAME */
                if (tx->request_hostname != NULL)
                {
                    datalen = node->maxlen;
                    if (datalen == 0 || datalen > bstr_len(tx->request_hostname)) {
                        datalen = bstr_len(tx->request_hostname);
                    }
                    PrintRawUriBuf((char *)aft->buffer->buffer, &aft->buffer->offset,
                                aft->buffer->size, (uint8_t *)bstr_ptr(tx->request_hostname),
                                datalen);
                } else {
                    MemBufferWriteString(aft->buffer, LOG_CF_NONE);
                }
                break;
            case LOG_HTTP_CF_REQUEST_PROTOCOL:
            /* PROTOCOL */
                if (tx->request_protocol != NULL) {
                    PrintRawUriBuf((char *)aft->buffer->buffer, &aft->buffer->offset,
                                    aft->buffer->size, (uint8_t *)bstr_ptr(tx->request_protocol),
                                    bstr_len(tx->request_protocol));
                } else {
                    MemBufferWriteString(aft->buffer, LOG_CF_NONE);
                }
                break;
            case LOG_HTTP_CF_REQUEST_HEADER:
            /* REQUEST HEADER */
                if (tx->request_headers != NULL) {
                    h_request_hdr = htp_table_get_c(tx->request_headers, node->data);
                }
                if (h_request_hdr != NULL) {
                    datalen = node->maxlen;
                    if (datalen == 0 || datalen > bstr_len(h_request_hdr->value)) {
                        datalen = bstr_len(h_request_hdr->value);
                    }
                    PrintRawUriBuf((char *)aft->buffer->buffer, &aft->buffer->offset,
                                    aft->buffer->size, (uint8_t *)bstr_ptr(h_request_hdr->value),
                                    datalen);
                } else {
                    MemBufferWriteString(aft->buffer, LOG_CF_NONE);
                }
                break;
            case LOG_HTTP_CF_REQUEST_COOKIE:
            /* REQUEST COOKIE */
                if (tx->request_headers != NULL) {
                    h_request_hdr = htp_table_get_c(tx->request_headers, "Cookie");
                    if (h_request_hdr != NULL) {
                        cvalue_len = GetCookieValue((uint8_t *) bstr_ptr(h_request_hdr->value),
                                    bstr_len(h_request_hdr->value), (char *) node->data,
                                    &cvalue);
                    }
                }
                if (cvalue_len > 0 && cvalue != NULL) {
                    datalen = node->maxlen;
                    if (datalen == 0 || datalen > cvalue_len) {
                        datalen = cvalue_len;
                    }
                    PrintRawUriBuf((char *)aft->buffer->buffer, &aft->buffer->offset,
                                    aft->buffer->size, cvalue, datalen);
                } else {
                    MemBufferWriteString(aft->buffer, LOG_CF_NONE);
                }
                break;
            case LOG_HTTP_CF_REQUEST_LEN:
            /* REQUEST LEN */
                MemBufferWriteString(aft->buffer, "%"PRIuMAX"", (uintmax_t)tx->request_message_len);
                break;
            case LOG_HTTP_CF_RESPONSE_STATUS:
            /* RESPONSE STATUS */
                if (tx->response_status != NULL) {
                    PrintRawUriBuf((char *)aft->buffer->buffer, &aft->buffer->offset,
                                    aft->buffer->size, (uint8_t *)bstr_ptr(tx->response_status),
                                    bstr_len(tx->response_status));
                } else {
                    MemBufferWriteString(aft->buffer, LOG_CF_NONE);
                }
                break;
            case LOG_HTTP_CF_RESPONSE_HEADER:
            /* RESPONSE HEADER */
                if (tx->response_headers != NULL) {
                    h_response_hdr = htp_table_get_c(tx->response_headers,
                                    node->data);
                }
                if (h_response_hdr != NULL) {
                    datalen = node->maxlen;
                    if (datalen == 0 || datalen > bstr_len(h_response_hdr->value)) {
                        datalen = bstr_len(h_response_hdr->value);
                    }
                    PrintRawUriBuf((char *)aft->buffer->buffer, &aft->buffer->offset,
                                    aft->buffer->size, (uint8_t *)bstr_ptr(h_response_hdr->value),
                                    datalen);
                } else {
                    MemBufferWriteString(aft->buffer, LOG_CF_NONE);
                }
                break;
            case LOG_HTTP_CF_RESPONSE_LEN:
            /* RESPONSE LEN */
                MemBufferWriteString(aft->buffer, "%"PRIuMAX"", (uintmax_t)tx->response_message_len);
                break;
            default:
            /* NO MATCH */
                MemBufferWriteString(aft->buffer, LOG_CF_NONE);
                SCLogDebug("No matching parameter %%%c for custom http log.", node->type);
                break;
        }
    }
    MemBufferWriteString(aft->buffer, "\n");
}

static void LogHttpLogExtended(LogHttpLogThread *aft, htp_tx_t *tx)
{
    LOG_CF_WRITE_STAR_SEPATATOR(aft->buffer);

    /* referer */
    htp_header_t *h_referer = NULL;
    if (tx->request_headers != NULL) {
        h_referer = htp_table_get_c(tx->request_headers, "referer");
    }
    if (h_referer != NULL) {
        PrintRawUriBuf((char *)aft->buffer->buffer, &aft->buffer->offset, aft->buffer->size,
                       (uint8_t *)bstr_ptr(h_referer->value),
                       bstr_len(h_referer->value));
    } else {
        MemBufferWriteString(aft->buffer, "<no referer>");
    }

    LOG_CF_WRITE_STAR_SEPATATOR(aft->buffer);

    /* method */
    if (tx->request_method != NULL) {
        PrintRawUriBuf((char *)aft->buffer->buffer, &aft->buffer->offset, aft->buffer->size,
                       (uint8_t *)bstr_ptr(tx->request_method),
                       bstr_len(tx->request_method));
    }
    LOG_CF_WRITE_STAR_SEPATATOR(aft->buffer);

    /* protocol */
    if (tx->request_protocol != NULL) {
        PrintRawUriBuf((char *)aft->buffer->buffer, &aft->buffer->offset, aft->buffer->size,
                       (uint8_t *)bstr_ptr(tx->request_protocol),
                       bstr_len(tx->request_protocol));
    } else {
        MemBufferWriteString(aft->buffer, "<no protocol>");
    }
    LOG_CF_WRITE_STAR_SEPATATOR(aft->buffer);

    /* response status */
    if (tx->response_status != NULL) {
        PrintRawUriBuf((char *)aft->buffer->buffer, &aft->buffer->offset, aft->buffer->size,
                       (uint8_t *)bstr_ptr(tx->response_status),
                       bstr_len(tx->response_status));
        /* Redirect? */
        if ((tx->response_status_number > 300) && ((tx->response_status_number) < 303)) {
            htp_header_t *h_location = htp_table_get_c(tx->response_headers, "location");
            if (h_location != NULL) {
                MemBufferWriteString(aft->buffer, " => ");

                PrintRawUriBuf((char *)aft->buffer->buffer, &aft->buffer->offset, aft->buffer->size,
                               (uint8_t *)bstr_ptr(h_location->value),
                               bstr_len(h_location->value));
            }
        }
    } else {
        MemBufferWriteString(aft->buffer, "<no status>");
    }

    /* length */
    LOG_CF_WRITE_STAR_SEPATATOR(aft->buffer);
    MemBufferWriteString(aft->buffer, "%"PRIuMAX" bytes", (uintmax_t)tx->response_message_len);
}

static TmEcode LogHttpLogIPWrapper(ThreadVars *tv, void *data, const Packet *p, Flow *f, HtpState *htp_state, htp_tx_t *tx, uint64_t tx_id, int ipproto)
{
    SCEnter();

    LogHttpLogThread *aft = (LogHttpLogThread *)data;
    LogHttpFileCtx *hlog = aft->httplog_ctx;
    char timebuf[64];

    /* check if we have HTTP state or not */
    CreateTimeString(&p->ts, timebuf, sizeof(timebuf));

    char srcip[46], dstip[46];
    Port sp, dp;
    if ((PKT_IS_TOSERVER(p))) {
        switch (ipproto) {
            case AF_INET:
                PrintInet(AF_INET, (const void *)GET_IPV4_SRC_ADDR_PTR(p), srcip, sizeof(srcip));
                PrintInet(AF_INET, (const void *)GET_IPV4_DST_ADDR_PTR(p), dstip, sizeof(dstip));
                break;
            case AF_INET6:
                PrintInet(AF_INET6, (const void *)GET_IPV6_SRC_ADDR(p), srcip, sizeof(srcip));
                PrintInet(AF_INET6, (const void *)GET_IPV6_DST_ADDR(p), dstip, sizeof(dstip));
                break;
            default:
                goto end;
        }
        sp = p->sp;
        dp = p->dp;
    } else {
        switch (ipproto) {
            case AF_INET:
                PrintInet(AF_INET, (const void *)GET_IPV4_DST_ADDR_PTR(p), srcip, sizeof(srcip));
                PrintInet(AF_INET, (const void *)GET_IPV4_SRC_ADDR_PTR(p), dstip, sizeof(dstip));
                break;
            case AF_INET6:
                PrintInet(AF_INET6, (const void *)GET_IPV6_DST_ADDR(p), srcip, sizeof(srcip));
                PrintInet(AF_INET6, (const void *)GET_IPV6_SRC_ADDR(p), dstip, sizeof(dstip));
                break;
            default:
                goto end;
        }
        sp = p->dp;
        dp = p->sp;
    }

    SCLogDebug("got a HTTP request and now logging !!");

    /* reset */
    MemBufferReset(aft->buffer);

    if (hlog->flags & LOG_HTTP_CUSTOM) {
        LogHttpLogCustom(aft, tx, &p->ts, srcip, sp, dstip, dp);
    } else {
        /* time */
        MemBufferWriteString(aft->buffer, "%s ", timebuf);

        /* hostname */
        if (tx->request_hostname != NULL) {
            PrintRawUriBuf((char *)aft->buffer->buffer, &aft->buffer->offset, aft->buffer->size,
                    (uint8_t *)bstr_ptr(tx->request_hostname),
                    bstr_len(tx->request_hostname));
        } else {
            MemBufferWriteString(aft->buffer, "<hostname unknown>");
        }
        LOG_CF_WRITE_STAR_SEPATATOR(aft->buffer);

        /* uri */
        if (tx->request_uri != NULL) {
            PrintRawUriBuf((char *)aft->buffer->buffer, &aft->buffer->offset, aft->buffer->size,
                    (uint8_t *)bstr_ptr(tx->request_uri),
                    bstr_len(tx->request_uri));
        }
        LOG_CF_WRITE_STAR_SEPATATOR(aft->buffer);

        /* user agent */
        htp_header_t *h_user_agent = NULL;
        if (tx->request_headers != NULL) {
            h_user_agent = htp_table_get_c(tx->request_headers, "user-agent");
        }
        if (h_user_agent != NULL) {
            PrintRawUriBuf((char *)aft->buffer->buffer, &aft->buffer->offset, aft->buffer->size,
                    (uint8_t *)bstr_ptr(h_user_agent->value),
                    bstr_len(h_user_agent->value));
        } else {
            MemBufferWriteString(aft->buffer, "<useragent unknown>");
        }
        if (hlog->flags & LOG_HTTP_EXTENDED) {
            LogHttpLogExtended(aft, tx);
        }

        /* ip/tcp header info */
        LOG_CF_WRITE_STAR_SEPATATOR(aft->buffer);
        MemBufferWriteString(aft->buffer,
                "%s:%" PRIu16 " -> %s:%" PRIu16 "\n",
                srcip, sp, dstip, dp);
    }

    aft->uri_cnt ++;

    hlog->file_ctx->Write((const char *)MEMBUFFER_BUFFER(aft->buffer),
        MEMBUFFER_OFFSET(aft->buffer), hlog->file_ctx);

end:
    SCReturnInt(0);

}

int LogHttpLogger(ThreadVars *tv, void *thread_data, const Packet *p, Flow *f, void *state, void *tx, uint64_t tx_id)
{
    SCEnter();

    if (!(PKT_IS_TCP(p))) {
        SCReturnInt(TM_ECODE_OK);
    }

    int r = 0;
    if (PKT_IS_IPV4(p)) {
        r = LogHttpLogIPWrapper(tv, thread_data, p, f, (HtpState *)state, (htp_tx_t *)tx, tx_id, AF_INET);
    } else if (PKT_IS_IPV6(p)) {
        r = LogHttpLogIPWrapper(tv, thread_data, p, f, (HtpState *)state, (htp_tx_t *)tx, tx_id, AF_INET6);
    }

    SCReturnInt(r);
}

TmEcode LogHttpLogThreadInit(ThreadVars *t, const void *initdata, void **data)
{
    LogHttpLogThread *aft = SCMalloc(sizeof(LogHttpLogThread));
    if (unlikely(aft == NULL))
        return TM_ECODE_FAILED;
    memset(aft, 0, sizeof(LogHttpLogThread));

    if(initdata == NULL)
    {
        SCLogDebug("Error getting context for LogHTTPLog.  \"initdata\" argument NULL");
        SCFree(aft);
        return TM_ECODE_FAILED;
    }

    aft->buffer = MemBufferCreateNew(OUTPUT_BUFFER_SIZE);
    if (aft->buffer == NULL) {
        SCFree(aft);
        return TM_ECODE_FAILED;
    }

    /* Use the Ouptut Context (file pointer and mutex) */
    aft->httplog_ctx= ((OutputCtx *)initdata)->data;

    *data = (void *)aft;
    return TM_ECODE_OK;
}

TmEcode LogHttpLogThreadDeinit(ThreadVars *t, void *data)
{
    LogHttpLogThread *aft = (LogHttpLogThread *)data;
    if (aft == NULL) {
        return TM_ECODE_OK;
    }

    MemBufferFree(aft->buffer);
    /* clear memory */
    memset(aft, 0, sizeof(LogHttpLogThread));

    SCFree(aft);
    return TM_ECODE_OK;
}

/** \brief Create a new http log LogFileCtx.
 *  \param conf Pointer to ConfNode containing this loggers configuration.
 *  \return NULL if failure, LogFileCtx* to the file_ctx if succesful
 * */
OutputCtx *LogHttpLogInitCtx(ConfNode *conf)
{
    LogFileCtx* file_ctx = LogFileNewCtx();
    if(file_ctx == NULL) {
        SCLogError(SC_ERR_HTTP_LOG_GENERIC, "couldn't create new file_ctx");
        return NULL;
    }

    if (SCConfLogOpenGeneric(conf, file_ctx, DEFAULT_LOG_FILENAME, 1) < 0) {
        LogFileFreeCtx(file_ctx);
        return NULL;
    }

    LogHttpFileCtx *httplog_ctx = SCMalloc(sizeof(LogHttpFileCtx));
    if (unlikely(httplog_ctx == NULL)) {
        LogFileFreeCtx(file_ctx);
        return NULL;
    }
    memset(httplog_ctx, 0x00, sizeof(LogHttpFileCtx));

    httplog_ctx->file_ctx = file_ctx;

    const char *extended = ConfNodeLookupChildValue(conf, "extended");
    const char *custom = ConfNodeLookupChildValue(conf, "custom");
    const char *customformat = ConfNodeLookupChildValue(conf, "customformat");

    /* If custom logging format is selected, lets parse it */
    if (custom != NULL && customformat != NULL && ConfValIsTrue(custom)) {

        httplog_ctx->cf = LogCustomFormatAlloc();
        if (!httplog_ctx->cf) {
            goto errorfree;
        }

        httplog_ctx->flags |= LOG_HTTP_CUSTOM;

        /* Parsing */
        if ( ! LogCustomFormatParse(httplog_ctx->cf, customformat)) {
            goto parsererror;
        }
    } else {
        if (extended == NULL) {
            httplog_ctx->flags |= LOG_HTTP_DEFAULT;
        } else {
            if (ConfValIsTrue(extended)) {
                httplog_ctx->flags |= LOG_HTTP_EXTENDED;
            }
        }
    }

    OutputCtx *output_ctx = SCCalloc(1, sizeof(OutputCtx));
    if (unlikely(output_ctx == NULL)) {
        goto parsererror;
    }

    output_ctx->data = httplog_ctx;
    output_ctx->DeInit = LogHttpLogDeInitCtx;

    SCLogDebug("HTTP log output initialized");

    /* enable the logger for the app layer */
    AppLayerParserRegisterLogger(IPPROTO_TCP, ALPROTO_HTTP);

    return output_ctx;

parsererror:
    SCLogError(SC_ERR_INVALID_ARGUMENT,"Syntax error in custom http log format string.");
errorfree:
    LogCustomFormatFree(httplog_ctx->cf);
    LogFileFreeCtx(file_ctx);
    SCFree(httplog_ctx);
    return NULL;

}

static void LogHttpLogDeInitCtx(OutputCtx *output_ctx)
{
    LogHttpFileCtx *httplog_ctx = (LogHttpFileCtx *)output_ctx->data;
    LogCustomFormatFree(httplog_ctx->cf);
    LogFileFreeCtx(httplog_ctx->file_ctx);
    SCFree(httplog_ctx);
    SCFree(output_ctx);
}<|MERGE_RESOLUTION|>--- conflicted
+++ resolved
@@ -161,11 +161,7 @@
                 break;
             case LOG_CF_TIMESTAMP_U:
             /* TIMESTAMP USECONDS */
-<<<<<<< HEAD
-                snprintf(buf, 6, "%06u", (unsigned int) ts->tv_usec);
-=======
                 snprintf(buf, sizeof(buf), "%06u", (unsigned int) ts->tv_usec);
->>>>>>> 3430b53d
                 PrintRawUriBuf((char *)aft->buffer->buffer, &aft->buffer->offset,
                             aft->buffer->size, (uint8_t *)buf, MIN(strlen(buf),6));
                 break;
