--- conflicted
+++ resolved
@@ -27,73 +27,6 @@
 #include "suricata-common.h"
 #include "util-random.h"
 
-<<<<<<< HEAD
-#if defined(HAVE_WINCRYPT_H) && defined(OS_WIN32)
-#include <wincrypt.h>
-
-long int RandomGet(void)
-{
-    if (g_disable_randomness)
-        return 0;
-
-    HCRYPTPROV p;
-    if (!(CryptAcquireContext(&p, NULL, NULL,
-                PROV_RSA_FULL, 0))) {
-        return -1;
-    }
-
-    long int value = 0;
-    if (!CryptGenRandom(p, sizeof(value), (BYTE *)&value)) {
-        (void)CryptReleaseContext(p, 0);
-        return -1;
-    }
-
-    (void)CryptReleaseContext(p, 0);
-
-    return value;
-}
-#elif defined(HAVE_GETRANDOM)
-long int RandomGet(void)
-{
-    if (g_disable_randomness)
-        return 0;
-
-    long int value = 0;
-    int ret = getrandom(&value, sizeof(value), 0);
-    /* ret should be sizeof(value), but if it is > 0 and < sizeof(value)
-     * it's still better than nothing so we return what we have */
-    if (ret <= 0) {
-        return -1;
-    }
-    return value;
-}
-#elif defined(HAVE_CLOCK_GETTIME)
-long int RandomGet(void)
-{
-    if (g_disable_randomness)
-        return 0;
-
-    struct timespec ts;
-    clock_gettime(CLOCK_REALTIME, &ts);
-
-    srandom(ts.tv_nsec ^ ts.tv_sec);
-    long int value = random();
-    return value;
-}
-#else
-long int RandomGet(void)
-{
-    if (g_disable_randomness)
-        return 0;
-
-    struct timeval tv;
-    memset(&tv, 0, sizeof(tv));
-    gettimeofday(&tv, NULL);
-
-    srandom(tv.tv_usec ^ tv.tv_sec);
-    long int value = random();
-    return value;
-=======
 #if defined(HAVE_CLOCK_GETTIME)
 
 static long int RandomGetClock(void)
@@ -182,6 +115,5 @@
         return 0;
 
     return RandomGetPosix();
->>>>>>> 57228e99
 }
 #endif