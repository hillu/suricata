--- conflicted
+++ resolved
@@ -68,10 +68,7 @@
 #include "output-flow.h"
 
 extern bool stats_decoder_events;
-<<<<<<< HEAD
-=======
 const char *stats_decoder_events_prefix;
->>>>>>> 0df38f49
 extern bool stats_stream_events;
 
 int DecodeTunnel(ThreadVars *tv, DecodeThreadVars *dtv, Packet *p,
@@ -129,11 +126,7 @@
 
         if (e <= DECODE_EVENT_PACKET_MAX && !stats_decoder_events)
             continue;
-<<<<<<< HEAD
-        if (e > DECODE_EVENT_PACKET_MAX && !stats_stream_events)
-=======
         else if (e > DECODE_EVENT_PACKET_MAX && !stats_stream_events)
->>>>>>> 0df38f49
             continue;
         StatsIncr(tv, dtv->counter_engine_events[e]);
     }
@@ -492,13 +485,6 @@
 
         if (i <= DECODE_EVENT_PACKET_MAX && !stats_decoder_events)
             continue;
-<<<<<<< HEAD
-        if (i > DECODE_EVENT_PACKET_MAX && !stats_stream_events)
-            continue;
-
-        dtv->counter_engine_events[i] = StatsRegisterCounter(
-                DEvents[i].event_name, tv);
-=======
         else if (i > DECODE_EVENT_PACKET_MAX && !stats_stream_events)
             continue;
 
@@ -542,7 +528,6 @@
             dtv->counter_engine_events[i] = StatsRegisterCounter(
                     DEvents[i].event_name, tv);
         }
->>>>>>> 0df38f49
     }
 
     return;
