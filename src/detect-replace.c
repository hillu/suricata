/* Copyright (C) 2011-2014 Open Information Security Foundation
 *
 * You can copy, redistribute or modify this Program under the terms of
 * the GNU General Public License version 2 as published by the Free
 * Software Foundation.
 *
 * This program is distributed in the hope that it will be useful,
 * but WITHOUT ANY WARRANTY; without even the implied warranty of
 * MERCHANTABILITY or FITNESS FOR A PARTICULAR PURPOSE.  See the
 * GNU General Public License for more details.
 *
 * You should have received a copy of the GNU General Public License
 * version 2 along with this program; if not, write to the Free Software
 * Foundation, Inc., 51 Franklin Street, Fifth Floor, Boston, MA
 * 02110-1301, USA.
 */

/**
 * \file
 *
 * \author Eric Leblond <eric@regit.org>
 *
 * Replace part of the detection engine.
 *
 * If previous filter is of content type, replace can be used to change
 * the matched part to a new value.
 */

#include "suricata-common.h"

#include "runmodes.h"

extern int run_mode;

#include "decode.h"

#include "detect.h"
#include "detect-parse.h"
#include "detect-content.h"
#include "detect-uricontent.h"
#include "detect-byte-extract.h"
#include "detect-replace.h"
#include "app-layer.h"

#include "detect-engine-mpm.h"
#include "detect-engine.h"
#include "detect-engine-state.h"

#include "util-checksum.h"

#include "util-unittest.h"
#include "util-unittest-helper.h"

#include "flow-var.h"

#include "util-debug.h"

#include "pkt-var.h"
#include "host.h"
#include "util-profiling.h"

static int DetectReplaceSetup(DetectEngineCtx *, Signature *, const char *);
void DetectReplaceRegisterTests(void);

void DetectReplaceRegister (void)
{
    sigmatch_table[DETECT_REPLACE].name = "replace";
    sigmatch_table[DETECT_REPLACE].Match = NULL;
    sigmatch_table[DETECT_REPLACE].Setup = DetectReplaceSetup;
    sigmatch_table[DETECT_REPLACE].Free  = NULL;
    sigmatch_table[DETECT_REPLACE].RegisterTests = DetectReplaceRegisterTests;
    sigmatch_table[DETECT_REPLACE].flags = (SIGMATCH_QUOTES_MANDATORY|SIGMATCH_HANDLE_NEGATION);
}

int DetectReplaceSetup(DetectEngineCtx *de_ctx, Signature *s, const char *replacestr)
{
    uint8_t *content = NULL;
    uint16_t len = 0;
<<<<<<< HEAD
    SigMatch *pm = NULL;
    DetectContentData *ud = NULL;
=======
>>>>>>> 3430b53d

    if (s->init_data->negated) {
        SCLogError(SC_ERR_INVALID_VALUE, "Can't negate replacement string: %s",
                   replacestr);
        return -1;
    }

    int ret = DetectContentDataParse("replace", replacestr, &content, &len);
    if (ret == -1)
<<<<<<< HEAD
        goto error;
=======
        return -1;
>>>>>>> 3430b53d

    switch (run_mode) {
        case RUNMODE_NFQ:
        case RUNMODE_IPFW:
            break;
        default:
            SCLogWarning(SC_ERR_RUNMODE,
                         "Can't use 'replace' keyword in non IPS mode: %s",
                         s->sig_str);
            /* this is a success, having the alert is interesting */
            return 0;
    }

    /* add to the latest "content" keyword from pmatch */
<<<<<<< HEAD
    pm = DetectGetLastSMByListId(s, DETECT_SM_LIST_PMATCH,
=======
    const SigMatch *pm = DetectGetLastSMByListId(s, DETECT_SM_LIST_PMATCH,
>>>>>>> 3430b53d
            DETECT_CONTENT, -1);
    if (pm == NULL) {
        SCLogError(SC_ERR_WITHIN_MISSING_CONTENT, "replace needs"
                "preceding content option for raw sig");
        SCFree(content);
        return -1;
    }

    /* we can remove this switch now with the unified structure */
    DetectContentData *ud = (DetectContentData *)pm->ctx;
    if (ud == NULL) {
        SCLogError(SC_ERR_INVALID_ARGUMENT, "invalid argument");
        SCFree(content);
        return -1;
    }
    if (ud->flags & DETECT_CONTENT_NEGATED) {
        SCLogError(SC_ERR_INVALID_SIGNATURE, "can't have a relative "
                "negated keyword set along with a replacement");
        goto error;
    }
    if (ud->content_len != len) {
        SCLogError(SC_ERR_INVALID_SIGNATURE, "can't have a content "
                "length different from replace length");
        goto error;
    }

    ud->replace = SCMalloc(len);
    if (ud->replace == NULL) {
        goto error;
    }
    memcpy(ud->replace, content, len);
    ud->replace_len = len;
    ud->flags |= DETECT_CONTENT_REPLACE;
    /* want packet matching only won't be able to replace data with
     * a flow.
     */
    s->flags |= SIG_FLAG_REQUIRE_PACKET;
    SCFree(content);

    return 0;

error:
    SCFree(ud->replace);
    ud->replace = NULL;
    SCFree(content);
    return -1;
}

/* Add to the head of the replace-list.
 *
 * The first to add to the replace-list has the highest priority. So,
 * adding the the head of the list results in the newest modifications
 * of content being applied first, so later changes can over ride
 * earlier changes. Thus the highest priority modifications should be
 * applied last.
 */
DetectReplaceList *DetectReplaceAddToList(DetectReplaceList *replist,
                                          uint8_t *found,
                                          DetectContentData *cd)
{
    DetectReplaceList *newlist;

    if (cd->content_len != cd->replace_len)
        return NULL;
    SCLogDebug("replace: Adding match");

    newlist = SCMalloc(sizeof(DetectReplaceList));
    if (unlikely(newlist == NULL))
        return replist;
    newlist->found = found;
    newlist->cd = cd;
    /* Push new value onto the front of the list. */
    newlist->next = replist;

    return newlist;
}


void DetectReplaceExecuteInternal(Packet *p, DetectReplaceList *replist)
{
    DetectReplaceList *tlist = NULL;

    SCLogDebug("replace: Executing match");
    while (replist) {
        memcpy(replist->found, replist->cd->replace, replist->cd->replace_len);
        SCLogDebug("replace: injecting '%s'", replist->cd->replace);
        p->flags |= PKT_STREAM_MODIFIED;
        ReCalculateChecksum(p);
        tlist = replist;
        replist = replist->next;
        SCFree(tlist);
    }
}


void DetectReplaceFreeInternal(DetectReplaceList *replist)
{
    DetectReplaceList *tlist = NULL;
    while (replist) {
        SCLogDebug("replace: Freeing match");
        tlist = replist;
        replist = replist->next;
        SCFree(tlist);
    }
}

#ifdef UNITTESTS /* UNITTESTS */

/**
 * \test Test packet Matches
 * \param raw_eth_pkt pointer to the ethernet packet
 * \param pktsize size of the packet
 * \param sig pointer to the signature to test
 * \param sid sid number of the signature
 * \retval return 1 if match
 * \retval return 0 if not
 */
static
int DetectReplaceLongPatternMatchTest(uint8_t *raw_eth_pkt, uint16_t pktsize,
                                      const char *sig, uint32_t sid, uint8_t *pp,
                                      uint16_t *len)
{
    int result = 0;

    Packet *p = NULL;
    p = PacketGetFromAlloc();
    if (unlikely(p == NULL))
        return 0;

    DecodeThreadVars dtv;

    ThreadVars th_v;
    DetectEngineThreadCtx *det_ctx = NULL;

    if (pp == NULL) {
        SCLogDebug("replace: looks like a second run");
    }

    PacketCopyData(p, raw_eth_pkt, pktsize);
    memset(&dtv, 0, sizeof(DecodeThreadVars));
    memset(&th_v, 0, sizeof(th_v));
    dtv.app_tctx = AppLayerGetCtxThread(&th_v);

    FlowInitConfig(FLOW_QUIET);
    DecodeEthernet(&th_v, &dtv, p, GET_PKT_DATA(p), pktsize, NULL);

    DetectEngineCtx *de_ctx = DetectEngineCtxInit();
    if (de_ctx == NULL) {
        goto end;
    }
    de_ctx->flags |= DE_QUIET;

    de_ctx->sig_list = SigInit(de_ctx, sig);
    if (de_ctx->sig_list == NULL) {
        goto end;
    }
    de_ctx->sig_list->next = NULL;

    if (de_ctx->sig_list->sm_lists_tail[DETECT_SM_LIST_PMATCH]->type == DETECT_CONTENT) {
        DetectContentData *co = (DetectContentData *)de_ctx->sig_list->sm_lists_tail[DETECT_SM_LIST_PMATCH]->ctx;
        if (co->flags & DETECT_CONTENT_RELATIVE_NEXT) {
            printf("relative next flag set on final match which is content: ");
            goto end;
        }
    }

    SigGroupBuild(de_ctx);
    DetectEngineAddToMaster(de_ctx);
    DetectEngineThreadCtxInit(&th_v, NULL, (void *)&det_ctx);

    SigMatchSignatures(&th_v, de_ctx, det_ctx, p);
    DetectEngineMoveToFreeList(de_ctx);

    if (PacketAlertCheck(p, sid) != 1) {
        SCLogDebug("replace: no alert on sig %d", sid);
        goto end;
    }

    if (pp) {
        memcpy(pp, GET_PKT_DATA(p), GET_PKT_LEN(p));
        *len = pktsize;
        SCLogDebug("replace: copying %d on %p", *len, pp);
    }


    result = 1;
end:
    if (dtv.app_tctx != NULL)
        AppLayerDestroyCtxThread(dtv.app_tctx);
    if (det_ctx != NULL)
        DetectEngineThreadCtxDeinit(&th_v, (void *)det_ctx);
    DetectEnginePruneFreeList();
    PACKET_RECYCLE(p);
    FlowShutdown();
    SCFree(p);


    return result;
}


/**
 * \brief Wrapper for DetectContentLongPatternMatchTest
 */
static int DetectReplaceLongPatternMatchTestWrp(const char *sig, uint32_t sid, const char *sig_rep,  uint32_t sid_rep)
{
    int ret;
    /** Real packet with the following tcp data:
     * "Hi, this is a big test to check content matches of splitted"
     * "patterns between multiple chunks!"
     * (without quotes! :) )
     */
    uint8_t raw_eth_pkt[] = {
        0xff,0xff,0xff,0xff,0xff,0xff,0x00,0x00,
        0x00,0x00,0x00,0x00,0x08,0x00,0x45,0x00,
        0x00,0x85,0x00,0x01,0x00,0x00,0x40,0x06,
        0x7c,0x70,0x7f,0x00,0x00,0x01,0x7f,0x00,
        0x00,0x01,0x00,0x14,0x00,0x50,0x00,0x00,
        0x00,0x00,0x00,0x00,0x00,0x00,0x50,0x02,
        0x20,0x00,0xc9,0xad,0x00,0x00,0x48,0x69,
        0x2c,0x20,0x74,0x68,0x69,0x73,0x20,0x69,
        0x73,0x20,0x61,0x20,0x62,0x69,0x67,0x20,
        0x74,0x65,0x73,0x74,0x20,0x74,0x6f,0x20,
        0x63,0x68,0x65,0x63,0x6b,0x20,0x63,0x6f,
        0x6e,0x74,0x65,0x6e,0x74,0x20,0x6d,0x61,
        0x74,0x63,0x68,0x65,0x73,0x20,0x6f,0x66,
        0x20,0x73,0x70,0x6c,0x69,0x74,0x74,0x65,
        0x64,0x20,0x70,0x61,0x74,0x74,0x65,0x72,
        0x6e,0x73,0x20,0x62,0x65,0x74,0x77,0x65,
        0x65,0x6e,0x20,0x6d,0x75,0x6c,0x74,0x69,
        0x70,0x6c,0x65,0x20,0x63,0x68,0x75,0x6e,
        0x6b,0x73,0x21 }; /* end raw_eth_pkt */
    uint8_t p[sizeof(raw_eth_pkt)];
    uint16_t psize = sizeof(raw_eth_pkt);

    /* would be unittest */
    int run_mode_backup = run_mode;
    run_mode = RUNMODE_NFQ;
    ret = DetectReplaceLongPatternMatchTest(raw_eth_pkt, (uint16_t)sizeof(raw_eth_pkt),
                             sig, sid, p, &psize);
    if (ret == 1) {
        SCLogDebug("replace: test1 phase1");
        ret = DetectReplaceLongPatternMatchTest(p, psize, sig_rep, sid_rep, NULL, NULL);
    }
    run_mode = run_mode_backup;
    return ret;
}


/**
 * \brief Wrapper for DetectContentLongPatternMatchTest
 */
static int DetectReplaceLongPatternMatchTestUDPWrp(const char *sig, uint32_t sid, const char *sig_rep,  uint32_t sid_rep)
{
    int ret;
    /** Real UDP DNS packet with a request A to a1.twimg.com
     */
    uint8_t raw_eth_pkt[] = {
        0x8c, 0xa9, 0x82, 0x75, 0x5d, 0x62, 0xb4, 0x07, 
        0xf9, 0xf3, 0xc7, 0x0a, 0x08, 0x00, 0x45, 0x00, 
        0x00, 0x3a, 0x92, 0x4f, 0x40, 0x00, 0x40, 0x11, 
        0x31, 0x1a, 0xc0, 0xa8, 0x00, 0x02, 0xc1, 0xbd, 
        0xf4, 0xe1, 0x3b, 0x7e, 0x00, 0x35, 0x00, 0x26, 
        0xcb, 0x81, 0x37, 0x62, 0x01, 0x00, 0x00, 0x01, 
        0x00, 0x00, 0x00, 0x00, 0x00, 0x00, 0x02, 0x61, 
        0x31, 0x05, 0x74, 0x77, 0x69, 0x6d, 0x67, 0x03, 
        0x63, 0x6f, 0x6d, 0x00, 0x00, 0x01, 0x00, 0x01 };

    uint8_t p[sizeof(raw_eth_pkt)];
    uint16_t psize = sizeof(raw_eth_pkt);

    int run_mode_backup = run_mode;
    run_mode = RUNMODE_NFQ;
    ret = DetectReplaceLongPatternMatchTest(raw_eth_pkt, (uint16_t)sizeof(raw_eth_pkt),
                             sig, sid, p, &psize);
    if (ret == 1) {
        SCLogDebug("replace: test1 phase1 ok: %" PRIuMAX" vs %d",(uintmax_t)sizeof(raw_eth_pkt),psize);
        ret = DetectReplaceLongPatternMatchTest(p, psize, sig_rep, sid_rep, NULL, NULL);
    }
    run_mode = run_mode_backup;
    return ret;
}

/**
 * \test Check if replace is working
 */
static int DetectReplaceMatchTest01(void)
{
    const char *sig = "alert tcp any any -> any any (msg:\"Nothing..\";"
                " content:\"big\"; replace:\"pig\"; sid:1;)";
    const char *sig_rep = "alert tcp any any -> any any (msg:\"replace worked\";"
                " content:\"this is a pig test\"; sid:2;)";
    return DetectReplaceLongPatternMatchTestWrp(sig, 1, sig_rep, 2);
}

/**
 * \test Check if replace is working with offset
 */
static int DetectReplaceMatchTest02(void)
{
    const char *sig = "alert tcp any any -> any any (msg:\"Nothing..\";"
                " content:\"th\"; offset: 4; replace:\"TH\"; sid:1;)";
    const char *sig_rep = "alert tcp any any -> any any (msg:\"replace worked\";"
                " content:\"THis\"; offset:4; sid:2;)";
    return DetectReplaceLongPatternMatchTestWrp(sig, 1, sig_rep, 2);
}

/**
 * \test Check if replace is working with offset and keyword inversion
 */
static int DetectReplaceMatchTest03(void)
{
    const char *sig = "alert tcp any any -> any any (msg:\"Nothing..\";"
                " content:\"th\"; replace:\"TH\"; offset: 4; sid:1;)";
    const char *sig_rep = "alert tcp any any -> any any (msg:\"replace worked\";"
                " content:\"THis\"; offset:4; sid:2;)";
    return DetectReplaceLongPatternMatchTestWrp(sig, 1, sig_rep, 2);
}

/**
 * \test Check if replace is working with second content
 */
static int DetectReplaceMatchTest04(void)
{
    const char *sig = "alert tcp any any -> any any (msg:\"Nothing..\";"
                " content:\"th\"; replace:\"TH\"; content:\"patter\"; replace:\"matter\"; sid:1;)";
    const char *sig_rep = "alert tcp any any -> any any (msg:\"replace worked\";"
                " content:\"THis\"; content:\"matterns\"; sid:2;)";
    return DetectReplaceLongPatternMatchTestWrp(sig, 1, sig_rep, 2);
}

/**
 * \test Check if replace is not done when second content don't match
 */
static int DetectReplaceMatchTest05(void)
{
    const char *sig = "alert tcp any any -> any any (msg:\"Nothing..\";"
                " content:\"th\"; replace:\"TH\"; content:\"nutella\"; sid:1;)";
    const char *sig_rep = "alert tcp any any -> any any (msg:\"replace worked\";"
                " content:\"TH\"; sid:2;)";
    return !DetectReplaceLongPatternMatchTestWrp(sig, 1, sig_rep, 2);
}

/**
 * \test Check if replace is not done when second content match and not
 * first
 */
static int DetectReplaceMatchTest06(void)
{
    const char *sig = "alert tcp any any -> any any (msg:\"Nothing..\";"
                " content:\"nutella\"; replace:\"commode\"; content:\"this is\"; sid:1;)";
    const char *sig_rep = "alert tcp any any -> any any (msg:\"replace worked\";"
                " content:\"commode\"; sid:2;)";
    return !DetectReplaceLongPatternMatchTestWrp(sig, 1, sig_rep, 2);
}

/**
 * \test Check if replace is working when nocase used
 */
static int DetectReplaceMatchTest07(void)
{
    const char *sig = "alert tcp any any -> any any (msg:\"Nothing..\";"
                " content:\"BiG\"; nocase; replace:\"pig\"; sid:1;)";
    const char *sig_rep = "alert tcp any any -> any any (msg:\"replace worked\";"
                " content:\"this is a pig test\"; sid:2;)";
    return DetectReplaceLongPatternMatchTestWrp(sig, 1, sig_rep, 2);
}

/**
 * \test Check if replace is working when depth is used
 */
static int DetectReplaceMatchTest08(void)
{
    const char *sig = "alert tcp any any -> any any (msg:\"Nothing..\";"
                " content:\"big\"; depth:17; replace:\"pig\"; sid:1;)";
    const char *sig_rep = "alert tcp any any -> any any (msg:\"replace worked\";"
                " content:\"this is a pig test\"; sid:2;)";
    return DetectReplaceLongPatternMatchTestWrp(sig, 1, sig_rep, 2);
}

/**
 * \test Check if replace is working when depth block match used
 */
static int DetectReplaceMatchTest09(void)
{
    const char *sig = "alert tcp any any -> any any (msg:\"Nothing..\";"
                " content:\"big\"; depth:16; replace:\"pig\"; sid:1;)";
    const char *sig_rep = "alert tcp any any -> any any (msg:\"replace worked\";"
                " content:\"this is a pig test\"; sid:2;)";
    return !DetectReplaceLongPatternMatchTestWrp(sig, 1, sig_rep, 2);
}

/**
 * \test Check if replace is working when depth block match used
 */
static int DetectReplaceMatchTest10(void)
{
    const char *sig = "alert tcp any any -> any any (msg:\"Nothing..\";"
                " content:\"big\"; depth:17; replace:\"pig\"; offset: 14; sid:1;)";
    const char *sig_rep = "alert tcp any any -> any any (msg:\"replace worked\";"
                " content:\"pig\"; depth:17; offset:14; sid:2;)";
    return DetectReplaceLongPatternMatchTestWrp(sig, 1, sig_rep, 2);
}

/**
 * \test Check if replace is working with within
 */
static int DetectReplaceMatchTest11(void)
{
    const char *sig = "alert tcp any any -> any any (msg:\"Nothing..\";"
                " content:\"big\"; replace:\"pig\"; content:\"to\"; within: 11; sid:1;)";
    const char *sig_rep = "alert tcp any any -> any any (msg:\"replace worked\";"
                " content:\"pig\"; depth:17; offset:14; sid:2;)";
    return DetectReplaceLongPatternMatchTestWrp(sig, 1, sig_rep, 2);
}

/**
 * \test Check if replace is working with within
 */
static int DetectReplaceMatchTest12(void)
{
    const char *sig = "alert tcp any any -> any any (msg:\"Nothing..\";"
                " content:\"big\"; replace:\"pig\"; content:\"to\"; within: 4; sid:1;)";
    const char *sig_rep = "alert tcp any any -> any any (msg:\"replace worked\";"
                " content:\"pig\"; depth:17; offset:14; sid:2;)";
    return !DetectReplaceLongPatternMatchTestWrp(sig, 1, sig_rep, 2);
}

/**
 * \test Check if replace is working with within
 */
static int DetectReplaceMatchTest13(void)
{
    const char *sig = "alert tcp any any -> any any (msg:\"Nothing..\";"
                " content:\"big\"; replace:\"pig\"; content:\"test\"; distance: 1; sid:1;)";
    const char *sig_rep = "alert tcp any any -> any any (msg:\"replace worked\";"
                " content:\"pig\"; depth:17; offset:14; sid:2;)";
    return DetectReplaceLongPatternMatchTestWrp(sig, 1, sig_rep, 2);
}

/**
 * \test Check if replace is working with within
 */
static int DetectReplaceMatchTest14(void)
{
    const char *sig = "alert tcp any any -> any any (msg:\"Nothing..\";"
                " content:\"big\"; replace:\"pig\"; content:\"test\"; distance: 2; sid:1;)";
    const char *sig_rep = "alert tcp any any -> any any (msg:\"replace worked\";"
                " content:\"pig\"; depth:17; offset:14; sid:2;)";
    return !DetectReplaceLongPatternMatchTestWrp(sig, 1, sig_rep, 2);
}

/**
 * \test Check if replace is working with within
 */
static int DetectReplaceMatchTest15(void)
{
    const char *sig = "alert udp any any -> any any (msg:\"Nothing..\";"
                " content:\"com\"; replace:\"org\"; sid:1;)";
    const char *sig_rep = "alert udp any any -> any any (msg:\"replace worked\";"
                " content:\"twimg|03|org\"; sid:2;)";
    return DetectReplaceLongPatternMatchTestUDPWrp(sig, 1, sig_rep, 2);
}


/**
 * \test Parsing test
 */
static int DetectReplaceParseTest01(void)
{
    int run_mode_backup = run_mode;
    run_mode = RUNMODE_NFQ;

    DetectEngineCtx *de_ctx = NULL;
    int result = 1;

    de_ctx = DetectEngineCtxInit();
    if (de_ctx == NULL)
        goto end;

    de_ctx->flags |= DE_QUIET;
    de_ctx->sig_list = SigInit(de_ctx,
                               "alert udp any any -> any any "
                               "(msg:\"test\"; content:\"doh\"; replace:\"; sid:238012;)");
    if (de_ctx->sig_list != NULL) {
        result = 0;
        goto end;
    }

 end:
    run_mode = run_mode_backup;

    SigGroupCleanup(de_ctx);
    SigCleanSignatures(de_ctx);
    DetectEngineCtxFree(de_ctx);

    return result;
}

/**
 * \test Parsing test: non valid because of http protocol
 */
static int DetectReplaceParseTest02(void)
{
    int run_mode_backup = run_mode;
    run_mode = RUNMODE_NFQ;

    DetectEngineCtx *de_ctx = NULL;
    int result = 1;

    de_ctx = DetectEngineCtxInit();
    if (de_ctx == NULL)
        goto end;

    de_ctx->flags |= DE_QUIET;
    de_ctx->sig_list = SigInit(de_ctx,
                               "alert http any any -> any any "
                               "(msg:\"test\"; content:\"doh\"; replace:\"bon\"; sid:238012;)");
    if (de_ctx->sig_list == NULL) {
        result = 0;
        goto end;
    }

 end:
    run_mode = run_mode_backup;

    SigGroupCleanup(de_ctx);
    SigCleanSignatures(de_ctx);
    DetectEngineCtxFree(de_ctx);

    return result;
}

/**
 * \test Parsing test: non valid because of http_header on same content
 * as replace keyword
 */
static int DetectReplaceParseTest03(void)
{
    int run_mode_backup = run_mode;
    run_mode = RUNMODE_NFQ;

    DetectEngineCtx *de_ctx = NULL;
    int result = 1;

    de_ctx = DetectEngineCtxInit();
    if (de_ctx == NULL)
        goto end;

    de_ctx->flags |= DE_QUIET;
    de_ctx->sig_list = SigInit(de_ctx,
                               "alert tcp any any -> any any "
                               "(msg:\"test\"; content:\"doh\"; replace:\"don\"; http_header; sid:238012;)");
    if (de_ctx->sig_list != NULL) {
        result = 0;
        goto end;
    }

 end:
    run_mode = run_mode_backup;

    SigGroupCleanup(de_ctx);
    SigCleanSignatures(de_ctx);
    DetectEngineCtxFree(de_ctx);

    return result;
}

/**
 * \test Parsing test no content
 */
static int DetectReplaceParseTest04(void)
{
    int run_mode_backup = run_mode;
    run_mode = RUNMODE_NFQ;

    DetectEngineCtx *de_ctx = NULL;
    int result = 1;

    de_ctx = DetectEngineCtxInit();
    if (de_ctx == NULL)
        goto end;

    de_ctx->flags |= DE_QUIET;
    de_ctx->sig_list = SigInit(de_ctx,
                               "alert tcp any any -> any any "
                               "(msg:\"test\"; replace:\"don\"; sid:238012;)");
    if (de_ctx->sig_list != NULL) {
        result = 0;
        goto end;
    }

 end:
    run_mode = run_mode_backup;

    SigGroupCleanup(de_ctx);
    SigCleanSignatures(de_ctx);
    DetectEngineCtxFree(de_ctx);

    return result;
}

/**
 * \test Parsing test content after replace
 */
static int DetectReplaceParseTest05(void)
{
    int run_mode_backup = run_mode;
    run_mode = RUNMODE_NFQ;

    DetectEngineCtx *de_ctx = NULL;
    int result = 1;

    de_ctx = DetectEngineCtxInit();
    if (de_ctx == NULL)
        goto end;

    de_ctx->flags |= DE_QUIET;
    de_ctx->sig_list = SigInit(de_ctx,
                               "alert tcp any any -> any any "
                               "(msg:\"test\"; replace:\"don\"; content:\"doh\"; sid:238012;)");
    if (de_ctx->sig_list != NULL) {
        result = 0;
        goto end;
    }

 end:
    run_mode = run_mode_backup;

    SigGroupCleanup(de_ctx);
    SigCleanSignatures(de_ctx);
    DetectEngineCtxFree(de_ctx);

    return result;
}

/**
 * \test Parsing test content and replace length differ
 */
static int DetectReplaceParseTest06(void)
{
    int run_mode_backup = run_mode;
    run_mode = RUNMODE_NFQ;

    DetectEngineCtx *de_ctx = NULL;
    int result = 1;

    de_ctx = DetectEngineCtxInit();
    if (de_ctx == NULL)
        goto end;

    de_ctx->flags |= DE_QUIET;
    de_ctx->sig_list = SigInit(de_ctx,
                               "alert tcp any any -> any any "
                               "(msg:\"test\"; content:\"don\"; replace:\"donut\"; sid:238012;)");
    if (de_ctx->sig_list != NULL) {
        result = 0;
        goto end;
    }

 end:
    run_mode = run_mode_backup;

    SigGroupCleanup(de_ctx);
    SigCleanSignatures(de_ctx);
    DetectEngineCtxFree(de_ctx);

    return result;
}

/**
 * \test Parsing test content and replace length differ
 */
static int DetectReplaceParseTest07(void)
{
    int run_mode_backup = run_mode;
    run_mode = RUNMODE_NFQ;

    DetectEngineCtx *de_ctx = NULL;
    int result = 1;

    de_ctx = DetectEngineCtxInit();
    if (de_ctx == NULL)
        goto end;

    de_ctx->flags |= DE_QUIET;
    de_ctx->sig_list = SigInit(de_ctx,
                               "alert tcp any any -> any any "
                               "(msg:\"test\"; content:\"don\"; replace:\"dou\"; content:\"jpg\"; http_header; sid:238012;)");
    if (de_ctx->sig_list != NULL) {
        result = 0;
        goto end;
    }

 end:
    run_mode = run_mode_backup;

    SigGroupCleanup(de_ctx);
    SigCleanSignatures(de_ctx);
    DetectEngineCtxFree(de_ctx);

    return result;
}



#endif /* UNITTESTS */

/**
 * \brief this function registers unit tests for DetectContent
 */
void DetectReplaceRegisterTests(void)
{
#ifdef UNITTESTS /* UNITTESTS */
/* matching */
    UtRegisterTest("DetectReplaceMatchTest01", DetectReplaceMatchTest01);
    UtRegisterTest("DetectReplaceMatchTest02", DetectReplaceMatchTest02);
    UtRegisterTest("DetectReplaceMatchTest03", DetectReplaceMatchTest03);
    UtRegisterTest("DetectReplaceMatchTest04", DetectReplaceMatchTest04);
    UtRegisterTest("DetectReplaceMatchTest05", DetectReplaceMatchTest05);
    UtRegisterTest("DetectReplaceMatchTest06", DetectReplaceMatchTest06);
    UtRegisterTest("DetectReplaceMatchTest07", DetectReplaceMatchTest07);
    UtRegisterTest("DetectReplaceMatchTest08", DetectReplaceMatchTest08);
    UtRegisterTest("DetectReplaceMatchTest09", DetectReplaceMatchTest09);
    UtRegisterTest("DetectReplaceMatchTest10", DetectReplaceMatchTest10);
    UtRegisterTest("DetectReplaceMatchTest11", DetectReplaceMatchTest11);
    UtRegisterTest("DetectReplaceMatchTest12", DetectReplaceMatchTest12);
    UtRegisterTest("DetectReplaceMatchTest13", DetectReplaceMatchTest13);
    UtRegisterTest("DetectReplaceMatchTest14", DetectReplaceMatchTest14);
    UtRegisterTest("DetectReplaceMatchTest15", DetectReplaceMatchTest15);
/* parsing */
    UtRegisterTest("DetectReplaceParseTest01", DetectReplaceParseTest01);
    UtRegisterTest("DetectReplaceParseTest02", DetectReplaceParseTest02);
    UtRegisterTest("DetectReplaceParseTest03", DetectReplaceParseTest03);
    UtRegisterTest("DetectReplaceParseTest04", DetectReplaceParseTest04);
    UtRegisterTest("DetectReplaceParseTest05", DetectReplaceParseTest05);
    UtRegisterTest("DetectReplaceParseTest06", DetectReplaceParseTest06);
    UtRegisterTest("DetectReplaceParseTest07", DetectReplaceParseTest07);
#endif /* UNITTESTS */
}<|MERGE_RESOLUTION|>--- conflicted
+++ resolved
@@ -76,11 +76,6 @@
 {
     uint8_t *content = NULL;
     uint16_t len = 0;
-<<<<<<< HEAD
-    SigMatch *pm = NULL;
-    DetectContentData *ud = NULL;
-=======
->>>>>>> 3430b53d
 
     if (s->init_data->negated) {
         SCLogError(SC_ERR_INVALID_VALUE, "Can't negate replacement string: %s",
@@ -90,11 +85,7 @@
 
     int ret = DetectContentDataParse("replace", replacestr, &content, &len);
     if (ret == -1)
-<<<<<<< HEAD
-        goto error;
-=======
         return -1;
->>>>>>> 3430b53d
 
     switch (run_mode) {
         case RUNMODE_NFQ:
@@ -109,11 +100,7 @@
     }
 
     /* add to the latest "content" keyword from pmatch */
-<<<<<<< HEAD
-    pm = DetectGetLastSMByListId(s, DETECT_SM_LIST_PMATCH,
-=======
     const SigMatch *pm = DetectGetLastSMByListId(s, DETECT_SM_LIST_PMATCH,
->>>>>>> 3430b53d
             DETECT_CONTENT, -1);
     if (pm == NULL) {
         SCLogError(SC_ERR_WITHIN_MISSING_CONTENT, "replace needs"
