--- conflicted
+++ resolved
@@ -56,11 +56,7 @@
 
 #ifndef HAVE_MAGIC
 
-<<<<<<< HEAD
-static int DetectFilemagicSetupNoSupport (DetectEngineCtx *de_ctx, Signature *s, char *str)
-=======
 static int DetectFilemagicSetupNoSupport (DetectEngineCtx *de_ctx, Signature *s, const char *str)
->>>>>>> c21347df
 {
     SCLogError(SC_ERR_NO_MAGIC_SUPPORT, "no libmagic support built in, needed for filemagic keyword");
     return -1;
@@ -75,10 +71,7 @@
     sigmatch_table[DETECT_FILEMAGIC].desc = "match on the information libmagic returns about a file";
     sigmatch_table[DETECT_FILEMAGIC].url = "https://redmine.openinfosecfoundation.org/projects/suricata/wiki/File-keywords#filemagic";
     sigmatch_table[DETECT_FILEMAGIC].Setup = DetectFilemagicSetupNoSupport;
-<<<<<<< HEAD
-=======
     sigmatch_table[DETECT_FILEMAGIC].flags = SIGMATCH_QUOTES_MANDATORY|SIGMATCH_HANDLE_NEGATION;
->>>>>>> c21347df
 }
 
 #else /* HAVE_MAGIC */
