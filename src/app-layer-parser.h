/* Copyright (C) 2007-2013 Open Information Security Foundation
 *
 * You can copy, redistribute or modify this Program under the terms of
 * the GNU General Public License version 2 as published by the Free
 * Software Foundation.
 *
 * This program is distributed in the hope that it will be useful,
 * but WITHOUT ANY WARRANTY; without even the implied warranty of
 * MERCHANTABILITY or FITNESS FOR A PARTICULAR PURPOSE.  See the
 * GNU General Public License for more details.
 *
 * You should have received a copy of the GNU General Public License
 * version 2 along with this program; if not, write to the Free Software
 * Foundation, Inc., 51 Franklin Street, Fifth Floor, Boston, MA
 * 02110-1301, USA.
 */

/**
 * \file
 *
 * \author Victor Julien <victor@inliniac.net>
 * \author Anoop Saldanha <anoopsaldanha@gmail.com>
 */

#ifndef __APP_LAYER_PARSER_H__
#define __APP_LAYER_PARSER_H__

#include "app-layer-events.h"
#include "detect-engine-state.h"
#include "util-file.h"
#include "stream-tcp-private.h"

/* Flags for AppLayerParserState. */
#define APP_LAYER_PARSER_EOF                    BIT_U8(0)
#define APP_LAYER_PARSER_NO_INSPECTION          BIT_U8(1)
#define APP_LAYER_PARSER_NO_REASSEMBLY          BIT_U8(2)
#define APP_LAYER_PARSER_NO_INSPECTION_PAYLOAD  BIT_U8(3)
#define APP_LAYER_PARSER_BYPASS_READY           BIT_U8(4)

/* Flags for AppLayerParserProtoCtx. */
#define APP_LAYER_PARSER_OPT_ACCEPT_GAPS        BIT_U32(0)

<<<<<<< HEAD
/* Flags for AppLayerParserProtoCtx. */
#define APP_LAYER_PARSER_OPT_ACCEPT_GAPS        BIT_U64(0)

int AppLayerParserProtoIsRegistered(uint8_t ipproto, AppProto alproto);
=======
#define APP_LAYER_PARSER_INT_STREAM_DEPTH_SET   BIT_U32(0)
>>>>>>> 0f01c73a

/* applies to DetectFlags uint64_t field */

/** is tx fully inspected? */
#define APP_LAYER_TX_INSPECTED_FLAG             BIT_U64(63)
/** other 63 bits are for tracking which prefilter engine is already
 *  completely inspected */
#define APP_LAYER_TX_PREFILTER_MASK             ~APP_LAYER_TX_INSPECTED_FLAG

int AppLayerParserProtoIsRegistered(uint8_t ipproto, AppProto alproto);

/***** transaction handling *****/

int AppLayerParserSetup(void);
void AppLayerParserPostStreamSetup(void);
int AppLayerParserDeSetup(void);

typedef struct AppLayerParserThreadCtx_ AppLayerParserThreadCtx;

/**
 * \brief Gets a new app layer protocol's parser thread context.
 *
 * \retval Non-NULL pointer on success.
 *         NULL pointer on failure.
 */
AppLayerParserThreadCtx *AppLayerParserThreadCtxAlloc(void);

/**
 * \brief Destroys the app layer parser thread context obtained
 *        using AppLayerParserThreadCtxAlloc().
 *
 * \param tctx Pointer to the thread context to be destroyed.
 */
void AppLayerParserThreadCtxFree(AppLayerParserThreadCtx *tctx);

/**
 * \brief Given a protocol name, checks if the parser is enabled in
 *        the conf file.
 *
 * \param alproto_name Name of the app layer protocol.
 *
 * \retval 1 If enabled.
 * \retval 0 If disabled.
 */
int AppLayerParserConfParserEnabled(const char *ipproto,
                                    const char *alproto_name);

/** \brief Prototype for parsing functions */
typedef int (*AppLayerParserFPtr)(Flow *f, void *protocol_state,
        AppLayerParserState *pstate,
        uint8_t *buf, uint32_t buf_len,
        void *local_storage, const uint8_t flags);

typedef struct AppLayerGetTxIterTuple {
    void *tx_ptr;
    uint64_t tx_id;
    bool has_next;
} AppLayerGetTxIterTuple;

typedef struct AppLayerGetTxIterState {
    union {
        void *ptr;
        uint64_t u64;
    } un;
} AppLayerGetTxIterState;

/** \brief tx iterator prototype */
typedef AppLayerGetTxIterTuple (*AppLayerGetTxIteratorFunc)
       (const uint8_t ipproto, const AppProto alproto,
        void *alstate, uint64_t min_tx_id, uint64_t max_tx_id,
        AppLayerGetTxIterState *state);

/***** Parser related registration *****/

/**
 * \brief Register app layer parser for the protocol.
 *
 * \retval 0 On success.
 * \retval -1 On failure.
 */
int AppLayerParserRegisterParser(uint8_t ipproto, AppProto alproto,
                      uint8_t direction,
                      AppLayerParserFPtr Parser);
void AppLayerParserRegisterParserAcceptableDataDirection(uint8_t ipproto,
                                              AppProto alproto,
                                              uint8_t direction);
void AppLayerParserRegisterOptionFlags(uint8_t ipproto, AppProto alproto,
        uint32_t flags);
void AppLayerParserRegisterStateFuncs(uint8_t ipproto, AppProto alproto,
                           void *(*StateAlloc)(void),
                           void (*StateFree)(void *));
void AppLayerParserRegisterLocalStorageFunc(uint8_t ipproto, AppProto proto,
                                 void *(*LocalStorageAlloc)(void),
                                 void (*LocalStorageFree)(void *));
void AppLayerParserRegisterGetFilesFunc(uint8_t ipproto, AppProto alproto,
                             FileContainer *(*StateGetFiles)(void *, uint8_t));
void AppLayerParserRegisterGetEventsFunc(uint8_t ipproto, AppProto proto,
    AppLayerDecoderEvents *(*StateGetEvents)(void *, uint64_t));
void AppLayerParserRegisterLoggerFuncs(uint8_t ipproto, AppProto alproto,
                         LoggerId (*StateGetTxLogged)(void *, void *),
                         void (*StateSetTxLogged)(void *, void *, LoggerId));
void AppLayerParserRegisterLogger(uint8_t ipproto, AppProto alproto);
void AppLayerParserRegisterLoggerBits(uint8_t ipproto, AppProto alproto, LoggerId bits);
void AppLayerParserRegisterTruncateFunc(uint8_t ipproto, AppProto alproto,
                             void (*Truncate)(void *, uint8_t));
void AppLayerParserRegisterGetStateProgressFunc(uint8_t ipproto, AppProto alproto,
    int (*StateGetStateProgress)(void *alstate, uint8_t direction));
void AppLayerParserRegisterTxFreeFunc(uint8_t ipproto, AppProto alproto,
                           void (*StateTransactionFree)(void *, uint64_t));
void AppLayerParserRegisterGetTxCnt(uint8_t ipproto, AppProto alproto,
                         uint64_t (*StateGetTxCnt)(void *alstate));
void AppLayerParserRegisterGetTx(uint8_t ipproto, AppProto alproto,
                      void *(StateGetTx)(void *alstate, uint64_t tx_id));
void AppLayerParserRegisterGetTxIterator(uint8_t ipproto, AppProto alproto,
                      AppLayerGetTxIteratorFunc Func);
void AppLayerParserRegisterGetStateProgressCompletionStatus(AppProto alproto,
    int (*StateGetStateProgressCompletionStatus)(uint8_t direction));
void AppLayerParserRegisterGetEventInfo(uint8_t ipproto, AppProto alproto,
    int (*StateGetEventInfo)(const char *event_name, int *event_id,
                             AppLayerEventType *event_type));
void AppLayerParserRegisterDetectStateFuncs(uint8_t ipproto, AppProto alproto,
        DetectEngineState *(*GetTxDetectState)(void *tx),
        int (*SetTxDetectState)(void *tx, DetectEngineState *));
void AppLayerParserRegisterGetStreamDepth(uint8_t ipproto,
                                          AppProto alproto,
                                          uint32_t (*GetStreamDepth)(void));
void AppLayerParserRegisterMpmIDsFuncs(uint8_t ipproto, AppProto alproto,
        uint64_t (*GetTxMpmIDs)(void *tx),
        int (*SetTxMpmIDs)(void *tx, uint64_t));
void AppLayerParserRegisterDetectFlagsFuncs(uint8_t ipproto, AppProto alproto,
        uint64_t(*GetTxDetectFlags)(void *tx, uint8_t dir),
        void (*SetTxDetectFlags)(void *tx, uint8_t dir, uint64_t));

/***** Get and transaction functions *****/

AppLayerGetTxIteratorFunc AppLayerGetTxIterator(const uint8_t ipproto,
         const AppProto alproto);

void *AppLayerParserGetProtocolParserLocalStorage(uint8_t ipproto, AppProto alproto);
void AppLayerParserDestroyProtocolParserLocalStorage(uint8_t ipproto, AppProto alproto,
                                          void *local_data);


uint64_t AppLayerParserGetTransactionLogId(AppLayerParserState *pstate);
void AppLayerParserSetTransactionLogId(AppLayerParserState *pstate, uint64_t tx_id);

void AppLayerParserSetTxLogged(uint8_t ipproto, AppProto alproto, void *alstate,
                               void *tx, LoggerId logged);
LoggerId AppLayerParserGetTxLogged(const Flow *f, void *alstate, void *tx);

uint64_t AppLayerParserGetTransactionInspectId(AppLayerParserState *pstate, uint8_t direction);
void AppLayerParserSetTransactionInspectId(const Flow *f, AppLayerParserState *pstate,
                                void *alstate, const uint8_t flags, bool tag_txs_as_inspected);

AppLayerDecoderEvents *AppLayerParserGetDecoderEvents(AppLayerParserState *pstate);
void AppLayerParserSetDecoderEvents(AppLayerParserState *pstate, AppLayerDecoderEvents *devents);
AppLayerDecoderEvents *AppLayerParserGetEventsByTx(uint8_t ipproto, AppProto alproto, void *alstate,
                                        uint64_t tx_id);
FileContainer *AppLayerParserGetFiles(uint8_t ipproto, AppProto alproto,
                           void *alstate, uint8_t direction);
int AppLayerParserGetStateProgress(uint8_t ipproto, AppProto alproto,
                        void *alstate, uint8_t direction);
uint64_t AppLayerParserGetTxCnt(const Flow *, void *alstate);
void *AppLayerParserGetTx(uint8_t ipproto, AppProto alproto, void *alstate, uint64_t tx_id);
int AppLayerParserGetStateProgressCompletionStatus(AppProto alproto, uint8_t direction);
int AppLayerParserGetEventInfo(uint8_t ipproto, AppProto alproto, const char *event_name,
                    int *event_id, AppLayerEventType *event_type);

uint64_t AppLayerParserGetTransactionActive(const Flow *f, AppLayerParserState *pstate, uint8_t direction);

uint8_t AppLayerParserGetFirstDataDir(uint8_t ipproto, AppProto alproto);

int AppLayerParserSupportsFiles(uint8_t ipproto, AppProto alproto);
int AppLayerParserSupportsTxDetectState(uint8_t ipproto, AppProto alproto);
int AppLayerParserHasTxDetectState(uint8_t ipproto, AppProto alproto, void *alstate);
DetectEngineState *AppLayerParserGetTxDetectState(uint8_t ipproto, AppProto alproto, void *tx);
int AppLayerParserSetTxDetectState(const Flow *f, void *tx, DetectEngineState *s);

uint64_t AppLayerParserGetTxDetectFlags(uint8_t ipproto, AppProto alproto, void *tx, uint8_t dir);
void AppLayerParserSetTxDetectFlags(uint8_t ipproto, AppProto alproto, void *tx, uint8_t dir, uint64_t);

/***** General *****/

int AppLayerParserParse(ThreadVars *tv, AppLayerParserThreadCtx *tctx, Flow *f, AppProto alproto,
                   uint8_t flags, uint8_t *input, uint32_t input_len);
void AppLayerParserSetEOF(AppLayerParserState *pstate);
bool AppLayerParserHasDecoderEvents(AppLayerParserState *pstate);
int AppLayerParserIsTxAware(AppProto alproto);
int AppLayerParserProtocolIsTxAware(uint8_t ipproto, AppProto alproto);
int AppLayerParserProtocolIsTxEventAware(uint8_t ipproto, AppProto alproto);
int AppLayerParserProtocolSupportsTxs(uint8_t ipproto, AppProto alproto);
int AppLayerParserProtocolHasLogger(uint8_t ipproto, AppProto alproto);
LoggerId AppLayerParserProtocolGetLoggerBits(uint8_t ipproto, AppProto alproto);
void AppLayerParserTriggerRawStreamReassembly(Flow *f, int direction);
void AppLayerParserSetStreamDepth(uint8_t ipproto, AppProto alproto, uint32_t stream_depth);
uint32_t AppLayerParserGetStreamDepth(const Flow *f);

/***** Cleanup *****/

void AppLayerParserStateCleanup(const Flow *f, void *alstate, AppLayerParserState *pstate);

void AppLayerParserRegisterProtocolParsers(void);


void AppLayerParserStateSetFlag(AppLayerParserState *pstate, uint8_t flag);
int AppLayerParserStateIssetFlag(AppLayerParserState *pstate, uint8_t flag);

void AppLayerParserStreamTruncated(uint8_t ipproto, AppProto alproto, void *alstate,
                        uint8_t direction);



AppLayerParserState *AppLayerParserStateAlloc(void);
void AppLayerParserStateFree(AppLayerParserState *pstate);

void AppLayerParserTransactionsCleanup(Flow *f);

#ifdef DEBUG
void AppLayerParserStatePrintDetails(AppLayerParserState *pstate);
#endif

#ifdef AFLFUZZ_APPLAYER
int AppLayerParserRequestFromFile(uint8_t ipproto, AppProto alproto, char *filename);
int AppLayerParserRequestFromFileSerie(uint8_t ipproto, AppProto alproto, char *prefix);
int AppLayerParserFromFile(uint8_t ipproto, AppProto alproto, char *filename);
int AppLayerParserFromFileSerie(uint8_t ipproto, AppProto alproto, char *prefix);
#endif

/***** Unittests *****/

#ifdef UNITTESTS
void AppLayerParserRegisterProtocolUnittests(uint8_t ipproto, AppProto alproto,
                                  void (*RegisterUnittests)(void));
void AppLayerParserRegisterUnittests(void);
void AppLayerParserBackupParserTable(void);
void AppLayerParserRestoreParserTable(void);
#endif

#endif /* __APP_LAYER_PARSER_H__ */<|MERGE_RESOLUTION|>--- conflicted
+++ resolved
@@ -40,14 +40,7 @@
 /* Flags for AppLayerParserProtoCtx. */
 #define APP_LAYER_PARSER_OPT_ACCEPT_GAPS        BIT_U32(0)
 
-<<<<<<< HEAD
-/* Flags for AppLayerParserProtoCtx. */
-#define APP_LAYER_PARSER_OPT_ACCEPT_GAPS        BIT_U64(0)
-
-int AppLayerParserProtoIsRegistered(uint8_t ipproto, AppProto alproto);
-=======
 #define APP_LAYER_PARSER_INT_STREAM_DEPTH_SET   BIT_U32(0)
->>>>>>> 0f01c73a
 
 /* applies to DetectFlags uint64_t field */
 
