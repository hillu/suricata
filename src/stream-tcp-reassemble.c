--- conflicted
+++ resolved
@@ -444,16 +444,11 @@
                 ra_ctx->segment_thread_pool_id);
     }
     SCMutexUnlock(&segment_thread_pool_mutex);
-<<<<<<< HEAD
-    if (ra_ctx->segment_thread_pool_id < 0 || segment_thread_pool == NULL)
-        abort();
-=======
     if (ra_ctx->segment_thread_pool_id < 0 || segment_thread_pool == NULL) {
         SCLogError(SC_ERR_MEM_ALLOC, "failed to setup/expand stream segment pool. Expand stream.reassembly.memcap?");
         StreamTcpReassembleFreeThreadCtx(ra_ctx);
         SCReturnPtr(NULL, "TcpReassemblyThreadCtx");
     }
->>>>>>> c4c24044
 
     SCReturnPtr(ra_ctx, "TcpReassemblyThreadCtx");
 }
@@ -486,7 +481,6 @@
         }
 
         return (stream->flags & STREAMTCP_STREAM_FLAG_DEPTH_REACHED) ? 1 : 0;
-<<<<<<< HEAD
     }
 
     return 0;
@@ -538,21 +532,21 @@
      * wraps as well */
     SCLogDebug("seq + size %u, base %u, seg_depth %"PRIu64" limit %u", (seq + size),
             stream->base_seq, seg_depth,
-            stream_config.reassembly_depth);
-
-    if (seg_depth > (uint64_t)stream_config.reassembly_depth) {
+            ssn->reassembly_depth);
+
+    if (seg_depth > (uint64_t)ssn->reassembly_depth) {
         SCLogDebug("STREAMTCP_STREAM_FLAG_DEPTH_REACHED");
         stream->flags |= STREAMTCP_STREAM_FLAG_DEPTH_REACHED;
         SCReturnUInt(0);
     }
     SCLogDebug("NOT STREAMTCP_STREAM_FLAG_DEPTH_REACHED");
-    SCLogDebug("%"PRIu64" <= %u", seg_depth, stream_config.reassembly_depth);
+    SCLogDebug("%"PRIu64" <= %u", seg_depth, ssn->reassembly_depth);
 #if 0
     SCLogDebug("full depth not yet reached: %"PRIu64" <= %"PRIu32,
             (stream->base_seq_offset + stream->base_seq + size),
-            (stream->isn + stream_config.reassembly_depth));
+            (stream->isn + ssn->reassembly_depth));
 #endif
-    if (SEQ_GEQ(seq, stream->isn) && SEQ_LT(seq, (stream->isn + stream_config.reassembly_depth))) {
+    if (SEQ_GEQ(seq, stream->isn) && SEQ_LT(seq, (stream->isn + ssn->reassembly_depth))) {
         /* packet (partly?) fits the depth window */
 
         if (SEQ_LEQ((seq + size),(stream->isn + 1 + ssn->reassembly_depth))) {
@@ -595,10 +589,12 @@
         }
     }
 
-    /* If the OS policy is not set then set the OS policy for this stream */
-    if (stream->os_policy == 0) {
-        StreamTcpSetOSPolicy(stream, p);
-    }
+    if (StreamTcpReassembleInsertSegment(tv, ra_ctx, stream, seg, p, TCP_GET_SEQ(p), p->payload, p->payload_len) != 0) {
+        SCLogDebug("StreamTcpReassembleInsertSegment failed");
+        SCReturnInt(-1);
+    }
+    SCReturnInt(0);
+}
 
     if ((ssn->flags & STREAMTCP_FLAG_APP_LAYER_DISABLED) &&
         (stream->flags & STREAMTCP_STREAM_FLAG_NEW_RAW_DISABLED)) {
@@ -629,77 +625,8 @@
         SCLogDebug("segment_pool is empty");
         StreamTcpSetEvent(p, STREAM_REASSEMBLY_NO_SEGMENT);
         SCReturnInt(-1);
-=======
-    }
-
-    return 0;
-}
-
-/**
- *  \internal
- *  \brief Function to Check the reassembly depth valuer against the
- *        allowed max depth of the stream reassmbly for TCP streams.
- *
- *  \param stream stream direction
- *  \param seq sequence number where "size" starts
- *  \param size size of the segment that is added
- *
- *  \retval size Part of the size that fits in the depth, 0 if none
- */
-static uint32_t StreamTcpReassembleCheckDepth(TcpSession *ssn, TcpStream *stream,
-        uint32_t seq, uint32_t size)
-{
-    SCEnter();
-
-    /* if the configured depth value is 0, it means there is no limit on
-       reassembly depth. Otherwise carry on my boy ;) */
-    if (ssn->reassembly_depth == 0) {
-        SCReturnUInt(size);
-    }
-
-    /* if the final flag is set, we're not accepting anymore */
-    if (stream->flags & STREAMTCP_STREAM_FLAG_DEPTH_REACHED) {
-        SCReturnUInt(0);
-    }
-
-    uint64_t seg_depth;
-    if (SEQ_GT(stream->base_seq, seq)) {
-        if (SEQ_LEQ(seq+size, stream->base_seq)) {
-            SCLogDebug("segment entirely before base_seq, weird: base %u, seq %u, re %u",
-                    stream->base_seq, seq, seq+size);
-            SCReturnUInt(0);
-        }
-
-        seg_depth = STREAM_BASE_OFFSET(stream) + size - (stream->base_seq - seq);
-    } else {
-        seg_depth = STREAM_BASE_OFFSET(stream) + ((seq + size) - stream->base_seq);
-    }
-
-    /* if the base_seq has moved passed the depth window we stop
-     * checking and just reject the rest of the packets including
-     * retransmissions. Saves us the hassle of dealing with sequence
-     * wraps as well */
-    SCLogDebug("seq + size %u, base %u, seg_depth %"PRIu64" limit %u", (seq + size),
-            stream->base_seq, seg_depth,
-            ssn->reassembly_depth);
-
-    if (seg_depth > (uint64_t)ssn->reassembly_depth) {
-        SCLogDebug("STREAMTCP_STREAM_FLAG_DEPTH_REACHED");
-        stream->flags |= STREAMTCP_STREAM_FLAG_DEPTH_REACHED;
-        SCReturnUInt(0);
->>>>>>> c4c24044
-    }
-    SCLogDebug("NOT STREAMTCP_STREAM_FLAG_DEPTH_REACHED");
-    SCLogDebug("%"PRIu64" <= %u", seg_depth, ssn->reassembly_depth);
-#if 0
-    SCLogDebug("full depth not yet reached: %"PRIu64" <= %"PRIu32,
-            (stream->base_seq_offset + stream->base_seq + size),
-            (stream->isn + ssn->reassembly_depth));
-#endif
-    if (SEQ_GEQ(seq, stream->isn) && SEQ_LT(seq, (stream->isn + ssn->reassembly_depth))) {
-        /* packet (partly?) fits the depth window */
-
-<<<<<<< HEAD
+    }
+
     TCP_SEG_LEN(seg) = size;
     seg->seq = TCP_GET_SEQ(p);
 
@@ -709,46 +636,6 @@
 
         AppLayerDecoderEventsSetEventRaw(&p->app_layer_events,
                 APPLAYER_PROTO_DETECTION_SKIPPED);
-=======
-        if (SEQ_LEQ((seq + size),(stream->isn + 1 + ssn->reassembly_depth))) {
-            /* complete fit */
-            SCReturnUInt(size);
-        } else {
-            stream->flags |= STREAMTCP_STREAM_FLAG_DEPTH_REACHED;
-            /* partial fit, return only what fits */
-            uint32_t part = (stream->isn + 1 + ssn->reassembly_depth) - seq;
-            DEBUG_VALIDATE_BUG_ON(part > size);
-            if (part > size)
-                part = size;
-            SCReturnUInt(part);
-        }
-    }
-
-    SCReturnUInt(0);
-}
-
-/**
- *  \brief Insert a packets TCP data into the stream reassembly engine.
- *
- *  \retval 0 good segment, as far as we checked.
- *  \retval -1 badness, reason to drop in inline mode
- *
- *  If the retval is 0 the segment is inserted correctly, or overlap is handled,
- *  or it wasn't added because of reassembly depth.
- *
- */
-int StreamTcpReassembleHandleSegmentHandleData(ThreadVars *tv, TcpReassemblyThreadCtx *ra_ctx,
-                                TcpSession *ssn, TcpStream *stream, Packet *p)
-{
-    SCEnter();
-
-    if (ssn->data_first_seen_dir == 0) {
-        if (PKT_IS_TOSERVER(p)) {
-            ssn->data_first_seen_dir = STREAM_TOSERVER;
-        } else {
-            ssn->data_first_seen_dir = STREAM_TOCLIENT;
-        }
->>>>>>> c4c24044
     }
 
     if (StreamTcpReassembleInsertSegment(tv, ra_ctx, stream, seg, p, TCP_GET_SEQ(p), p->payload, p->payload_len) != 0) {
@@ -758,7 +645,6 @@
     SCReturnInt(0);
 }
 
-<<<<<<< HEAD
 static uint8_t StreamGetAppLayerFlags(TcpSession *ssn, TcpStream *stream,
                                       Packet *p, enum StreamUpdateDir dir)
 {
@@ -803,63 +689,9 @@
  */
 static int StreamTcpReassembleRawCheckLimit(const TcpSession *ssn,
         const TcpStream *stream, const Packet *p)
-=======
-    if ((ssn->flags & STREAMTCP_FLAG_APP_LAYER_DISABLED) &&
-        (stream->flags & STREAMTCP_STREAM_FLAG_NEW_RAW_DISABLED)) {
-        SCLogDebug("ssn %p: both app and raw reassembly disabled, not reassembling", ssn);
-        SCReturnInt(0);
-    }
-
-    /* If we have reached the defined depth for either of the stream, then stop
-       reassembling the TCP session */
-    uint32_t size = StreamTcpReassembleCheckDepth(ssn, stream, TCP_GET_SEQ(p), p->payload_len);
-    SCLogDebug("ssn %p: check depth returned %"PRIu32, ssn, size);
-
-    if (stream->flags & STREAMTCP_STREAM_FLAG_DEPTH_REACHED) {
-        /* increment stream depth counter */
-        StatsIncr(tv, ra_ctx->counter_tcp_stream_depth);
-    }
-    if (size == 0) {
-        SCLogDebug("ssn %p: depth reached, not reassembling", ssn);
-        SCReturnInt(0);
-    }
-
-    DEBUG_VALIDATE_BUG_ON(size > p->payload_len);
-    if (size > p->payload_len)
-        size = p->payload_len;
-
-    TcpSegment *seg = StreamTcpGetSegment(tv, ra_ctx);
-    if (seg == NULL) {
-        SCLogDebug("segment_pool is empty");
-        StreamTcpSetEvent(p, STREAM_REASSEMBLY_NO_SEGMENT);
-        SCReturnInt(-1);
-    }
-
-    TCP_SEG_LEN(seg) = size;
-    seg->seq = TCP_GET_SEQ(p);
-
-    /* proto detection skipped, but now we do get data. Set event. */
-    if (stream->seg_list == NULL &&
-        stream->flags & STREAMTCP_STREAM_FLAG_APPPROTO_DETECTION_SKIPPED) {
-
-        AppLayerDecoderEventsSetEventRaw(&p->app_layer_events,
-                APPLAYER_PROTO_DETECTION_SKIPPED);
-    }
-
-    if (StreamTcpReassembleInsertSegment(tv, ra_ctx, stream, seg, p, TCP_GET_SEQ(p), p->payload, p->payload_len) != 0) {
-        SCLogDebug("StreamTcpReassembleInsertSegment failed");
-        SCReturnInt(-1);
-    }
-    SCReturnInt(0);
-}
-
-static uint8_t StreamGetAppLayerFlags(TcpSession *ssn, TcpStream *stream,
-                                      Packet *p, enum StreamUpdateDir dir)
->>>>>>> c4c24044
-{
-    uint8_t flag = 0;
-
-<<<<<<< HEAD
+{
+    SCEnter();
+
     /* if any of these flags is set we always inspect immediately */
 #define STREAMTCP_STREAM_FLAG_FLUSH_FLAGS       \
         (   STREAMTCP_STREAM_FLAG_DEPTH_REACHED \
@@ -1056,7 +888,18 @@
             *data = NULL;
             *data_len = blk->offset - offset;
 
-        } else if (offset > blk->offset && offset <= (blk->offset + blk->len)) {
+        } else if (offset >= (blk->offset + blk->len)) {
+
+            *data = NULL;
+            StreamingBufferBlock *nblk = blk->next;
+            *data_len = nblk ? nblk->offset - offset : 0;
+            if (nblk) {
+                SCLogDebug("gap, want data at offset %"PRIu64", "
+                        "got data at %"PRIu64". GAP of size %"PRIu64,
+                        offset, nblk->offset, nblk->offset - offset);
+            }
+
+        } else if (offset > blk->offset && offset < (blk->offset + blk->len)) {
             SCLogDebug("get data from offset %"PRIu64". SBB %"PRIu64"/%u",
                     offset, blk->offset, blk->len);
             StreamingBufferSBBGetDataAtOffset(&stream->sb, blk, data, data_len, offset);
@@ -1115,316 +958,6 @@
                 }
             }
 
-=======
-    if (!(stream->flags & STREAMTCP_STREAM_FLAG_APPPROTO_DETECTION_COMPLETED)) {
-        flag |= STREAM_START;
-    }
-
-    if (ssn->state == TCP_CLOSED) {
-        flag |= STREAM_EOF;
-    }
-    if (p->flags & PKT_PSEUDO_STREAM_END) {
-        flag |= STREAM_EOF;
-    }
-
-    if (dir == UPDATE_DIR_OPPOSING) {
-        if (p->flowflags & FLOW_PKT_TOSERVER) {
-            flag |= STREAM_TOCLIENT;
-        } else {
-            flag |= STREAM_TOSERVER;
-        }
-    } else {
-        if (p->flowflags & FLOW_PKT_TOSERVER) {
-            flag |= STREAM_TOSERVER;
-        } else {
-            flag |= STREAM_TOCLIENT;
-        }
-    }
-
-    if (stream->flags & STREAMTCP_STREAM_FLAG_DEPTH_REACHED) {
-        flag |= STREAM_DEPTH;
-    }
-    return flag;
-}
-
-/**
- *  \brief Check the minimum size limits for reassembly.
- *
- *  \retval 0 don't reassemble yet
- *  \retval 1 do reassemble
- */
-static int StreamTcpReassembleRawCheckLimit(const TcpSession *ssn,
-        const TcpStream *stream, const Packet *p)
-{
-    SCEnter();
-
-    /* if any of these flags is set we always inspect immediately */
-#define STREAMTCP_STREAM_FLAG_FLUSH_FLAGS       \
-        (   STREAMTCP_STREAM_FLAG_DEPTH_REACHED \
-        |   STREAMTCP_STREAM_FLAG_TRIGGER_RAW   \
-        |   STREAMTCP_STREAM_FLAG_NEW_RAW_DISABLED)
-
-    if (stream->flags & STREAMTCP_STREAM_FLAG_FLUSH_FLAGS) {
-        if (stream->flags & STREAMTCP_STREAM_FLAG_DEPTH_REACHED) {
-            SCLogDebug("reassembling now as STREAMTCP_STREAM_FLAG_DEPTH_REACHED "
-                    "is set, so not expecting any new data segments");
-        }
-        if (stream->flags & STREAMTCP_STREAM_FLAG_TRIGGER_RAW) {
-            SCLogDebug("reassembling now as STREAMTCP_STREAM_FLAG_TRIGGER_RAW is set");
-        }
-        if (stream->flags & STREAMTCP_STREAM_FLAG_NEW_RAW_DISABLED) {
-            SCLogDebug("reassembling now as STREAMTCP_STREAM_FLAG_NEW_RAW_DISABLED is set, "
-                    "so no new segments will be considered");
-        }
-        SCReturnInt(1);
-    }
-#undef STREAMTCP_STREAM_FLAG_FLUSH_FLAGS
-
-    /* some states mean we reassemble no matter how much data we have */
-    if (ssn->state > TCP_TIME_WAIT)
-        SCReturnInt(1);
-
-    if (p->flags & PKT_PSEUDO_STREAM_END)
-        SCReturnInt(1);
-
-    /* check if we have enough data to do raw reassembly */
-    if (PKT_IS_TOSERVER(p)) {
-        if (STREAM_LASTACK_GT_BASESEQ(stream)) {
-            uint32_t delta = stream->last_ack - stream->base_seq;
-            /* get max absolute offset */
-            uint64_t max_offset = STREAM_BASE_OFFSET(stream) + delta;
-
-            int64_t diff = max_offset - STREAM_RAW_PROGRESS(stream);
-            if ((int64_t)stream_config.reassembly_toserver_chunk_size <= diff) {
-                SCReturnInt(1);
-            } else {
-                SCLogDebug("toserver min chunk len not yet reached: "
-                        "last_ack %"PRIu32", ra_raw_base_seq %"PRIu32", %"PRIu32" < "
-                        "%"PRIu32"", stream->last_ack, stream->base_seq,
-                        (stream->last_ack - stream->base_seq),
-                        stream_config.reassembly_toserver_chunk_size);
-                SCReturnInt(0);
-            }
-        }
-    } else {
-        if (STREAM_LASTACK_GT_BASESEQ(stream)) {
-            uint32_t delta = stream->last_ack - stream->base_seq;
-            /* get max absolute offset */
-            uint64_t max_offset = STREAM_BASE_OFFSET(stream) + delta;
-
-            int64_t diff = max_offset - STREAM_RAW_PROGRESS(stream);
-
-            if ((int64_t)stream_config.reassembly_toclient_chunk_size <= diff) {
-                SCReturnInt(1);
-            } else {
-                SCLogDebug("toclient min chunk len not yet reached: "
-                        "last_ack %"PRIu32", base_seq %"PRIu32",  %"PRIu32" < "
-                        "%"PRIu32"", stream->last_ack, stream->base_seq,
-                        (stream->last_ack - stream->base_seq),
-                        stream_config.reassembly_toclient_chunk_size);
-                SCReturnInt(0);
-            }
-        }
-    }
-
-    SCReturnInt(0);
-}
-
-/**
- *  \brief see what if any work the TCP session still needs
- */
-int StreamNeedsReassembly(const TcpSession *ssn, uint8_t direction)
-{
-    const TcpStream *stream = NULL;
-#ifdef DEBUG
-    const char *dirstr = NULL;
-#endif
-    if (direction == STREAM_TOSERVER) {
-        stream = &ssn->client;
-#ifdef DEBUG
-        dirstr = "client";
-#endif
-    } else {
-        stream = &ssn->server;
-#ifdef DEBUG
-        dirstr = "server";
-#endif
-    }
-
-    int use_app = 1;
-    int use_raw = 1;
-
-    if ((ssn->flags & STREAMTCP_FLAG_APP_LAYER_DISABLED) ||
-          (stream->flags & STREAMTCP_STREAM_FLAG_GAP))
-    {
-        // app is dead
-        use_app = 0;
-    }
-
-    if (stream->flags & STREAMTCP_STREAM_FLAG_DISABLE_RAW) {
-        // raw is dead
-        use_raw = 0;
-    }
-
-    uint64_t right_edge = STREAM_BASE_OFFSET(stream) + stream->sb.buf_offset;
-
-    SCLogDebug("%s: list %p app %"PRIu64" (use: %s), raw %"PRIu64" (use: %s). Stream right edge: %"PRIu64,
-            dirstr,
-            stream->seg_list,
-            STREAM_APP_PROGRESS(stream), use_app ? "yes" : "no",
-            STREAM_RAW_PROGRESS(stream), use_raw ? "yes" : "no",
-            right_edge);
-    if (use_raw) {
-        if (right_edge > STREAM_RAW_PROGRESS(stream)) {
-            SCLogDebug("%s: STREAM_HAS_UNPROCESSED_SEGMENTS_NEED_ONLY_DETECTION", dirstr);
-            return STREAM_HAS_UNPROCESSED_SEGMENTS_NEED_ONLY_DETECTION;
-        }
-    }
-    if (use_app) {
-        if (right_edge > STREAM_APP_PROGRESS(stream)) {
-            SCLogDebug("%s: STREAM_HAS_UNPROCESSED_SEGMENTS_NEED_ONLY_DETECTION", dirstr);
-            return STREAM_HAS_UNPROCESSED_SEGMENTS_NEED_ONLY_DETECTION;
-        }
-    }
-
-    SCLogDebug("%s: STREAM_HAS_UNPROCESSED_SEGMENTS_NONE", dirstr);
-    return STREAM_HAS_UNPROCESSED_SEGMENTS_NONE;
-}
-
-#ifdef DEBUG
-static uint64_t GetStreamSize(TcpStream *stream)
-{
-    if (stream) {
-        uint64_t size = 0;
-        uint32_t cnt = 0;
-
-        TcpSegment *seg = stream->seg_list;
-        while (seg) {
-            cnt++;
-            size += (uint64_t)TCP_SEG_LEN(seg);
-
-            seg = seg->next;
-        }
-
-        SCLogDebug("size %"PRIu64", cnt %"PRIu32, size, cnt);
-        return size;
-    }
-    return (uint64_t)0;
-}
-
-static void GetSessionSize(TcpSession *ssn, Packet *p)
-{
-    uint64_t size = 0;
-    if (ssn) {
-        size = GetStreamSize(&ssn->client);
-        size += GetStreamSize(&ssn->server);
-
-        //if (size > 900000)
-        //    SCLogInfo("size %"PRIu64", packet %"PRIu64, size, p->pcap_cnt);
-        SCLogDebug("size %"PRIu64", packet %"PRIu64, size, p->pcap_cnt);
-    }
-}
-#endif
-
-/** \internal
- *
- *  Get buffer, or first part of the buffer if data gaps exist.
- *
- *  \brief get stream data from offset
- *  \param offset stream offset */
-static void GetAppBuffer(TcpStream *stream, const uint8_t **data, uint32_t *data_len, uint64_t offset)
-{
-    const uint8_t *mydata;
-    uint32_t mydata_len;
-
-    if (stream->sb.block_list == NULL) {
-        SCLogDebug("getting one blob");
-
-        StreamingBufferGetDataAtOffset(&stream->sb, &mydata, &mydata_len, offset);
-
-        *data = mydata;
-        *data_len = mydata_len;
-    } else {
-        StreamingBufferBlock *blk = stream->sb.block_list;
-
-        if (blk->offset > offset) {
-            SCLogDebug("gap, want data at offset %"PRIu64", "
-                    "got data at %"PRIu64". GAP of size %"PRIu64,
-                    offset, blk->offset, blk->offset - offset);
-            *data = NULL;
-            *data_len = blk->offset - offset;
-
-        } else if (offset >= (blk->offset + blk->len)) {
-
-            *data = NULL;
-            StreamingBufferBlock *nblk = blk->next;
-            *data_len = nblk ? nblk->offset - offset : 0;
-            if (nblk) {
-                SCLogDebug("gap, want data at offset %"PRIu64", "
-                        "got data at %"PRIu64". GAP of size %"PRIu64,
-                        offset, nblk->offset, nblk->offset - offset);
-            }
-
-        } else if (offset > blk->offset && offset < (blk->offset + blk->len)) {
-            SCLogDebug("get data from offset %"PRIu64". SBB %"PRIu64"/%u",
-                    offset, blk->offset, blk->len);
-            StreamingBufferSBBGetDataAtOffset(&stream->sb, blk, data, data_len, offset);
-            SCLogDebug("data %p, data_len %u", *data, *data_len);
-        } else {
-            StreamingBufferSBBGetData(&stream->sb, blk, data, data_len);
-        }
-    }
-}
-
-/** \internal
- *  \brief check to see if we should declare a GAP
- *  Call this when the app layer didn't get data at the requested
- *  offset.
- */
-static inline bool CheckGap(TcpSession *ssn, TcpStream *stream, Packet *p)
-{
-    const uint64_t app_progress = STREAM_APP_PROGRESS(stream);
-    uint64_t last_ack_abs = STREAM_BASE_OFFSET(stream);
-
-    if (STREAM_LASTACK_GT_BASESEQ(stream)) {
-        /* get window of data that is acked */
-        uint32_t delta = stream->last_ack - stream->base_seq;
-        DEBUG_VALIDATE_BUG_ON(delta > 10000000ULL && delta > stream->window);
-        /* get max absolute offset */
-        last_ack_abs += delta;
-
-        int ackadded = (ssn->state >= TCP_FIN_WAIT1) ? 1 : 0;
-        last_ack_abs -= ackadded;
-
-        SCLogDebug("last_ack %u abs %"PRIu64, stream->last_ack, last_ack_abs);
-        SCLogDebug("next_seq %u", stream->next_seq);
-
-        /* if last_ack_abs is beyond the app_progress data that we haven't seen
-         * has been ack'd. This looks like a GAP. */
-        if (last_ack_abs > app_progress) {
-            /* however, we can accept ACKs a bit too liberally. If last_ack
-             * is beyond next_seq, we only consider it a gap now if we do
-             * already have data beyond the gap. */
-            if (SEQ_GT(stream->last_ack, stream->next_seq)) {
-                if (stream->sb.block_list == NULL) {
-                    SCLogDebug("packet %"PRIu64": no GAP. "
-                            "next_seq %u < last_ack %u, but no data in list",
-                            p->pcap_cnt, stream->next_seq, stream->last_ack);
-                    return false;
-                } else {
-                    uint64_t next_seq_abs = STREAM_BASE_OFFSET(stream) + (stream->next_seq - stream->base_seq);
-                    StreamingBufferBlock *blk = stream->sb.block_list;
-                    if (blk->offset > next_seq_abs && blk->offset < last_ack_abs) {
-                        /* ack'd data after the gap */
-                        SCLogDebug("packet %"PRIu64": GAP. "
-                                "next_seq %u < last_ack %u, but ACK'd data beyond gap.",
-                                p->pcap_cnt, stream->next_seq, stream->last_ack);
-                        return true;
-                    }
-                }
-            }
-
->>>>>>> c4c24044
             SCLogDebug("packet %"PRIu64": GAP! "
                     "last_ack_abs %"PRIu64" > app_progress %"PRIu64", "
                     "but we have no data.",
@@ -1454,14 +987,13 @@
 
     const uint8_t *mydata;
     uint32_t mydata_len;
-<<<<<<< HEAD
 
     while (1) {
         GetAppBuffer(stream, &mydata, &mydata_len, app_progress);
         if (mydata == NULL && mydata_len > 0 && CheckGap(ssn, stream, p)) {
             SCLogDebug("sending GAP to app-layer (size: %u)", mydata_len);
 
-            AppLayerHandleTCPData(tv, ra_ctx, p, p->flow, ssn, stream,
+            int r = AppLayerHandleTCPData(tv, ra_ctx, p, p->flow, ssn, stream,
                     NULL, mydata_len,
                     StreamGetAppLayerFlags(ssn, stream, p, dir)|STREAM_GAP);
             AppLayerProfilingStore(ra_ctx->app_tctx, p);
@@ -1471,6 +1003,9 @@
 
             stream->app_progress_rel += mydata_len;
             app_progress += mydata_len;
+            if (r < 0)
+                break;
+
             continue;
         } else if (mydata == NULL || mydata_len == 0) {
             /* Possibly a gap, but no new data. */
@@ -1482,38 +1017,6 @@
 
     //PrintRawDataFp(stdout, mydata, mydata_len);
 
-=======
-
-    while (1) {
-        GetAppBuffer(stream, &mydata, &mydata_len, app_progress);
-        if (mydata == NULL && mydata_len > 0 && CheckGap(ssn, stream, p)) {
-            SCLogDebug("sending GAP to app-layer (size: %u)", mydata_len);
-
-            int r = AppLayerHandleTCPData(tv, ra_ctx, p, p->flow, ssn, stream,
-                    NULL, mydata_len,
-                    StreamGetAppLayerFlags(ssn, stream, p, dir)|STREAM_GAP);
-            AppLayerProfilingStore(ra_ctx->app_tctx, p);
-
-            StreamTcpSetEvent(p, STREAM_REASSEMBLY_SEQ_GAP);
-            StatsIncr(tv, ra_ctx->counter_tcp_reass_gap);
-
-            stream->app_progress_rel += mydata_len;
-            app_progress += mydata_len;
-            if (r < 0)
-                break;
-
-            continue;
-        } else if (mydata == NULL || mydata_len == 0) {
-            /* Possibly a gap, but no new data. */
-            return 0;
-        }
-        SCLogDebug("%"PRIu64" got %p/%u", p->pcap_cnt, mydata, mydata_len);
-        break;
-    }
-
-    //PrintRawDataFp(stdout, mydata, mydata_len);
-
->>>>>>> c4c24044
     SCLogDebug("stream %p data in buffer %p of len %u and offset %"PRIu64,
             stream, &stream->sb, mydata_len, app_progress);
 
@@ -1546,10 +1049,7 @@
     int r = AppLayerHandleTCPData(tv, ra_ctx, p, p->flow, ssn, stream,
             (uint8_t *)mydata, mydata_len,
             StreamGetAppLayerFlags(ssn, stream, p, dir));
-<<<<<<< HEAD
-=======
     AppLayerProfilingStore(ra_ctx->app_tctx, p);
->>>>>>> c4c24044
 
     /* see if we can update the progress */
     if (r == 0 && mydata_len > 0 &&
@@ -1557,7 +1057,6 @@
     {
         SCLogDebug("app progress %"PRIu64" increasing with data len %u to %"PRIu64,
                 app_progress, mydata_len, app_progress + mydata_len);
-<<<<<<< HEAD
 
         stream->app_progress_rel += mydata_len;
         SCLogDebug("app progress now %"PRIu64, STREAM_APP_PROGRESS(stream));
@@ -1652,74 +1151,8 @@
             *data_len = 0;
             *data_offset = 0;
             return 0;
-=======
-
-        stream->app_progress_rel += mydata_len;
-        SCLogDebug("app progress now %"PRIu64, STREAM_APP_PROGRESS(stream));
-    } else {
-        SCLogDebug("NOT UPDATED app progress still %"PRIu64, app_progress);
-    }
-
-    SCReturnInt(0);
-}
-
-/**
- *  \brief Update the stream reassembly upon receiving a packet.
- *
- *  For IDS mode, the stream is in the opposite direction of the packet,
- *  as the ACK-packet is ACK'ing the stream.
- *
- *  One of the utilities call by this function AppLayerHandleTCPData(),
- *  has a feature where it will call this very same function for the
- *  stream opposing the stream it is called with.  This shouldn't cause
- *  any issues, since processing of each stream is independent of the
- *  other stream.
- */
-int StreamTcpReassembleAppLayer (ThreadVars *tv, TcpReassemblyThreadCtx *ra_ctx,
-                                 TcpSession *ssn, TcpStream *stream,
-                                 Packet *p, enum StreamUpdateDir dir)
-{
-    SCEnter();
-
-    /* this function can be directly called by app layer protocol
-     * detection. */
-    if ((ssn->flags & STREAMTCP_FLAG_APP_LAYER_DISABLED) ||
-        (stream->flags & STREAMTCP_STREAM_FLAG_NOREASSEMBLY)) {
-        SCLogDebug("stream no reassembly flag set or app-layer disabled.");
-        SCReturnInt(0);
-    }
-
-    SCLogDebug("stream->seg_list %p", stream->seg_list);
-#ifdef DEBUG
-    PrintList(stream->seg_list);
-    GetSessionSize(ssn, p);
-#endif
-    /* if no segments are in the list or all are already processed,
-     * and state is beyond established, we send an empty msg */
-    TcpSegment *seg_tail = stream->seg_list_tail;
-    if (seg_tail == NULL ||
-            SEGMENT_BEFORE_OFFSET(stream, seg_tail, STREAM_APP_PROGRESS(stream)))
-    {
-        /* send an empty EOF msg if we have no segments but TCP state
-         * is beyond ESTABLISHED */
-        if (ssn->state >= TCP_CLOSING || (p->flags & PKT_PSEUDO_STREAM_END)) {
-            SCLogDebug("sending empty eof message");
-            /* send EOF to app layer */
-            AppLayerHandleTCPData(tv, ra_ctx, p, p->flow, ssn, stream,
-                                  NULL, 0,
-                                  StreamGetAppLayerFlags(ssn, stream, p, dir));
-            AppLayerProfilingStore(ra_ctx->app_tctx, p);
-
-            SCReturnInt(0);
->>>>>>> c4c24044
-        }
-    }
-
-    /* with all that out of the way, lets update the app-layer */
-    return ReassembleUpdateAppLayer(tv, ra_ctx, ssn, stream, p, dir);
-}
-
-<<<<<<< HEAD
+        }
+
         if (offset) {
             while (*iter && ((*iter)->offset + (*iter)->len < offset))
                 *iter = (*iter)->next;
@@ -1810,138 +1243,12 @@
  *  reassembly if the app-layer requested to disable it.
  */
 void StreamReassembleRawUpdateProgress(TcpSession *ssn, Packet *p, uint64_t progress)
-=======
-/** \internal
- *  \brief get stream data from offset
- *  \param offset stream offset */
-static int GetRawBuffer(TcpStream *stream, const uint8_t **data, uint32_t *data_len,
-        StreamingBufferBlock **iter, uint64_t offset, uint64_t *data_offset)
-{
-    const uint8_t *mydata;
-    uint32_t mydata_len;
-    if (stream->sb.block_list == NULL) {
-        SCLogDebug("getting one blob");
-
-        uint64_t roffset = offset;
-        if (offset)
-            StreamingBufferGetDataAtOffset(&stream->sb, &mydata, &mydata_len, offset);
-        else {
-            StreamingBufferGetData(&stream->sb, &mydata, &mydata_len, &roffset);
-        }
-
-        *data = mydata;
-        *data_len = mydata_len;
-        *data_offset = roffset;
-    } else {
-        if (*iter == NULL)
-            *iter = stream->sb.block_list;
-        if (*iter == NULL) {
-            *data = NULL;
-            *data_len = 0;
-            *data_offset = 0;
-            return 0;
-        }
-
-        if (offset) {
-            while (*iter && ((*iter)->offset + (*iter)->len < offset))
-                *iter = (*iter)->next;
-            if (*iter == NULL) {
-                *data = NULL;
-                *data_len = 0;
-                *data_offset = 0;
-                return 0;
-            }
-        }
-
-        SCLogDebug("getting multiple blobs. Iter %p, %"PRIu64"/%u (next? %s)", *iter, (*iter)->offset, (*iter)->len, (*iter)->next ? "yes":"no");
-
-        StreamingBufferSBBGetData(&stream->sb, (*iter), &mydata, &mydata_len);
-
-        if ((*iter)->offset < offset) {
-            uint64_t delta = offset - (*iter)->offset;
-            if (delta < mydata_len) {
-                *data = mydata + delta;
-                *data_len = mydata_len - delta;
-                *data_offset = offset;
-            } else {
-                *data = NULL;
-                *data_len = 0;
-                *data_offset = 0;
-            }
-
-        } else {
-            *data = mydata;
-            *data_len = mydata_len;
-            *data_offset = (*iter)->offset;
-        }
-
-        *iter = (*iter)->next;
-    }
-    return 0;
-}
-
-/** \brief does the stream engine have data to inspect?
- *
- *  Returns true if there is data to inspect. In IDS case this is
- *  about ACK'd data in the packet's direction.
- *
- *  In the IPS case this is about the packet itself.
- */
-bool StreamReassembleRawHasDataReady(TcpSession *ssn, Packet *p)
->>>>>>> c4c24044
 {
     TcpStream *stream;
     if (PKT_IS_TOSERVER(p)) {
         stream = &ssn->client;
     } else {
         stream = &ssn->server;
-<<<<<<< HEAD
-=======
-    }
-
-    if (stream->seg_list == NULL) {
-        return false;
-    }
-
-    if (stream->flags & (STREAMTCP_STREAM_FLAG_NOREASSEMBLY|
-                         STREAMTCP_STREAM_FLAG_DISABLE_RAW))
-        return false;
-
-    if (StreamTcpInlineMode() == FALSE) {
-        if ((STREAM_RAW_PROGRESS(stream) == STREAM_BASE_OFFSET(stream) + stream->sb.buf_offset)) {
-            return false;
-        }
-        if (StreamTcpReassembleRawCheckLimit(ssn, stream, p) == 1) {
-            return true;
-        }
-    } else {
-        if (p->payload_len > 0 && (p->flags & PKT_STREAM_ADD)) {
-            return true;
-        }
-    }
-    return false;
-}
-
-/** \brief update stream engine after detection
- *
- *  Tasked with progressing the 'progress' for Raw reassembly.
- *  2 main scenario's:
- *   1. progress is != 0, so we use this
- *   2. progress is 0, meaning the detect engine didn't touch
- *      raw at all. In this case we need to look into progressing
- *      raw anyway.
- *
- *  Additionally, this function is tasked with disabling raw
- *  reassembly if the app-layer requested to disable it.
- */
-void StreamReassembleRawUpdateProgress(TcpSession *ssn, Packet *p, uint64_t progress)
-{
-    TcpStream *stream;
-    if (PKT_IS_TOSERVER(p)) {
-        stream = &ssn->client;
-    } else {
-        stream = &ssn->server;
->>>>>>> c4c24044
     }
 
     if (progress > STREAM_RAW_PROGRESS(stream)) {
@@ -1987,15 +1294,9 @@
         stream->flags &= ~STREAMTCP_STREAM_FLAG_TRIGGER_RAW;
 
     } else {
-<<<<<<< HEAD
-        SCLogDebug("p->pcap_cnt %u: progress %u app %u raw %u tcp win %u",
-                (uint)p->pcap_cnt, (uint)progress, (uint)STREAM_APP_PROGRESS(stream),
-                (uint)STREAM_RAW_PROGRESS(stream), (uint)stream->window);
-=======
         SCLogDebug("p->pcap_cnt %"PRIu64": progress %"PRIu64" app %"PRIu64" raw %"PRIu64" tcp win %"PRIu32,
                 p->pcap_cnt, progress, STREAM_APP_PROGRESS(stream),
                 STREAM_RAW_PROGRESS(stream), stream->window);
->>>>>>> c4c24044
     }
 
     /* if we were told to accept no more raw data, we can mark raw as
@@ -2029,7 +1330,6 @@
 {
     SCEnter();
     int r = 0;
-<<<<<<< HEAD
 
     TcpStream *stream;
     if (PKT_IS_TOSERVER(p)) {
@@ -2038,16 +1338,6 @@
         stream = &ssn->server;
     }
 
-=======
-
-    TcpStream *stream;
-    if (PKT_IS_TOSERVER(p)) {
-        stream = &ssn->client;
-    } else {
-        stream = &ssn->server;
-    }
-
->>>>>>> c4c24044
     if (p->payload_len == 0 || (p->flags & PKT_STREAM_ADD) == 0 ||
             (stream->flags & STREAMTCP_STREAM_FLAG_NOREASSEMBLY))
     {
@@ -2228,24 +1518,17 @@
  *  \param[in] progress_in progress to work from
  *  \param[out] progress_out absolute progress value of the data this
  *                           call handled.
-<<<<<<< HEAD
-=======
  *  \param eof we're wrapping up so inspect all data we have, incl unACKd
  *  \param respect_inspect_depth use Stream::min_inspect_depth if set
  *
  *  `respect_inspect_depth` is used to avoid useless inspection of too
  *  much data.
->>>>>>> c4c24044
  */
 static int StreamReassembleRawDo(TcpSession *ssn, TcpStream *stream,
                         StreamReassembleRawFunc Callback, void *cb_data,
                         const uint64_t progress_in,
-<<<<<<< HEAD
-                        uint64_t *progress_out, bool eof)
-=======
                         uint64_t *progress_out, bool eof,
                         bool respect_inspect_depth)
->>>>>>> c4c24044
 {
     SCEnter();
     int r = 0;
@@ -2253,118 +1536,6 @@
     StreamingBufferBlock *iter = NULL;
     uint64_t progress = progress_in;
     uint64_t last_ack_abs = STREAM_BASE_OFFSET(stream); /* absolute right edge of ack'd data */
-<<<<<<< HEAD
-
-    /* get window of data that is acked */
-    if (STREAM_LASTACK_GT_BASESEQ(stream)) {
-        SCLogDebug("last_ack %u, base_seq %u", stream->last_ack, stream->base_seq);
-        uint32_t delta = stream->last_ack - stream->base_seq;
-        DEBUG_VALIDATE_BUG_ON(delta > 10000000ULL && delta > stream->window);
-        /* get max absolute offset */
-        last_ack_abs += delta;
-        SCLogDebug("last_ack_abs %"PRIu64, last_ack_abs);
-    }
-
-    /* loop through available buffers. On no packet loss we'll have a single
-     * iteration. On missing data we'll walk the blocks */
-    while (1) {
-        const uint8_t *mydata;
-        uint32_t mydata_len;
-        uint64_t mydata_offset = 0;
-
-        GetRawBuffer(stream, &mydata, &mydata_len, &iter, progress, &mydata_offset);
-        if (mydata_len == 0)
-            break;
-        //PrintRawDataFp(stdout, mydata, mydata_len);
-
-        SCLogDebug("raw progress %"PRIu64, progress);
-        SCLogDebug("stream %p data in buffer %p of len %u and offset %u",
-                stream, &stream->sb, mydata_len, (uint)progress);
-
-        if (eof) {
-            // inspect all remaining data, ack'd or not
-        } else {
-            if (last_ack_abs < progress) {
-                SCLogDebug("nothing to do");
-                goto end;
-            }
-
-            SCLogDebug("last_ack_abs %"PRIu64", raw_progress %"PRIu64, last_ack_abs, progress);
-            SCLogDebug("raw_progress + mydata_len %"PRIu64", last_ack_abs %"PRIu64, progress + mydata_len, last_ack_abs);
-
-            /* see if the buffer contains unack'd data as well */
-            if (progress + mydata_len > last_ack_abs) {
-                uint32_t check = mydata_len;
-                mydata_len = last_ack_abs - progress;
-                BUG_ON(check < mydata_len);
-                SCLogDebug("data len adjusted to %u to make sure only ACK'd "
-                        "data is considered", mydata_len);
-            }
-
-        }
-        if (mydata_len == 0)
-            break;
-
-        SCLogDebug("data %p len %u", mydata, mydata_len);
-
-        /* we have data. */
-        r = Callback(cb_data, mydata, mydata_len);
-        BUG_ON(r < 0);
-
-        if (mydata_offset == progress) {
-            SCLogDebug("progress %"PRIu64" increasing with data len %u to %"PRIu64,
-                    progress, mydata_len, progress_in + mydata_len);
-
-            progress += mydata_len;
-            SCLogDebug("raw progress now %"PRIu64, progress);
-
-        /* data is beyond the progress we'd like, and before last ack. Gap. */
-        } else if (mydata_offset > progress && mydata_offset < last_ack_abs) {
-            SCLogDebug("GAP: data is missing from %"PRIu64" (%u bytes), setting to first data we have: %"PRIu64, progress, (uint32_t)(mydata_offset - progress), mydata_offset);
-            SCLogDebug("last_ack_abs %"PRIu64, last_ack_abs);
-            progress = mydata_offset;
-            SCLogDebug("raw progress now %"PRIu64, progress);
-
-        } else {
-            SCLogDebug("not increasing progress, data gap => mydata_offset "
-                       "%"PRIu64" != progress %"PRIu64, mydata_offset, progress);
-        }
-
-        if (iter == NULL || r == 1)
-            break;
-    }
-end:
-    *progress_out = progress;
-    return r;
-}
-
-int StreamReassembleRaw(TcpSession *ssn, const Packet *p,
-                        StreamReassembleRawFunc Callback, void *cb_data,
-                        uint64_t *progress_out)
-{
-    /* handle inline seperately as the logic is very different */
-    if (StreamTcpInlineMode() == TRUE) {
-        return StreamReassembleRawInline(ssn, p, Callback, cb_data, progress_out);
-    }
-
-    TcpStream *stream;
-    if (PKT_IS_TOSERVER(p)) {
-        stream = &ssn->client;
-    } else {
-        stream = &ssn->server;
-    }
-
-    if ((stream->flags & (STREAMTCP_STREAM_FLAG_NOREASSEMBLY|STREAMTCP_STREAM_FLAG_DISABLE_RAW)) ||
-        StreamTcpReassembleRawCheckLimit(ssn, stream, p) == 0)
-    {
-        *progress_out = STREAM_RAW_PROGRESS(stream);
-        return 0;
-    }
-
-    return StreamReassembleRawDo(ssn, stream, Callback, cb_data,
-            STREAM_RAW_PROGRESS(stream), progress_out,
-            (p->flags & PKT_PSEUDO_STREAM_END));
-=======
 
     /* if the app layer triggered a flush, and we're supposed to
      * use a minimal inspect depth, we actually take the app progress
@@ -2496,7 +1667,6 @@
     return StreamReassembleRawDo(ssn, stream, Callback, cb_data,
             STREAM_RAW_PROGRESS(stream), progress_out,
             (p->flags & PKT_PSEUDO_STREAM_END), respect_inspect_depth);
->>>>>>> c4c24044
 }
 
 int StreamReassembleLog(TcpSession *ssn, TcpStream *stream,
@@ -2508,11 +1678,7 @@
         return 0;
 
     return StreamReassembleRawDo(ssn, stream, Callback, cb_data,
-<<<<<<< HEAD
-            progress_in, progress_out, eof);
-=======
             progress_in, progress_out, eof, false);
->>>>>>> c4c24044
 }
 
 /** \internal
@@ -2533,128 +1699,6 @@
     SCLogDebug("stream->seg_list %p", stream->seg_list);
     SCReturnInt(r);
 }
-<<<<<<< HEAD
-
-int StreamTcpReassembleHandleSegment(ThreadVars *tv, TcpReassemblyThreadCtx *ra_ctx,
-                                     TcpSession *ssn, TcpStream *stream,
-                                     Packet *p, PacketQueue *pq)
-{
-    SCEnter();
-    SCLogDebug("ssn %p, stream %p, p %p, p->payload_len %"PRIu16"",
-                ssn, stream, p, p->payload_len);
-
-    /* we need to update the opposing stream in
-     * StreamTcpReassembleHandleSegmentUpdateACK */
-    TcpStream *opposing_stream = NULL;
-    if (stream == &ssn->client) {
-        opposing_stream = &ssn->server;
-    } else {
-        opposing_stream = &ssn->client;
-    }
-
-    /* default IDS: update opposing side (triggered by ACK) */
-    enum StreamUpdateDir dir = UPDATE_DIR_OPPOSING;
-    /* inline and stream end and flow timeout packets trigger same dir handling */
-    if (StreamTcpInlineMode()) {
-        dir = UPDATE_DIR_PACKET;
-    } else if (p->flags & PKT_PSEUDO_STREAM_END) {
-        dir = UPDATE_DIR_PACKET;
-    } else if (p->tcph && (p->tcph->th_flags & TH_RST)) { // accepted rst
-        dir = UPDATE_DIR_PACKET;
-    } else if (p->tcph && (p->tcph->th_flags & TH_FIN) && ssn->state > TCP_TIME_WAIT) {
-        dir = UPDATE_DIR_PACKET;
-    }
-
-    /* handle ack received */
-    if (dir == UPDATE_DIR_OPPOSING &&
-        StreamTcpReassembleHandleSegmentUpdateACK(tv, ra_ctx, ssn, opposing_stream, p) != 0)
-    {
-        SCLogDebug("StreamTcpReassembleHandleSegmentUpdateACK error");
-        SCReturnInt(-1);
-    }
-
-    /* if this segment contains data, insert it */
-    if (p->payload_len > 0 && !(stream->flags & STREAMTCP_STREAM_FLAG_NOREASSEMBLY)) {
-        SCLogDebug("calling StreamTcpReassembleHandleSegmentHandleData");
-
-        if (StreamTcpReassembleHandleSegmentHandleData(tv, ra_ctx, ssn, stream, p) != 0) {
-            SCLogDebug("StreamTcpReassembleHandleSegmentHandleData error");
-            SCReturnInt(-1);
-        }
-
-        SCLogDebug("packet %"PRIu64" set PKT_STREAM_ADD", p->pcap_cnt);
-        p->flags |= PKT_STREAM_ADD;
-    } else {
-        SCLogDebug("ssn %p / stream %p: not calling StreamTcpReassembleHandleSegmentHandleData:"
-                " p->payload_len %u, STREAMTCP_STREAM_FLAG_NOREASSEMBLY %s",
-                ssn, stream, p->payload_len,
-                (stream->flags & STREAMTCP_STREAM_FLAG_NOREASSEMBLY) ? "true" : "false");
-    }
-
-    /* in stream inline mode even if we have no data we call the reassembly
-     * functions to handle EOF */
-    if (dir == UPDATE_DIR_PACKET) {
-        SCLogDebug("inline (%s) or PKT_PSEUDO_STREAM_END (%s)",
-                StreamTcpInlineMode()?"true":"false",
-                (p->flags & PKT_PSEUDO_STREAM_END) ?"true":"false");
-        if (StreamTcpReassembleAppLayer(tv, ra_ctx, ssn, stream, p, dir) < 0) {
-            SCReturnInt(-1);
-        }
-    }
-
-    SCReturnInt(0);
-}
-
-/**
- *  \brief get a segment from the pool
- *
- *  \retval seg Segment from the pool or NULL
- */
-TcpSegment *StreamTcpGetSegment(ThreadVars *tv, TcpReassemblyThreadCtx *ra_ctx)
-{
-    TcpSegment *seg = (TcpSegment *) PoolThreadGetById(segment_thread_pool, ra_ctx->segment_thread_pool_id);
-    SCLogDebug("seg we return is %p", seg);
-    if (seg == NULL) {
-        /* Increment the counter to show that we are not able to serve the
-           segment request due to memcap limit */
-        StatsIncr(tv, ra_ctx->counter_tcp_segment_memcap);
-    } else {
-        seg->next = NULL;
-        seg->prev = NULL;
-
-        memset(&seg->sbseg, 0, sizeof(seg->sbseg));
-    }
-
-    return seg;
-}
-
-/**
- *  \brief Trigger RAW stream reassembly
- *
- *  Used by AppLayerTriggerRawStreamReassembly to trigger RAW stream
- *  reassembly from the applayer, for example upon completion of a
- *  HTTP request.
- *
- *  It sets a flag in the stream so that the next Raw call will return
- *  the data.
- *
- *  \param ssn TcpSession
- */
-void StreamTcpReassembleTriggerRawReassembly(TcpSession *ssn, int direction)
-{
-#ifdef DEBUG
-    BUG_ON(ssn == NULL);
-#endif
-
-    if (ssn != NULL) {
-        if (direction == STREAM_TOSERVER) {
-            ssn->client.flags |= STREAMTCP_STREAM_FLAG_TRIGGER_RAW;
-        } else {
-            ssn->server.flags |= STREAMTCP_STREAM_FLAG_TRIGGER_RAW;
-        }
-
-        SCLogDebug("flagged ssn %p for immediate raw reassembly", ssn);
-=======
 
 int StreamTcpReassembleHandleSegment(ThreadVars *tv, TcpReassemblyThreadCtx *ra_ctx,
                                      TcpSession *ssn, TcpStream *stream,
@@ -2697,11 +1741,110 @@
     {
         SCLogDebug("StreamTcpReassembleHandleSegmentUpdateACK error");
         SCReturnInt(-1);
->>>>>>> c4c24044
-    }
-}
-
-<<<<<<< HEAD
+    }
+}
+
+    /* if this segment contains data, insert it */
+    if (p->payload_len > 0 && !(stream->flags & STREAMTCP_STREAM_FLAG_NOREASSEMBLY)) {
+        SCLogDebug("calling StreamTcpReassembleHandleSegmentHandleData");
+
+        if (StreamTcpReassembleHandleSegmentHandleData(tv, ra_ctx, ssn, stream, p) != 0) {
+            SCLogDebug("StreamTcpReassembleHandleSegmentHandleData error");
+            SCReturnInt(-1);
+        }
+
+        SCLogDebug("packet %"PRIu64" set PKT_STREAM_ADD", p->pcap_cnt);
+        p->flags |= PKT_STREAM_ADD;
+    } else {
+        SCLogDebug("ssn %p / stream %p: not calling StreamTcpReassembleHandleSegmentHandleData:"
+                " p->payload_len %u, STREAMTCP_STREAM_FLAG_NOREASSEMBLY %s",
+                ssn, stream, p->payload_len,
+                (stream->flags & STREAMTCP_STREAM_FLAG_NOREASSEMBLY) ? "true" : "false");
+    }
+
+    /* in stream inline mode even if we have no data we call the reassembly
+     * functions to handle EOF */
+    if (dir == UPDATE_DIR_PACKET || dir == UPDATE_DIR_BOTH) {
+        SCLogDebug("inline (%s) or PKT_PSEUDO_STREAM_END (%s)",
+                StreamTcpInlineMode()?"true":"false",
+                (p->flags & PKT_PSEUDO_STREAM_END) ?"true":"false");
+        if (StreamTcpReassembleAppLayer(tv, ra_ctx, ssn, stream, p, dir) < 0) {
+            SCReturnInt(-1);
+        }
+    }
+
+    SCReturnInt(0);
+}
+
+/**
+ *  \brief get a segment from the pool
+ *
+ *  \retval seg Segment from the pool or NULL
+ */
+TcpSegment *StreamTcpGetSegment(ThreadVars *tv, TcpReassemblyThreadCtx *ra_ctx)
+{
+    TcpSegment *seg = (TcpSegment *) PoolThreadGetById(segment_thread_pool, ra_ctx->segment_thread_pool_id);
+    SCLogDebug("seg we return is %p", seg);
+    if (seg == NULL) {
+        /* Increment the counter to show that we are not able to serve the
+           segment request due to memcap limit */
+        StatsIncr(tv, ra_ctx->counter_tcp_segment_memcap);
+    } else {
+        seg->next = NULL;
+        seg->prev = NULL;
+
+        memset(&seg->sbseg, 0, sizeof(seg->sbseg));
+    }
+
+    return seg;
+}
+
+/**
+ *  \brief Trigger RAW stream reassembly
+ *
+ *  Used by AppLayerTriggerRawStreamReassembly to trigger RAW stream
+ *  reassembly from the applayer, for example upon completion of a
+ *  HTTP request.
+ *
+ *  It sets a flag in the stream so that the next Raw call will return
+ *  the data.
+ *
+ *  \param ssn TcpSession
+ */
+void StreamTcpReassembleTriggerRawReassembly(TcpSession *ssn, int direction)
+{
+#ifdef DEBUG
+    BUG_ON(ssn == NULL);
+#endif
+
+    if (ssn != NULL) {
+        if (direction == STREAM_TOSERVER) {
+            ssn->client.flags |= STREAMTCP_STREAM_FLAG_TRIGGER_RAW;
+        } else {
+            ssn->server.flags |= STREAMTCP_STREAM_FLAG_TRIGGER_RAW;
+        }
+
+        SCLogDebug("flagged ssn %p for immediate raw reassembly", ssn);
+    }
+}
+
+void StreamTcpReassemblySetMinInspectDepth(TcpSession *ssn, int direction, uint32_t depth)
+{
+#ifdef DEBUG
+    BUG_ON(ssn == NULL);
+#endif
+
+    if (ssn != NULL) {
+        if (direction == STREAM_TOSERVER) {
+            ssn->client.min_inspect_depth = depth;
+            SCLogDebug("ssn %p: set client.min_inspect_depth to %u", ssn, depth);
+        } else {
+            ssn->server.min_inspect_depth = depth;
+            SCLogDebug("ssn %p: set server.min_inspect_depth to %u", ssn, depth);
+        }
+    }
+}
+
 #ifdef UNITTESTS
 /** unit tests and it's support functions below */
 
@@ -3252,659 +2395,6 @@
         goto end;
     }
 
-=======
-    /* if this segment contains data, insert it */
-    if (p->payload_len > 0 && !(stream->flags & STREAMTCP_STREAM_FLAG_NOREASSEMBLY)) {
-        SCLogDebug("calling StreamTcpReassembleHandleSegmentHandleData");
-
-        if (StreamTcpReassembleHandleSegmentHandleData(tv, ra_ctx, ssn, stream, p) != 0) {
-            SCLogDebug("StreamTcpReassembleHandleSegmentHandleData error");
-            SCReturnInt(-1);
-        }
-
-        SCLogDebug("packet %"PRIu64" set PKT_STREAM_ADD", p->pcap_cnt);
-        p->flags |= PKT_STREAM_ADD;
-    } else {
-        SCLogDebug("ssn %p / stream %p: not calling StreamTcpReassembleHandleSegmentHandleData:"
-                " p->payload_len %u, STREAMTCP_STREAM_FLAG_NOREASSEMBLY %s",
-                ssn, stream, p->payload_len,
-                (stream->flags & STREAMTCP_STREAM_FLAG_NOREASSEMBLY) ? "true" : "false");
-    }
-
-    /* in stream inline mode even if we have no data we call the reassembly
-     * functions to handle EOF */
-    if (dir == UPDATE_DIR_PACKET || dir == UPDATE_DIR_BOTH) {
-        SCLogDebug("inline (%s) or PKT_PSEUDO_STREAM_END (%s)",
-                StreamTcpInlineMode()?"true":"false",
-                (p->flags & PKT_PSEUDO_STREAM_END) ?"true":"false");
-        if (StreamTcpReassembleAppLayer(tv, ra_ctx, ssn, stream, p, dir) < 0) {
-            SCReturnInt(-1);
-        }
-    }
-
-    SCReturnInt(0);
-}
-
-/**
- *  \brief get a segment from the pool
- *
- *  \retval seg Segment from the pool or NULL
- */
-TcpSegment *StreamTcpGetSegment(ThreadVars *tv, TcpReassemblyThreadCtx *ra_ctx)
-{
-    TcpSegment *seg = (TcpSegment *) PoolThreadGetById(segment_thread_pool, ra_ctx->segment_thread_pool_id);
-    SCLogDebug("seg we return is %p", seg);
-    if (seg == NULL) {
-        /* Increment the counter to show that we are not able to serve the
-           segment request due to memcap limit */
-        StatsIncr(tv, ra_ctx->counter_tcp_segment_memcap);
-    } else {
-        seg->next = NULL;
-        seg->prev = NULL;
-
-        memset(&seg->sbseg, 0, sizeof(seg->sbseg));
-    }
-
-    return seg;
-}
-
-/**
- *  \brief Trigger RAW stream reassembly
- *
- *  Used by AppLayerTriggerRawStreamReassembly to trigger RAW stream
- *  reassembly from the applayer, for example upon completion of a
- *  HTTP request.
- *
- *  It sets a flag in the stream so that the next Raw call will return
- *  the data.
- *
- *  \param ssn TcpSession
- */
-void StreamTcpReassembleTriggerRawReassembly(TcpSession *ssn, int direction)
-{
-#ifdef DEBUG
-    BUG_ON(ssn == NULL);
-#endif
-
-    if (ssn != NULL) {
-        if (direction == STREAM_TOSERVER) {
-            ssn->client.flags |= STREAMTCP_STREAM_FLAG_TRIGGER_RAW;
-        } else {
-            ssn->server.flags |= STREAMTCP_STREAM_FLAG_TRIGGER_RAW;
-        }
-
-        SCLogDebug("flagged ssn %p for immediate raw reassembly", ssn);
-    }
-}
-
-void StreamTcpReassemblySetMinInspectDepth(TcpSession *ssn, int direction, uint32_t depth)
-{
-#ifdef DEBUG
-    BUG_ON(ssn == NULL);
-#endif
-
-    if (ssn != NULL) {
-        if (direction == STREAM_TOSERVER) {
-            ssn->client.min_inspect_depth = depth;
-            SCLogDebug("ssn %p: set client.min_inspect_depth to %u", ssn, depth);
-        } else {
-            ssn->server.min_inspect_depth = depth;
-            SCLogDebug("ssn %p: set server.min_inspect_depth to %u", ssn, depth);
-        }
-    }
-}
-
-#ifdef UNITTESTS
-/** unit tests and it's support functions below */
-
-#define SET_ISN(stream, setseq)             \
-    (stream)->isn = (setseq);               \
-    (stream)->base_seq = (setseq) + 1
-
-/** \brief  The Function to create the packet with given payload, which is used
- *          to test the reassembly of the engine.
- *
- *  \param  payload     The variable used to store the payload contents of the
- *                      current packet.
- *  \param  value       The value which current payload will have for this packet
- *  \param  payload_len The length of the filed payload for current packet.
- *  \param  len         Length of the payload array
- */
-
-void StreamTcpCreateTestPacket(uint8_t *payload, uint8_t value,
-                               uint8_t payload_len, uint8_t len)
-{
-    uint8_t i;
-    for (i = 0; i < payload_len; i++)
-        payload[i] = value;
-    for (; i < len; i++)
-        payload = NULL;
-}
-
-/** \brief  The Function Checks the reassembled stream contents against predefined
- *          stream contents according to OS policy used.
- *
- *  \param  stream_policy   Predefined value of stream for different OS policies
- *  \param  stream          Reassembled stream returned from the reassembly functions
- */
-
-int StreamTcpCheckStreamContents(uint8_t *stream_policy, uint16_t sp_size, TcpStream *stream)
-{
-    if (StreamingBufferCompareRawData(&stream->sb, stream_policy,(uint32_t)sp_size) == 0)
-    {
-        //PrintRawDataFp(stdout, stream_policy, sp_size);
-        return 0;
-    }
-    return 1;
-}
-
-static int VALIDATE(TcpStream *stream, uint8_t *data, uint32_t data_len)
-{
-    if (StreamingBufferCompareRawData(&stream->sb,
-                data, data_len) == 0)
-    {
-        SCReturnInt(0);
-    }
-    SCLogInfo("OK");
-    PrintRawDataFp(stdout, data, data_len);
-    return 1;
-}
-
-#define MISSED_START(isn)                       \
-    TcpReassemblyThreadCtx *ra_ctx = NULL;      \
-    TcpSession ssn;                             \
-    ThreadVars tv;                              \
-    memset(&tv, 0, sizeof(tv));                 \
-                                                \
-    StreamTcpUTInit(&ra_ctx);                   \
-                                                \
-    StreamTcpUTSetupSession(&ssn);              \
-    StreamTcpUTSetupStream(&ssn.server, (isn)); \
-    StreamTcpUTSetupStream(&ssn.client, (isn)); \
-                                                \
-    TcpStream *stream = &ssn.client;
-
-#define MISSED_END                              \
-    StreamTcpUTClearSession(&ssn);              \
-    StreamTcpUTDeinit(ra_ctx);                  \
-    PASS
-
-#define MISSED_STEP(seq, seg, seglen, buf, buflen) \
-    StreamTcpUTAddPayload(&tv, ra_ctx, &ssn, stream, (seq), (uint8_t *)(seg), (seglen));    \
-    FAIL_IF(!(VALIDATE(stream, (uint8_t *)(buf), (buflen))));
-
-/**
- *  \test   Test the handling of packets missed by both IDS and the end host.
- *          The packet is missed in the starting of the stream.
- *
- *  \retval On success it returns 1 and on failure 0.
- */
-
-static int StreamTcpReassembleTest25 (void)
-{
-    MISSED_START(6);
-    MISSED_STEP(10, "BB", 2, "\0\0\0BB", 5);
-    MISSED_STEP(12, "CC", 2, "\0\0\0BBCC", 7);
-    MISSED_STEP(7, "AAA", 3, "AAABBCC", 7);
-    MISSED_END;
-}
-
-/**
- *  \test   Test the handling of packets missed by both IDS and the end host.
- *          The packet is missed in the middle of the stream.
- *
- *  \retval On success it returns 1 and on failure 0.
- */
-
-static int StreamTcpReassembleTest26 (void)
-{
-    MISSED_START(9);
-    MISSED_STEP(10, "AAA", 3, "AAA", 3);
-    MISSED_STEP(15, "CC", 2, "AAA\0\0CC", 7);
-    MISSED_STEP(13, "BB", 2, "AAABBCC", 7);
-    MISSED_END;
-}
-
-/**
- *  \test   Test the handling of packets missed by both IDS and the end host.
- *          The packet is missed in the end of the stream.
- *
- *  \retval On success it returns 1 and on failure 0.
- */
-
-static int StreamTcpReassembleTest27 (void)
-{
-    MISSED_START(9);
-    MISSED_STEP(10, "AAA", 3, "AAA", 3);
-    MISSED_STEP(13, "BB", 2, "AAABB", 5);
-    MISSED_STEP(15, "CC", 2, "AAABBCC", 7);
-    MISSED_END;
-}
-
-/**
- *  \test   Test the handling of packets missed by IDS, but the end host has
- *          received it and send the acknowledgment of it. The packet is missed
- *          in the starting of the stream.
- *
- *  \retval On success it returns 1 and on failure 0.
- */
-
-static int StreamTcpReassembleTest28 (void)
-{
-    MISSED_START(6);
-    MISSED_STEP(10, "AAA", 3, "\0\0\0AAA", 6);
-    MISSED_STEP(13, "BB", 2, "\0\0\0AAABB", 8);
-    ssn.state = TCP_TIME_WAIT;
-    MISSED_STEP(15, "CC", 2, "\0\0\0AAABBCC", 10);
-    MISSED_END;
-}
-
-/**
- *  \test   Test the handling of packets missed by IDS, but the end host has
- *          received it and send the acknowledgment of it. The packet is missed
- *          in the middle of the stream.
- *
- *  \retval On success it returns 1 and on failure 0.
- */
-
-static int StreamTcpReassembleTest29 (void)
-{
-    MISSED_START(9);
-    MISSED_STEP(10, "AAA", 3, "AAA", 3);
-    ssn.state = TCP_TIME_WAIT;
-    MISSED_STEP(15, "CC", 2, "AAA\0\0CC", 7);
-    MISSED_END;
-}
-
-static int StreamTcpReassembleTest33(void)
-{
-    TcpSession ssn;
-    Packet *p = PacketGetFromAlloc();
-    FAIL_IF(unlikely(p == NULL));
-    Flow f;
-    TCPHdr tcph;
-    TcpReassemblyThreadCtx *ra_ctx = NULL;
-    ssn.client.os_policy = OS_POLICY_BSD;
-    uint8_t packet[1460] = "";
-
-    StreamTcpUTInit(&ra_ctx);
-    StreamTcpUTSetupSession(&ssn);
-
-    PacketQueue pq;
-    memset(&pq,0,sizeof(PacketQueue));
-    memset(&f, 0, sizeof (Flow));
-    memset(&tcph, 0, sizeof (TCPHdr));
-    ThreadVars tv;
-    memset(&tv, 0, sizeof (ThreadVars));
-    FLOW_INITIALIZE(&f);
-    f.protoctx = &ssn;
-    f.proto = IPPROTO_TCP;
-    p->src.family = AF_INET;
-    p->dst.family = AF_INET;
-    p->proto = IPPROTO_TCP;
-    p->flow = &f;
-    tcph.th_win = 5480;
-    tcph.th_flags = TH_PUSH | TH_ACK;
-    p->tcph = &tcph;
-    p->flowflags = FLOW_PKT_TOSERVER;
-    p->payload = packet;
-
-    p->tcph->th_seq = htonl(10);
-    p->tcph->th_ack = htonl(31);
-    p->payload_len = 10;
-
-    FAIL_IF(StreamTcpReassembleHandleSegment(&tv, ra_ctx,&ssn, &ssn.client, p, &pq) == -1);
-
-    p->tcph->th_seq = htonl(20);
-    p->tcph->th_ack = htonl(31);
-    p->payload_len = 10;
-
-    FAIL_IF(StreamTcpReassembleHandleSegment(&tv, ra_ctx,&ssn, &ssn.client, p, &pq) == -1);
-
-    p->tcph->th_seq = htonl(40);
-    p->tcph->th_ack = htonl(31);
-    p->payload_len = 10;
-
-    FAIL_IF(StreamTcpReassembleHandleSegment(&tv, ra_ctx,&ssn, &ssn.client, p, &pq) == -1);
-
-    p->tcph->th_seq = htonl(5);
-    p->tcph->th_ack = htonl(31);
-    p->payload_len = 30;
-
-    FAIL_IF(StreamTcpReassembleHandleSegment(&tv, ra_ctx,&ssn, &ssn.client, p, &pq) == -1);
-
-    StreamTcpUTClearSession(&ssn);
-    StreamTcpUTDeinit(ra_ctx);
-    SCFree(p);
-    PASS;
-}
-
-static int StreamTcpReassembleTest34(void)
-{
-    TcpSession ssn;
-    Packet *p = PacketGetFromAlloc();
-    FAIL_IF(unlikely(p == NULL));
-    Flow f;
-    TCPHdr tcph;
-    TcpReassemblyThreadCtx *ra_ctx = NULL;
-    ssn.client.os_policy = OS_POLICY_BSD;
-    uint8_t packet[1460] = "";
-
-    StreamTcpUTInit(&ra_ctx);
-    StreamTcpUTSetupSession(&ssn);
-    PacketQueue pq;
-    memset(&pq,0,sizeof(PacketQueue));
-    memset(&f, 0, sizeof (Flow));
-    memset(&tcph, 0, sizeof (TCPHdr));
-    ThreadVars tv;
-    memset(&tv, 0, sizeof (ThreadVars));
-    FLOW_INITIALIZE(&f);
-    f.protoctx = &ssn;
-    f.proto = IPPROTO_TCP;
-    p->src.family = AF_INET;
-    p->dst.family = AF_INET;
-    p->proto = IPPROTO_TCP;
-    p->flow = &f;
-    tcph.th_win = 5480;
-    tcph.th_flags = TH_PUSH | TH_ACK;
-    p->tcph = &tcph;
-    p->flowflags = FLOW_PKT_TOSERVER;
-    p->payload = packet;
-    SET_ISN(&ssn.client, 857961230);
-
-    p->tcph->th_seq = htonl(857961230);
-    p->tcph->th_ack = htonl(31);
-    p->payload_len = 304;
-
-    FAIL_IF(StreamTcpReassembleHandleSegment(&tv, ra_ctx,&ssn, &ssn.client, p, &pq) == -1);
-
-    p->tcph->th_seq = htonl(857961534);
-    p->tcph->th_ack = htonl(31);
-    p->payload_len = 1460;
-
-    FAIL_IF(StreamTcpReassembleHandleSegment(&tv, ra_ctx,&ssn, &ssn.client, p, &pq) == -1);
-
-    p->tcph->th_seq = htonl(857963582);
-    p->tcph->th_ack = htonl(31);
-    p->payload_len = 1460;
-
-    FAIL_IF(StreamTcpReassembleHandleSegment(&tv, ra_ctx,&ssn, &ssn.client, p, &pq) == -1);
-
-    p->tcph->th_seq = htonl(857960946);
-    p->tcph->th_ack = htonl(31);
-    p->payload_len = 1460;
-
-    FAIL_IF(StreamTcpReassembleHandleSegment(&tv, ra_ctx,&ssn, &ssn.client, p, &pq) == -1);
-
-    StreamTcpUTClearSession(&ssn);
-    StreamTcpUTDeinit(ra_ctx);
-    SCFree(p);
-    PASS;
-}
-
-/** \test Test the bug 76 condition */
-static int StreamTcpReassembleTest37(void)
-{
-    TcpSession ssn;
-    Flow f;
-    TCPHdr tcph;
-    TcpReassemblyThreadCtx *ra_ctx = NULL;
-    uint8_t packet[1460] = "";
-    PacketQueue pq;
-    ThreadVars tv;
-
-    Packet *p = PacketGetFromAlloc();
-    FAIL_IF(unlikely(p == NULL));
-
-    StreamTcpUTInit(&ra_ctx);
-    StreamTcpUTSetupSession(&ssn);
-    memset(&pq,0,sizeof(PacketQueue));
-    memset(&f, 0, sizeof (Flow));
-    memset(&tcph, 0, sizeof (TCPHdr));
-    memset(&tv, 0, sizeof (ThreadVars));
-
-    FLOW_INITIALIZE(&f);
-    f.protoctx = &ssn;
-    f.proto = IPPROTO_TCP;
-    p->src.family = AF_INET;
-    p->dst.family = AF_INET;
-    p->proto = IPPROTO_TCP;
-    p->flow = &f;
-    tcph.th_win = 5480;
-    tcph.th_flags = TH_PUSH | TH_ACK;
-    p->tcph = &tcph;
-    p->flowflags = FLOW_PKT_TOSERVER;
-    p->payload = packet;
-    ssn.client.os_policy = OS_POLICY_BSD;
-
-    p->tcph->th_seq = htonl(3061088537UL);
-    p->tcph->th_ack = htonl(1729548549UL);
-    p->payload_len = 1391;
-    ssn.client.last_ack = 3061091137UL;
-    SET_ISN(&ssn.client, 3061091309UL);
-
-    /* pre base_seq, so should be rejected */
-    FAIL_IF (StreamTcpReassembleHandleSegment(&tv, ra_ctx,&ssn, &ssn.client, p, &pq) != -1);
-
-    p->tcph->th_seq = htonl(3061089928UL);
-    p->tcph->th_ack = htonl(1729548549UL);
-    p->payload_len = 1391;
-    ssn.client.last_ack = 3061091137UL;
-
-    FAIL_IF(StreamTcpReassembleHandleSegment(&tv, ra_ctx,&ssn, &ssn.client, p, &pq) == -1);
-
-    p->tcph->th_seq = htonl(3061091319UL);
-    p->tcph->th_ack = htonl(1729548549UL);
-    p->payload_len = 1391;
-    ssn.client.last_ack = 3061091137UL;
-
-    FAIL_IF(StreamTcpReassembleHandleSegment(&tv, ra_ctx,&ssn, &ssn.client, p, &pq) == -1);
-
-    StreamTcpUTClearSession(&ssn);
-    StreamTcpUTDeinit(ra_ctx);
-    SCFree(p);
-    PASS;
-}
-
-/**
- *  \test   Test to make sure that we don't return the segments until the app
- *          layer proto has been detected and after that remove the processed
- *          segments.
- *
- *  \retval On success it returns 1 and on failure 0.
- */
-
-static int StreamTcpReassembleTest39 (void)
-{
-    Packet *p = PacketGetFromAlloc();
-    FAIL_IF(unlikely(p == NULL));
-    Flow f;
-    ThreadVars tv;
-    StreamTcpThread stt;
-    TCPHdr tcph;
-    PacketQueue pq;
-    memset(&pq,0,sizeof(PacketQueue));
-    memset (&f, 0, sizeof(Flow));
-    memset(&tv, 0, sizeof (ThreadVars));
-    memset(&stt, 0, sizeof (stt));
-    memset(&tcph, 0, sizeof (TCPHdr));
-    TcpSession *ssn = NULL;
-
-    FLOW_INITIALIZE(&f);
-    f.flags = FLOW_IPV4;
-    f.proto = IPPROTO_TCP;
-    p->flow = &f;
-    p->tcph = &tcph;
-
-    FLOWLOCK_WRLOCK(&f);
-    int ret = 0;
-
-    StreamTcpUTInit(&stt.ra_ctx);
-
-    /* handshake */
-    tcph.th_win = htons(5480);
-    tcph.th_flags = TH_SYN;
-    p->flowflags = FLOW_PKT_TOSERVER;
-    p->payload_len = 0;
-    p->payload = NULL;
-    if (StreamTcpPacket(&tv, p, &stt, &pq) == -1)
-        goto end;
-
-    ssn = (TcpSession *)f.protoctx;
-
-    if (StreamTcpIsSetStreamFlagAppProtoDetectionCompleted(&ssn->server) ||
-        StreamTcpIsSetStreamFlagAppProtoDetectionCompleted(&ssn->client) ||
-        f.alproto != ALPROTO_UNKNOWN ||
-        f.alproto_ts != ALPROTO_UNKNOWN ||
-        f.alproto_tc != ALPROTO_UNKNOWN ||
-        ssn->flags & STREAMTCP_FLAG_APP_LAYER_DISABLED ||
-        FLOW_IS_PM_DONE(&f, STREAM_TOSERVER) || FLOW_IS_PP_DONE(&f, STREAM_TOSERVER) ||
-        FLOW_IS_PM_DONE(&f, STREAM_TOCLIENT) || FLOW_IS_PP_DONE(&f, STREAM_TOCLIENT) ||
-        ssn->client.seg_list != NULL ||
-        ssn->server.seg_list != NULL ||
-        ssn->data_first_seen_dir != 0) {
-        printf("failure 1\n");
-        goto end;
-    }
-
-    /* handshake */
-    p->tcph->th_ack = htonl(1);
-    p->tcph->th_flags = TH_SYN | TH_ACK;
-    p->flowflags = FLOW_PKT_TOCLIENT;
-    p->payload_len = 0;
-    p->payload = NULL;
-    if (StreamTcpPacket(&tv, p, &stt, &pq) == -1)
-        goto end;
-    if (StreamTcpIsSetStreamFlagAppProtoDetectionCompleted(&ssn->server) ||
-        StreamTcpIsSetStreamFlagAppProtoDetectionCompleted(&ssn->client) ||
-        f.alproto != ALPROTO_UNKNOWN ||
-        f.alproto_ts != ALPROTO_UNKNOWN ||
-        f.alproto_tc != ALPROTO_UNKNOWN ||
-        ssn->flags & STREAMTCP_FLAG_APP_LAYER_DISABLED ||
-        FLOW_IS_PM_DONE(&f, STREAM_TOSERVER) || FLOW_IS_PP_DONE(&f, STREAM_TOSERVER) ||
-        FLOW_IS_PM_DONE(&f, STREAM_TOCLIENT) || FLOW_IS_PP_DONE(&f, STREAM_TOCLIENT) ||
-        ssn->client.seg_list != NULL ||
-        ssn->server.seg_list != NULL ||
-        ssn->data_first_seen_dir != 0) {
-        printf("failure 2\n");
-        goto end;
-    }
-
-    /* handshake */
-    p->tcph->th_ack = htonl(1);
-    p->tcph->th_seq = htonl(1);
-    p->tcph->th_flags = TH_ACK;
-    p->flowflags = FLOW_PKT_TOSERVER;
-    p->payload_len = 0;
-    p->payload = NULL;
-    if (StreamTcpPacket(&tv, p, &stt, &pq) == -1)
-        goto end;
-    if (StreamTcpIsSetStreamFlagAppProtoDetectionCompleted(&ssn->server) ||
-        StreamTcpIsSetStreamFlagAppProtoDetectionCompleted(&ssn->client) ||
-        f.alproto != ALPROTO_UNKNOWN ||
-        f.alproto_ts != ALPROTO_UNKNOWN ||
-        f.alproto_tc != ALPROTO_UNKNOWN ||
-        ssn->flags & STREAMTCP_FLAG_APP_LAYER_DISABLED ||
-        FLOW_IS_PM_DONE(&f, STREAM_TOSERVER) || FLOW_IS_PP_DONE(&f, STREAM_TOSERVER) ||
-        FLOW_IS_PM_DONE(&f, STREAM_TOCLIENT) || FLOW_IS_PP_DONE(&f, STREAM_TOCLIENT) ||
-        ssn->client.seg_list != NULL ||
-        ssn->server.seg_list != NULL ||
-        ssn->data_first_seen_dir != 0) {
-        printf("failure 3\n");
-        goto end;
-    }
-
-    /* partial request */
-    uint8_t request1[] = { 0x47, 0x45, };
-    p->tcph->th_ack = htonl(1);
-    p->tcph->th_seq = htonl(1);
-    p->tcph->th_flags = TH_PUSH | TH_ACK;
-    p->flowflags = FLOW_PKT_TOSERVER;
-    p->payload_len = sizeof(request1);
-    p->payload = request1;
-    if (StreamTcpPacket(&tv, p, &stt, &pq) == -1)
-        goto end;
-    if (StreamTcpIsSetStreamFlagAppProtoDetectionCompleted(&ssn->server) ||
-        StreamTcpIsSetStreamFlagAppProtoDetectionCompleted(&ssn->client) ||
-        f.alproto != ALPROTO_UNKNOWN ||
-        f.alproto_ts != ALPROTO_UNKNOWN ||
-        f.alproto_tc != ALPROTO_UNKNOWN ||
-        ssn->flags & STREAMTCP_FLAG_APP_LAYER_DISABLED ||
-        FLOW_IS_PM_DONE(&f, STREAM_TOSERVER) || FLOW_IS_PP_DONE(&f, STREAM_TOSERVER) ||
-        FLOW_IS_PM_DONE(&f, STREAM_TOCLIENT) || FLOW_IS_PP_DONE(&f, STREAM_TOCLIENT) ||
-        ssn->client.seg_list == NULL ||
-        ssn->client.seg_list->next != NULL ||
-        ssn->server.seg_list != NULL ||
-        ssn->data_first_seen_dir != STREAM_TOSERVER) {
-        printf("failure 4\n");
-        goto end;
-    }
-
-
-    /* response ack against partial request */
-    p->tcph->th_ack = htonl(3);
-    p->tcph->th_seq = htonl(1);
-    p->tcph->th_flags = TH_ACK;
-    p->flowflags = FLOW_PKT_TOCLIENT;
-    p->payload_len = 0;
-    p->payload = NULL;
-    if (StreamTcpPacket(&tv, p, &stt, &pq) == -1)
-        goto end;
-    if (StreamTcpIsSetStreamFlagAppProtoDetectionCompleted(&ssn->server) ||
-        StreamTcpIsSetStreamFlagAppProtoDetectionCompleted(&ssn->client) ||
-        f.alproto != ALPROTO_UNKNOWN ||
-        f.alproto_ts != ALPROTO_UNKNOWN ||
-        f.alproto_tc != ALPROTO_UNKNOWN ||
-        ssn->flags & STREAMTCP_FLAG_APP_LAYER_DISABLED ||
-        FLOW_IS_PM_DONE(&f, STREAM_TOSERVER) || !FLOW_IS_PP_DONE(&f, STREAM_TOSERVER) ||
-        FLOW_IS_PM_DONE(&f, STREAM_TOCLIENT) || FLOW_IS_PP_DONE(&f, STREAM_TOCLIENT) ||
-        ssn->client.seg_list == NULL ||
-        ssn->client.seg_list->next != NULL ||
-        ssn->server.seg_list != NULL ||
-        ssn->data_first_seen_dir != STREAM_TOSERVER) {
-        printf("failure 5\n");
-        goto end;
-    }
-
-    /* complete partial request */
-    uint8_t request2[] = {
-        0x54, 0x20, 0x2f, 0x69, 0x6e, 0x64,
-        0x65, 0x78, 0x2e, 0x68, 0x74, 0x6d, 0x6c, 0x20,
-        0x48, 0x54, 0x54, 0x50, 0x2f, 0x31, 0x2e, 0x30,
-        0x0d, 0x0a, 0x48, 0x6f, 0x73, 0x74, 0x3a, 0x20,
-        0x6c, 0x6f, 0x63, 0x61, 0x6c, 0x68, 0x6f, 0x73,
-        0x74, 0x0d, 0x0a, 0x55, 0x73, 0x65, 0x72, 0x2d,
-        0x41, 0x67, 0x65, 0x6e, 0x74, 0x3a, 0x20, 0x41,
-        0x70, 0x61, 0x63, 0x68, 0x65, 0x42, 0x65, 0x6e,
-        0x63, 0x68, 0x2f, 0x32, 0x2e, 0x33, 0x0d, 0x0a,
-        0x41, 0x63, 0x63, 0x65, 0x70, 0x74, 0x3a, 0x20,
-        0x2a, 0x2f, 0x2a, 0x0d, 0x0a, 0x0d, 0x0a };
-    p->tcph->th_ack = htonl(1);
-    p->tcph->th_seq = htonl(3);
-    p->tcph->th_flags = TH_PUSH | TH_ACK;
-    p->flowflags = FLOW_PKT_TOSERVER;
-    p->payload_len = sizeof(request2);
-    p->payload = request2;
-    if (StreamTcpPacket(&tv, p, &stt, &pq) == -1)
-        goto end;
-    if (StreamTcpIsSetStreamFlagAppProtoDetectionCompleted(&ssn->server) ||
-        StreamTcpIsSetStreamFlagAppProtoDetectionCompleted(&ssn->client) ||
-        f.alproto != ALPROTO_UNKNOWN ||
-        f.alproto_ts != ALPROTO_UNKNOWN ||
-        f.alproto_tc != ALPROTO_UNKNOWN ||
-        ssn->flags & STREAMTCP_FLAG_APP_LAYER_DISABLED ||
-        FLOW_IS_PM_DONE(&f, STREAM_TOSERVER) || !FLOW_IS_PP_DONE(&f, STREAM_TOSERVER) ||
-        FLOW_IS_PM_DONE(&f, STREAM_TOCLIENT) || FLOW_IS_PP_DONE(&f, STREAM_TOCLIENT) ||
-        ssn->client.seg_list == NULL ||
-        ssn->client.seg_list->next == NULL ||
-        ssn->client.seg_list->next->next != NULL ||
-        ssn->server.seg_list != NULL ||
-        ssn->data_first_seen_dir != STREAM_TOSERVER) {
-        printf("failure 6\n");
-        goto end;
-    }
-
->>>>>>> c4c24044
     /* response - request ack */
     uint8_t response[] = {
         0x48, 0x54, 0x54, 0x50, 0x2f, 0x31, 0x2e, 0x31,
