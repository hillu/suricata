--- conflicted
+++ resolved
@@ -1162,21 +1162,12 @@
     } else {
         SCLogDebug("multiblob %s. Want offset %"PRIu64,
                 *iter == NULL ? "starting" : "continuing", offset);
-<<<<<<< HEAD
         if (*iter == NULL) {
             StreamingBufferBlock key = { .offset = offset, .len = 0 };
             *iter = SBB_RB_FIND_INCLUSIVE(&stream->sb.sbb_tree, &key);
             SCLogDebug("*iter %p", *iter);
         }
         if (*iter == NULL) {
-=======
-        if (*iter == NULL) {
-            StreamingBufferBlock key = { .offset = offset, .len = 0 };
-            *iter = SBB_RB_FIND_INCLUSIVE(&stream->sb.sbb_tree, &key);
-            SCLogDebug("*iter %p", *iter);
-        }
-        if (*iter == NULL) {
->>>>>>> 0df38f49
             SCLogDebug("no data");
             *data = NULL;
             *data_len = 0;
