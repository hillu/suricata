--- conflicted
+++ resolved
@@ -185,12 +185,8 @@
 #define STREAMTCP_STREAM_FLAG_NEW_RAW_DISABLED 0x0200
 /** Raw reassembly disabled completely */
 #define STREAMTCP_STREAM_FLAG_DISABLE_RAW 0x400
-<<<<<<< HEAD
-// vacancy 1x
-=======
 
 #define STREAMTCP_STREAM_FLAG_RST_RECV  0x800
->>>>>>> 57228e99
 
 /** NOTE: flags field is 12 bits */
 
