/* Copyright (C) 2007-2010 Open Information Security Foundation
 *
 * You can copy, redistribute or modify this Program under the terms of
 * the GNU General Public License version 2 as published by the Free
 * Software Foundation.
 *
 * This program is distributed in the hope that it will be useful,
 * but WITHOUT ANY WARRANTY; without even the implied warranty of
 * MERCHANTABILITY or FITNESS FOR A PARTICULAR PURPOSE.  See the
 * GNU General Public License for more details.
 *
 * You should have received a copy of the GNU General Public License
 * version 2 along with this program; if not, write to the Free Software
 * Foundation, Inc., 51 Franklin Street, Fifth Floor, Boston, MA
 * 02110-1301, USA.
 */

/**
 * \file
 *
 * \author Victor Julien <victor@inliniac.net>
 */

#ifndef __STREAM_TCP_PRIVATE_H__
#define __STREAM_TCP_PRIVATE_H__

#include "decode.h"
#include "util-pool.h"
#include "util-pool-thread.h"
#include "util-streaming-buffer.h"

#define STREAMTCP_QUEUE_FLAG_TS     0x01
#define STREAMTCP_QUEUE_FLAG_WS     0x02
#define STREAMTCP_QUEUE_FLAG_SACK   0x04

/** currently only SYN/ACK */
typedef struct TcpStateQueue_ {
    uint8_t flags;
    uint8_t wscale;
    uint16_t win;
    uint32_t seq;
    uint32_t ack;
    uint32_t ts;
    uint32_t pkt_ts;
    struct TcpStateQueue_ *next;
} TcpStateQueue;

typedef struct StreamTcpSackRecord_ {
    uint32_t le;    /**< left edge, host order */
    uint32_t re;    /**< right edge, host order */
    struct StreamTcpSackRecord_ *next;
} StreamTcpSackRecord;

typedef struct TcpSegment_ {
    PoolThreadReserved res;
    uint16_t payload_len;       /**< actual size of the payload */
    uint32_t seq;
    StreamingBufferSegment sbseg;
    struct TcpSegment_ *next;
    struct TcpSegment_ *prev;
} TcpSegment;

#define TCP_SEG_LEN(seg)        (seg)->payload_len
#define TCP_SEG_OFFSET(seg)     (seg)->sbseg.stream_offset

#define SEG_SEQ_RIGHT_EDGE(seg) ((seg)->seq + TCP_SEG_LEN((seg)))

typedef struct TcpStream_ {
    uint16_t flags:12;              /**< Flag specific to the stream e.g. Timestamp */
    /* coccinelle: TcpStream:flags:STREAMTCP_STREAM_FLAG_ */
    uint16_t wscale:4;              /**< wscale setting in this direction, 4 bits as max val is 15 */
    uint8_t os_policy;              /**< target based OS policy used for reassembly and handling packets*/
    uint8_t tcp_flags;              /**< TCP flags seen */

    uint32_t isn;                   /**< initial sequence number */
    uint32_t next_seq;              /**< next expected sequence number */
    uint32_t last_ack;              /**< last ack'd sequence number in this stream */
    uint32_t next_win;              /**< next max seq within window */
    uint32_t window;                /**< current window setting, after wscale is applied */

    uint32_t last_ts;               /**< Time stamp (TSVAL) of the last seen packet for this stream*/
    uint32_t last_pkt_ts;           /**< Time of last seen packet for this stream (needed for PAWS update)
                                         This will be used to validate the last_ts, when connection has been idle for
                                         longer time.(RFC 1323)*/
    /* reassembly */
    uint32_t base_seq;              /**< seq where we are left with reassebly. Matches STREAM_BASE_OFFSET below. */

    uint32_t app_progress_rel;      /**< app-layer progress relative to STREAM_BASE_OFFSET */
    uint32_t raw_progress_rel;      /**< raw reassembly progress relative to STREAM_BASE_OFFSET */
    uint32_t log_progress_rel;      /**< streaming logger progress relative to STREAM_BASE_OFFSET */

<<<<<<< HEAD
=======
    uint32_t min_inspect_depth;     /**< min inspect size set by the app layer, to make sure enough data
                                     *   remains available for inspection together with app layer buffers */

>>>>>>> 3430b53d
    StreamingBuffer sb;

    TcpSegment *seg_list;           /**< list of TCP segments that are not yet (fully) used in reassembly */
    TcpSegment *seg_list_tail;      /**< Last segment in the reassembled stream seg list*/

    StreamTcpSackRecord *sack_head; /**< head of list of SACK records */
    StreamTcpSackRecord *sack_tail; /**< tail of list of SACK records */
} TcpStream;

#define STREAM_BASE_OFFSET(stream)  ((stream)->sb.stream_offset)
#define STREAM_APP_PROGRESS(stream) (STREAM_BASE_OFFSET((stream)) + (stream)->app_progress_rel)
#define STREAM_RAW_PROGRESS(stream) (STREAM_BASE_OFFSET((stream)) + (stream)->raw_progress_rel)
#define STREAM_LOG_PROGRESS(stream) (STREAM_BASE_OFFSET((stream)) + (stream)->log_progress_rel)

/* from /usr/include/netinet/tcp.h */
enum
{
    TCP_NONE,
    TCP_LISTEN,
    TCP_SYN_SENT,
    TCP_SYN_RECV,
    TCP_ESTABLISHED,
    TCP_FIN_WAIT1,
    TCP_FIN_WAIT2,
    TCP_TIME_WAIT,
    TCP_LAST_ACK,
    TCP_CLOSE_WAIT,
    TCP_CLOSING,
    TCP_CLOSED,
};

/*
 * Per SESSION flags
 */

/** Flag for mid stream session */
#define STREAMTCP_FLAG_MIDSTREAM                    0x0001
/** Flag for mid stream established session */
#define STREAMTCP_FLAG_MIDSTREAM_ESTABLISHED        0x0002
/** Flag for mid session when syn/ack is received */
#define STREAMTCP_FLAG_MIDSTREAM_SYNACK             0x0004
/** Flag for TCP Timestamp option */
#define STREAMTCP_FLAG_TIMESTAMP                    0x0008
/** Server supports wscale (even though it can be 0) */
#define STREAMTCP_FLAG_SERVER_WSCALE                0x0010
// vacancy
/** Flag to indicate that the session is handling asynchronous stream.*/
#define STREAMTCP_FLAG_ASYNC                        0x0040
/** Flag to indicate we're dealing with 4WHS: SYN, SYN, SYN/ACK, ACK
 * (http://www.breakingpointsystems.com/community/blog/tcp-portals-the-three-way-handshake-is-a-lie) */
#define STREAMTCP_FLAG_4WHS                         0x0080
/** Flag to indicate that this session is possible trying to evade the detection
 *  (http://www.packetstan.com/2010/06/recently-ive-been-on-campaign-to-make.html) */
#define STREAMTCP_FLAG_DETECTION_EVASION_ATTEMPT    0x0100
/** Flag to indicate the client (SYN pkt) permits SACK */
#define STREAMTCP_FLAG_CLIENT_SACKOK                0x0200
/** Flag to indicate both sides of the session permit SACK (SYN + SYN/ACK) */
#define STREAMTCP_FLAG_SACKOK                       0x0400
// vacancy
/** 3WHS confirmed by server -- if suri sees 3whs ACK but server doesn't (pkt
 *  is lost on the way to server), SYN/ACK is retransmitted. If server sends
 *  normal packet we assume 3whs to be completed. Only used for SYN/ACK resend
 *  event. */
#define STREAMTCP_FLAG_3WHS_CONFIRMED               0x1000
/** App Layer tracking/reassembly is disabled */
#define STREAMTCP_FLAG_APP_LAYER_DISABLED           0x2000
/** Stream can be bypass */
#define STREAMTCP_FLAG_BYPASS                       0x4000

/*
 * Per STREAM flags
 */

/** stream is in a gap state */
#define STREAMTCP_STREAM_FLAG_GAP               0x0001
/** Flag to avoid stream reassembly/app layer inspection for the stream */
#define STREAMTCP_STREAM_FLAG_NOREASSEMBLY      0x0002
/** we received a keep alive */
#define STREAMTCP_STREAM_FLAG_KEEPALIVE         0x0004
/** Stream has reached it's reassembly depth, all further packets are ignored */
#define STREAMTCP_STREAM_FLAG_DEPTH_REACHED     0x0008
/** Trigger reassembly next time we need 'raw' */
#define STREAMTCP_STREAM_FLAG_TRIGGER_RAW       0x0010
/** Stream supports TIMESTAMP -- used to set ssn STREAMTCP_FLAG_TIMESTAMP
 *  flag. */
#define STREAMTCP_STREAM_FLAG_TIMESTAMP         0x0020
/** Flag to indicate the zero value of timestamp */
#define STREAMTCP_STREAM_FLAG_ZERO_TIMESTAMP    0x0040
/** App proto detection completed */
#define STREAMTCP_STREAM_FLAG_APPPROTO_DETECTION_COMPLETED 0x0080
/** App proto detection skipped */
#define STREAMTCP_STREAM_FLAG_APPPROTO_DETECTION_SKIPPED 0x0100
/** Raw reassembly disabled for new segments */
#define STREAMTCP_STREAM_FLAG_NEW_RAW_DISABLED 0x0200
/** Raw reassembly disabled completely */
#define STREAMTCP_STREAM_FLAG_DISABLE_RAW 0x400
<<<<<<< HEAD
// vacancy 1x
=======

#define STREAMTCP_STREAM_FLAG_RST_RECV  0x800
>>>>>>> 3430b53d

/** NOTE: flags field is 12 bits */




#define PAWS_24DAYS         2073600         /**< 24 days in seconds */

#define PKT_IS_IN_RIGHT_DIR(ssn, p)        ((ssn)->flags & STREAMTCP_FLAG_MIDSTREAM_SYNACK ? \
                                            PKT_IS_TOSERVER(p) ? (p)->flowflags &= ~FLOW_PKT_TOSERVER \
                                            (p)->flowflags |= FLOW_PKT_TOCLIENT : (p)->flowflags &= ~FLOW_PKT_TOCLIENT \
                                            (p)->flowflags |= FLOW_PKT_TOSERVER : 0)

/* Macro's for comparing Sequence numbers
 * Page 810 from TCP/IP Illustrated, Volume 2. */
#define SEQ_EQ(a,b)  ((int32_t)((a) - (b)) == 0)
#define SEQ_LT(a,b)  ((int32_t)((a) - (b)) <  0)
#define SEQ_LEQ(a,b) ((int32_t)((a) - (b)) <= 0)
#define SEQ_GT(a,b)  ((int32_t)((a) - (b)) >  0)
#define SEQ_GEQ(a,b) ((int32_t)((a) - (b)) >= 0)

#define STREAMTCP_SET_RA_BASE_SEQ(stream, seq) { \
    do { \
        (stream)->base_seq = (seq) + 1;    \
    } while(0); \
}

#define StreamTcpSetEvent(p, e) { \
    SCLogDebug("setting event %"PRIu8" on pkt %p (%"PRIu64")", (e), p, (p)->pcap_cnt); \
    ENGINE_SET_EVENT((p), (e)); \
}

typedef struct TcpSession_ {
    PoolThreadReserved res;
    uint8_t state:4;                        /**< tcp state from state enum */
    uint8_t pstate:4;                       /**< previous state */
    uint8_t queue_len;                      /**< length of queue list below */
    int8_t data_first_seen_dir;
    /** track all the tcp flags we've seen */
    uint8_t tcp_packet_flags;
    /* coccinelle: TcpSession:flags:STREAMTCP_FLAG */
    uint16_t flags;
    uint32_t reassembly_depth;      /**< reassembly depth for the stream */
    TcpStream server;
    TcpStream client;
    TcpStateQueue *queue;                   /**< list of SYN/ACK candidates */
} TcpSession;

#define StreamTcpSetStreamFlagAppProtoDetectionCompleted(stream) \
    ((stream)->flags |= STREAMTCP_STREAM_FLAG_APPPROTO_DETECTION_COMPLETED)
#define StreamTcpIsSetStreamFlagAppProtoDetectionCompleted(stream) \
    ((stream)->flags & STREAMTCP_STREAM_FLAG_APPPROTO_DETECTION_COMPLETED)
#define StreamTcpResetStreamFlagAppProtoDetectionCompleted(stream) \
    ((stream)->flags &= ~STREAMTCP_STREAM_FLAG_APPPROTO_DETECTION_COMPLETED);
#define StreamTcpDisableAppLayerReassembly(ssn) do { \
        SCLogDebug("setting STREAMTCP_FLAG_APP_LAYER_DISABLED on ssn %p", ssn); \
        ((ssn)->flags |= STREAMTCP_FLAG_APP_LAYER_DISABLED); \
    } while (0);

#endif /* __STREAM_TCP_PRIVATE_H__ */<|MERGE_RESOLUTION|>--- conflicted
+++ resolved
@@ -89,12 +89,9 @@
     uint32_t raw_progress_rel;      /**< raw reassembly progress relative to STREAM_BASE_OFFSET */
     uint32_t log_progress_rel;      /**< streaming logger progress relative to STREAM_BASE_OFFSET */
 
-<<<<<<< HEAD
-=======
     uint32_t min_inspect_depth;     /**< min inspect size set by the app layer, to make sure enough data
                                      *   remains available for inspection together with app layer buffers */
 
->>>>>>> 3430b53d
     StreamingBuffer sb;
 
     TcpSegment *seg_list;           /**< list of TCP segments that are not yet (fully) used in reassembly */
@@ -191,12 +188,8 @@
 #define STREAMTCP_STREAM_FLAG_NEW_RAW_DISABLED 0x0200
 /** Raw reassembly disabled completely */
 #define STREAMTCP_STREAM_FLAG_DISABLE_RAW 0x400
-<<<<<<< HEAD
-// vacancy 1x
-=======
 
 #define STREAMTCP_STREAM_FLAG_RST_RECV  0x800
->>>>>>> 3430b53d
 
 /** NOTE: flags field is 12 bits */
 
