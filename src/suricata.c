/* Copyright (C) 2007-2014 Open Information Security Foundation
 *
 * You can copy, redistribute or modify this Program under the terms of
 * the GNU General Public License version 2 as published by the Free
 * Software Foundation.
 *
 * This program is distributed in the hope that it will be useful,
 * but WITHOUT ANY WARRANTY; without even the implied warranty of
 * MERCHANTABILITY or FITNESS FOR A PARTICULAR PURPOSE.  See the
 * GNU General Public License for more details.
 *
 * You should have received a copy of the GNU General Public License
 * version 2 along with this program; if not, write to the Free Software
 * Foundation, Inc., 51 Franklin Street, Fifth Floor, Boston, MA
 * 02110-1301, USA.
 */

/**
 * \file
 *
 * \author Victor Julien <victor@inliniac.net>
 */

#include "suricata-common.h"
#include "config.h"

#if HAVE_GETOPT_H
#include <getopt.h>
#endif

#if HAVE_SIGNAL_H
#include <signal.h>
#endif

#ifdef HAVE_NSS
#include <prinit.h>
#include <nss.h>
#endif

#include "suricata.h"
#include "decode.h"
#include "detect.h"
#include "packet-queue.h"
#include "threads.h"
#include "threadvars.h"
#include "flow-worker.h"

#include "util-atomic.h"
#include "util-spm.h"
#include "util-cpu.h"
#include "util-action.h"
#include "util-pidfile.h"
#include "util-ioctl.h"
#include "util-device.h"
#include "util-misc.h"
#include "util-running-modes.h"

#include "detect-engine.h"
#include "detect-parse.h"
#include "detect-fast-pattern.h"
#include "detect-engine-tag.h"
#include "detect-engine-threshold.h"
#include "detect-engine-address.h"
#include "detect-engine-port.h"
#include "detect-engine-mpm.h"

#include "tm-queuehandlers.h"
#include "tm-queues.h"
#include "tm-threads.h"

#include "tmqh-flow.h"

#include "conf.h"
#include "conf-yaml-loader.h"

#include "stream-tcp.h"

#include "source-nfq.h"
#include "source-nfq-prototypes.h"

#include "source-nflog.h"

#include "source-ipfw.h"

#include "source-pcap.h"
#include "source-pcap-file.h"

#include "source-pfring.h"

#include "source-erf-file.h"
#include "source-erf-dag.h"
#include "source-napatech.h"

#include "source-af-packet.h"
#include "source-netmap.h"
#include "source-mpipe.h"

#include "source-windivert.h"
#include "source-windivert-prototypes.h"

#include "respond-reject.h"

#include "flow.h"
#include "flow-timeout.h"
#include "flow-manager.h"
#include "flow-bypass.h"
#include "flow-var.h"
#include "flow-bit.h"
#include "pkt-var.h"
#include "host-bit.h"

#include "ippair.h"
#include "ippair-bit.h"

#include "host.h"
#include "unix-manager.h"

#include "app-layer.h"
#include "app-layer-parser.h"
#include "app-layer-htp.h"
#include "app-layer-ssl.h"
#include "app-layer-dns-tcp.h"
#include "app-layer-dns-udp.h"
#include "app-layer-ssh.h"
#include "app-layer-ftp.h"
#include "app-layer-smtp.h"
#include "app-layer-smb.h"
#include "app-layer-modbus.h"
#include "app-layer-enip.h"
#include "app-layer-dnp3.h"

#include "util-decode-der.h"
#include "util-ebpf.h"
#include "util-radix-tree.h"
#include "util-host-os-info.h"
#include "util-cidr.h"
#include "util-unittest.h"
#include "util-unittest-helper.h"
#include "util-time.h"
#include "util-rule-vars.h"
#include "util-classification-config.h"
#include "util-threshold-config.h"
#include "util-reference-config.h"
#include "util-profiling.h"
#include "util-magic.h"
#include "util-signal.h"

#include "util-coredump-config.h"

#include "util-decode-mime.h"

#include "defrag.h"

#include "runmodes.h"
#include "runmode-unittests.h"

#include "util-decode-asn1.h"
#include "util-debug.h"
#include "util-error.h"
#include "util-daemon.h"
#include "util-byte.h"
#include "reputation.h"

#include "output.h"

#include "util-privs.h"

#include "tmqh-packetpool.h"

#include "util-proto-name.h"
#include "util-mpm-hs.h"
#include "util-storage.h"
#include "host-storage.h"

#include "util-lua.h"

#ifdef HAVE_RUST
#include "rust.h"
#include "rust-core-gen.h"
#endif

/*
 * we put this here, because we only use it here in main.
 */
volatile sig_atomic_t sigint_count = 0;
volatile sig_atomic_t sighup_count = 0;
volatile sig_atomic_t sigterm_count = 0;
volatile sig_atomic_t sigusr2_count = 0;

/*
 * Flag to indicate if the engine is at the initialization
 * or already processing packets. 3 stages: SURICATA_INIT,
 * SURICATA_RUNTIME and SURICATA_FINALIZE
 */
SC_ATOMIC_DECLARE(unsigned int, engine_stage);

/* Max packets processed simultaniously per thread. */
#define DEFAULT_MAX_PENDING_PACKETS 1024

/** suricata engine control flags */
volatile uint8_t suricata_ctl_flags = 0;

/** Run mode selected */
int run_mode = RUNMODE_UNKNOWN;

/** Engine mode: inline (ENGINE_MODE_IPS) or just
  * detection mode (ENGINE_MODE_IDS by default) */
static enum EngineMode g_engine_mode = ENGINE_MODE_IDS;

/** Host mode: set if box is sniffing only
 * or is a router */
uint8_t host_mode = SURI_HOST_IS_SNIFFER_ONLY;

/** Maximum packets to simultaneously process. */
intmax_t max_pending_packets;

/** global indicating if detection is enabled */
int g_detect_disabled = 0;

/** set caps or not */
int sc_set_caps = FALSE;

/** highest mtu of the interfaces we monitor */
int g_default_mtu = 0;

/** disable randomness to get reproducible results accross runs */
#ifndef AFLFUZZ_NO_RANDOM
int g_disable_randomness = 0;
#else
int g_disable_randomness = 1;
#endif

/** Suricata instance */
SCInstance suricata;

int SuriHasSigFile(void)
{
    return (suricata.sig_file != NULL);
}

int EngineModeIsIPS(void)
{
    return (g_engine_mode == ENGINE_MODE_IPS);
}

int EngineModeIsIDS(void)
{
    return (g_engine_mode == ENGINE_MODE_IDS);
}

void EngineModeSetIPS(void)
{
    g_engine_mode = ENGINE_MODE_IPS;
}

void EngineModeSetIDS(void)
{
    g_engine_mode = ENGINE_MODE_IDS;
}

int RunmodeIsUnittests(void)
{
    if (run_mode == RUNMODE_UNITTEST)
        return 1;

    return 0;
}

int RunmodeGetCurrent(void)
{
    return run_mode;
}

/** signal handlers
 *
 *  WARNING: don't use the SCLog* API in the handlers. The API is complex
 *  with memory allocation possibly happening, calls to syslog, json message
 *  construction, etc.
 */

static void SignalHandlerSigint(/*@unused@*/ int sig)
{
    sigint_count = 1;
}
static void SignalHandlerSigterm(/*@unused@*/ int sig)
{
    sigterm_count = 1;
}
#ifndef OS_WIN32
/**
 * SIGUSR2 handler.  Just set sigusr2_count.  The main loop will act on
 * it.
 */
static void SignalHandlerSigusr2(int sig)
{
    if (sigusr2_count < 2)
        sigusr2_count++;
}

/**
 * SIGHUP handler.  Just set sighup_count.  The main loop will act on
 * it.
 */
static void SignalHandlerSigHup(/*@unused@*/ int sig)
{
    sighup_count = 1;
}
#endif

#ifdef DBG_MEM_ALLOC
#ifndef _GLOBAL_MEM_
#define _GLOBAL_MEM_
/* This counter doesn't complain realloc's(), it's gives
 * an aproximation for the startup */
size_t global_mem = 0;
#ifdef DBG_MEM_ALLOC_SKIP_STARTUP
uint8_t print_mem_flag = 0;
#else
uint8_t print_mem_flag = 1;
#endif
#endif
#endif

void GlobalsInitPreConfig(void)
{
    memset(trans_q, 0, sizeof(trans_q));

    /* Initialize the trans_q mutex */
    int blah;
    int r = 0;
    for(blah=0;blah<256;blah++) {
        r |= SCMutexInit(&trans_q[blah].mutex_q, NULL);
        r |= SCCondInit(&trans_q[blah].cond_q, NULL);
   }

    if (r != 0) {
        SCLogInfo("Trans_Q Mutex not initialized correctly");
        exit(EXIT_FAILURE);
    }

    TimeInit();
    SupportFastPatternForSigMatchTypes();
    SCThresholdConfGlobalInit();
}

static void GlobalsDestroy(SCInstance *suri)
{
    HostShutdown();
    HTPFreeConfig();
    HTPAtExitPrintStats();

#ifdef DBG_MEM_ALLOC
    SCLogInfo("Total memory used (without SCFree()): %"PRIdMAX, (intmax_t)global_mem);
#ifdef DBG_MEM_ALLOC_SKIP_STARTUP
    print_mem_flag = 0;
#endif
#endif

    AppLayerHtpPrintStats();

    /* TODO this can do into it's own func */
    DetectEngineCtx *de_ctx = DetectEngineGetCurrent();
    if (de_ctx) {
        DetectEngineMoveToFreeList(de_ctx);
        DetectEngineDeReference(&de_ctx);
    }
    DetectEnginePruneFreeList();

    AppLayerDeSetup();

    TagDestroyCtx();

    LiveDeviceListClean();
    OutputDeregisterAll();
    TimeDeinit();
    SCProtoNameDeInit();
    if (!suri->disabled_detect) {
        SCReferenceConfDeinit();
        SCClassConfDeinit();
    }
#ifdef HAVE_MAGIC
    MagicDeinit();
#endif
    TmqhCleanup();
    TmModuleRunDeInit();
    ParseSizeDeinit();
#ifdef HAVE_NSS
    NSS_Shutdown();
    PR_Cleanup();
#endif

#ifdef HAVE_AF_PACKET
    AFPPeersListClean();
#endif

    SC_ATOMIC_DESTROY(engine_stage);

#ifdef BUILD_HYPERSCAN
    MpmHSGlobalCleanup();
#endif

    ConfDeInit();
#ifdef HAVE_LUAJIT
    LuajitFreeStatesPool();
#endif
    SCLogDeInitLogModule();
    DetectParseFreeRegexes();
    SCThresholdConfGlobalFree();

    SCPidfileRemove(suri->pid_filename);
}

/** \brief make sure threads can stop the engine by calling this
 *  function. Purpose: pcap file mode needs to be able to tell the
 *  engine the file eof is reached. */
void EngineStop(void)
{
    suricata_ctl_flags |= SURICATA_STOP;
}

/**
 * \brief Used to indicate that the current task is done.
 *
 * This is mainly used by pcap-file to tell it has finished
 * to treat a pcap files when running in unix-socket mode.
 */
void EngineDone(void)
{
    suricata_ctl_flags |= SURICATA_DONE;
}

static int SetBpfString(int argc, char *argv[])
{
    char *bpf_filter = NULL;
    uint32_t bpf_len = 0;
    int tmpindex = 0;

    /* attempt to parse remaining args as bpf filter */
    tmpindex = argc;
    while(argv[tmpindex] != NULL) {
        bpf_len+=strlen(argv[tmpindex]) + 1;
        tmpindex++;
    }

    if (bpf_len == 0)
        return TM_ECODE_OK;

    if (EngineModeIsIPS()) {
        SCLogError(SC_ERR_NOT_SUPPORTED,
                   "BPF filter not available in IPS mode."
                   " Use firewall filtering if possible.");
        return TM_ECODE_FAILED;
    }

    bpf_filter = SCMalloc(bpf_len);
    if (unlikely(bpf_filter == NULL))
        return TM_ECODE_OK;
    memset(bpf_filter, 0x00, bpf_len);

    tmpindex = optind;
    while(argv[tmpindex] != NULL) {
        strlcat(bpf_filter, argv[tmpindex],bpf_len);
        if(argv[tmpindex + 1] != NULL) {
            strlcat(bpf_filter," ", bpf_len);
        }
        tmpindex++;
    }

    if(strlen(bpf_filter) > 0) {
        if (ConfSetFinal("bpf-filter", bpf_filter) != 1) {
            SCLogError(SC_ERR_FATAL, "Failed to set bpf filter.");
            SCFree(bpf_filter);
            return TM_ECODE_FAILED;
        }
    }
    SCFree(bpf_filter);

    return TM_ECODE_OK;
}

static void SetBpfStringFromFile(char *filename)
{
    char *bpf_filter = NULL;
    char *bpf_comment_tmp = NULL;
    char *bpf_comment_start =  NULL;
    uint32_t bpf_len = 0;
#ifdef OS_WIN32
    struct _stat st;
#else
    struct stat st;
#endif /* OS_WIN32 */
    FILE *fp = NULL;
    size_t nm = 0;

    if (EngineModeIsIPS()) {
        SCLogError(SC_ERR_NOT_SUPPORTED,
                   "BPF filter not available in IPS mode."
                   " Use firewall filtering if possible.");
        exit(EXIT_FAILURE);
    }

#ifdef OS_WIN32
    if(_stat(filename, &st) != 0) {
#else
    if(stat(filename, &st) != 0) {
#endif /* OS_WIN32 */
        SCLogError(SC_ERR_FOPEN, "Failed to stat file %s", filename);
        exit(EXIT_FAILURE);
    }
    bpf_len = st.st_size + 1;

    // coverity[toctou : FALSE]
    fp = fopen(filename,"r");
    if (fp == NULL) {
        SCLogError(SC_ERR_FOPEN, "Failed to open file %s", filename);
        exit(EXIT_FAILURE);
    }

    bpf_filter = SCMalloc(bpf_len * sizeof(char));
    if (unlikely(bpf_filter == NULL)) {
        SCLogError(SC_ERR_MEM_ALLOC, "Failed to allocate buffer for bpf filter in file %s", filename);
        exit(EXIT_FAILURE);
    }
    memset(bpf_filter, 0x00, bpf_len);

    nm = fread(bpf_filter, 1, bpf_len - 1, fp);
    if ((ferror(fp) != 0) || (nm != (bpf_len - 1))) {
        SCLogError(SC_ERR_BPF, "Failed to read complete BPF file %s", filename);
        SCFree(bpf_filter);
        fclose(fp);
        exit(EXIT_FAILURE);
    }
    fclose(fp);
    bpf_filter[nm] = '\0';

    if(strlen(bpf_filter) > 0) {
        /*replace comments with space*/
        bpf_comment_start = bpf_filter;
        while((bpf_comment_tmp = strchr(bpf_comment_start, '#')) != NULL) {
            while((*bpf_comment_tmp !='\0') &&
                (*bpf_comment_tmp != '\r') && (*bpf_comment_tmp != '\n'))
            {
                *bpf_comment_tmp++ = ' ';
            }
            bpf_comment_start = bpf_comment_tmp;
        }
        /*remove remaining '\r' and '\n' */
        while((bpf_comment_tmp = strchr(bpf_filter, '\r')) != NULL) {
            *bpf_comment_tmp = ' ';
        }
        while((bpf_comment_tmp = strchr(bpf_filter, '\n')) != NULL) {
            *bpf_comment_tmp = ' ';
        }
        /* cut trailing spaces */
        while (strlen(bpf_filter) > 0 &&
                bpf_filter[strlen(bpf_filter)-1] == ' ')
        {
            bpf_filter[strlen(bpf_filter)-1] = '\0';
        }
        if (strlen(bpf_filter) > 0) {
            if(ConfSetFinal("bpf-filter", bpf_filter) != 1) {
                SCLogError(SC_ERR_FOPEN, "ERROR: Failed to set bpf filter!");
                SCFree(bpf_filter);
                exit(EXIT_FAILURE);
            }
        }
    }
    SCFree(bpf_filter);
}

static void PrintUsage(const char *progname)
{
#ifdef REVISION
    printf("%s %s (rev %s)\n", PROG_NAME, PROG_VER, xstr(REVISION));
#else
    printf("%s %s\n", PROG_NAME, PROG_VER);
#endif
    printf("USAGE: %s [OPTIONS] [BPF FILTER]\n\n", progname);
    printf("\t-c <path>                            : path to configuration file\n");
    printf("\t-T                                   : test configuration file (use with -c)\n");
    printf("\t-i <dev or ip>                       : run in pcap live mode\n");
    printf("\t-F <bpf filter file>                 : bpf filter file\n");
    printf("\t-r <path>                            : run in pcap file/offline mode\n");
#ifdef NFQ
    printf("\t-q <qid>                             : run in inline nfqueue mode\n");
#endif /* NFQ */
#ifdef IPFW
    printf("\t-d <divert port>                     : run in inline ipfw divert mode\n");
#endif /* IPFW */
    printf("\t-s <path>                            : path to signature file loaded in addition to suricata.yaml settings (optional)\n");
    printf("\t-S <path>                            : path to signature file loaded exclusively (optional)\n");
    printf("\t-l <dir>                             : default log directory\n");
#ifndef OS_WIN32
    printf("\t-D                                   : run as daemon\n");
#else
    printf("\t--service-install                    : install as service\n");
    printf("\t--service-remove                     : remove service\n");
    printf("\t--service-change-params              : change service startup parameters\n");
#endif /* OS_WIN32 */
    printf("\t-k [all|none]                        : force checksum check (all) or disabled it (none)\n");
    printf("\t-V                                   : display Suricata version\n");
    printf("\t-v[v]                                : increase default Suricata verbosity\n");
#ifdef UNITTESTS
    printf("\t-u                                   : run the unittests and exit\n");
    printf("\t-U, --unittest-filter=REGEX          : filter unittests with a regex\n");
    printf("\t--list-unittests                     : list unit tests\n");
    printf("\t--fatal-unittests                    : enable fatal failure on unittest error\n");
    printf("\t--unittests-coverage                 : display unittest coverage report\n");
#endif /* UNITTESTS */
    printf("\t--list-app-layer-protos              : list supported app layer protocols\n");
    printf("\t--list-keywords[=all|csv|<kword>]    : list keywords implemented by the engine\n");
    printf("\t--list-runmodes                      : list supported runmodes\n");
    printf("\t--runmode <runmode_id>               : specific runmode modification the engine should run.  The argument\n"
           "\t                                       supplied should be the id for the runmode obtained by running\n"
           "\t                                       --list-runmodes\n");
    printf("\t--engine-analysis                    : print reports on analysis of different sections in the engine and exit.\n"
           "\t                                       Please have a look at the conf parameter engine-analysis on what reports\n"
           "\t                                       can be printed\n");
    printf("\t--pidfile <file>                     : write pid to this file\n");
    printf("\t--init-errors-fatal                  : enable fatal failure on signature init error\n");
    printf("\t--disable-detection                  : disable detection engine\n");
    printf("\t--dump-config                        : show the running configuration\n");
    printf("\t--build-info                         : display build information\n");
    printf("\t--pcap[=<dev>]                       : run in pcap mode, no value select interfaces from suricata.yaml\n");
    printf("\t--pcap-file-continuous               : when running in pcap mode with a directory, continue checking directory for pcaps until interrupted\n");
    printf("\t--pcap-file-delete                   : when running in replay mode (-r with directory or file), will delete pcap files that have been processed when done\n");
#ifdef HAVE_PCAP_SET_BUFF
    printf("\t--pcap-buffer-size                   : size of the pcap buffer value from 0 - %i\n",INT_MAX);
#endif /* HAVE_SET_PCAP_BUFF */
#ifdef HAVE_AF_PACKET
    printf("\t--af-packet[=<dev>]                  : run in af-packet mode, no value select interfaces from suricata.yaml\n");
#endif
#ifdef HAVE_NETMAP
    printf("\t--netmap[=<dev>]                     : run in netmap mode, no value select interfaces from suricata.yaml\n");
#endif
#ifdef HAVE_PFRING
    printf("\t--pfring[=<dev>]                     : run in pfring mode, use interfaces from suricata.yaml\n");
    printf("\t--pfring-int <dev>                   : run in pfring mode, use interface <dev>\n");
    printf("\t--pfring-cluster-id <id>             : pfring cluster id \n");
    printf("\t--pfring-cluster-type <type>         : pfring cluster type for PF_RING 4.1.2 and later cluster_round_robin|cluster_flow\n");
#endif /* HAVE_PFRING */
    printf("\t--simulate-ips                       : force engine into IPS mode. Useful for QA\n");
#ifdef HAVE_LIBCAP_NG
    printf("\t--user <user>                        : run suricata as this user after init\n");
    printf("\t--group <group>                      : run suricata as this group after init\n");
#endif /* HAVE_LIBCAP_NG */
    printf("\t--erf-in <path>                      : process an ERF file\n");
#ifdef HAVE_DAG
    printf("\t--dag <dagX:Y>                       : process ERF records from DAG interface X, stream Y\n");
#endif
#ifdef HAVE_NAPATECH
    printf("\t--napatech                           : run Napatech Streams using the API\n");
#endif
#ifdef BUILD_UNIX_SOCKET
    printf("\t--unix-socket[=<file>]               : use unix socket to control suricata work\n");
#endif
#ifdef HAVE_MPIPE
    printf("\t--mpipe                              : run with tilegx mpipe interface(s)\n");
#endif
#ifdef WINDIVERT
    printf("\t--windivert <filter>                 : run in inline WinDivert mode\n");
    printf("\t--windivert-forward <filter>         : run in inline WinDivert mode, as a gateway\n");
#endif
    printf("\t--set name=value                     : set a configuration value\n");
    printf("\n");
    printf("\nTo run the engine with default configuration on "
            "interface eth0 with signature file \"signatures.rules\", run the "
            "command as:\n\n%s -c suricata.yaml -s signatures.rules -i eth0 \n\n",
            progname);
}

static void PrintBuildInfo(void)
{
    const char *bits = "<unknown>-bits";
    const char *endian = "<unknown>-endian";
    char features[2048] = "";
    const char *tls = "pthread key";

#ifdef REVISION
    printf("This is %s version %s (rev %s)\n", PROG_NAME, PROG_VER, xstr(REVISION));
#elif defined RELEASE
    printf("This is %s version %s RELEASE\n", PROG_NAME, PROG_VER);
#else
    printf("This is %s version %s\n", PROG_NAME, PROG_VER);
#endif

#ifdef DEBUG
    strlcat(features, "DEBUG ", sizeof(features));
#endif
#ifdef DEBUG_VALIDATION
    strlcat(features, "DEBUG_VALIDATION ", sizeof(features));
#endif
#ifdef UNITTESTS
    strlcat(features, "UNITTESTS ", sizeof(features));
#endif
#ifdef NFQ
    strlcat(features, "NFQ ", sizeof(features));
#endif
#ifdef IPFW
    strlcat(features, "IPFW ", sizeof(features));
#endif
#ifdef HAVE_PCAP_SET_BUFF
    strlcat(features, "PCAP_SET_BUFF ", sizeof(features));
#endif
#ifdef HAVE_PFRING
    strlcat(features, "PF_RING ", sizeof(features));
#endif
#ifdef HAVE_AF_PACKET
    strlcat(features, "AF_PACKET ", sizeof(features));
#endif
#ifdef HAVE_NETMAP
    strlcat(features, "NETMAP ", sizeof(features));
#endif
#ifdef HAVE_PACKET_FANOUT
    strlcat(features, "HAVE_PACKET_FANOUT ", sizeof(features));
#endif
#ifdef HAVE_DAG
    strlcat(features, "DAG ", sizeof(features));
#endif
#ifdef HAVE_LIBCAP_NG
    strlcat(features, "LIBCAP_NG ", sizeof(features));
#endif
#ifdef HAVE_LIBNET11
    strlcat(features, "LIBNET1.1 ", sizeof(features));
#endif
#ifdef HAVE_HTP_URI_NORMALIZE_HOOK
    strlcat(features, "HAVE_HTP_URI_NORMALIZE_HOOK ", sizeof(features));
#endif
#ifdef PCRE_HAVE_JIT
    strlcat(features, "PCRE_JIT ", sizeof(features));
#endif
#ifdef HAVE_NSS
    strlcat(features, "HAVE_NSS ", sizeof(features));
#endif
#ifdef HAVE_LUA
    strlcat(features, "HAVE_LUA ", sizeof(features));
#endif
#ifdef HAVE_LUAJIT
    strlcat(features, "HAVE_LUAJIT ", sizeof(features));
#endif
#ifdef HAVE_LIBJANSSON
    strlcat(features, "HAVE_LIBJANSSON ", sizeof(features));
#endif
#ifdef PROFILING
    strlcat(features, "PROFILING ", sizeof(features));
#endif
#ifdef PROFILE_LOCKING
    strlcat(features, "PROFILE_LOCKING ", sizeof(features));
#endif
#ifdef TLS
    strlcat(features, "TLS ", sizeof(features));
#endif
#ifdef HAVE_MAGIC
    strlcat(features, "MAGIC ", sizeof(features));
#endif
#if defined(HAVE_RUST)
    strlcat(features, "RUST ", sizeof(features));
#endif
    if (strlen(features) == 0) {
        strlcat(features, "none", sizeof(features));
    }

    printf("Features: %s\n", features);

    /* SIMD stuff */
    memset(features, 0x00, sizeof(features));
#if defined(__SSE4_2__)
    strlcat(features, "SSE_4_2 ", sizeof(features));
#endif
#if defined(__SSE4_1__)
    strlcat(features, "SSE_4_1 ", sizeof(features));
#endif
#if defined(__SSE3__)
    strlcat(features, "SSE_3 ", sizeof(features));
#endif
#if defined(__tile__)
    strlcat(features, "Tilera ", sizeof(features));
#endif
    if (strlen(features) == 0) {
        strlcat(features, "none", sizeof(features));
    }
    printf("SIMD support: %s\n", features);

    /* atomics stuff */
    memset(features, 0x00, sizeof(features));
#if defined(__GCC_HAVE_SYNC_COMPARE_AND_SWAP_1)
    strlcat(features, "1 ", sizeof(features));
#endif
#if defined(__GCC_HAVE_SYNC_COMPARE_AND_SWAP_2)
    strlcat(features, "2 ", sizeof(features));
#endif
#if defined(__GCC_HAVE_SYNC_COMPARE_AND_SWAP_4)
    strlcat(features, "4 ", sizeof(features));
#endif
#if defined(__GCC_HAVE_SYNC_COMPARE_AND_SWAP_8)
    strlcat(features, "8 ", sizeof(features));
#endif
#if defined(__GCC_HAVE_SYNC_COMPARE_AND_SWAP_16)
    strlcat(features, "16 ", sizeof(features));
#endif
    if (strlen(features) == 0) {
        strlcat(features, "none", sizeof(features));
    } else {
        strlcat(features, "byte(s)", sizeof(features));
    }
    printf("Atomic intrisics: %s\n", features);

#if __WORDSIZE == 64
    bits = "64-bits";
#elif __WORDSIZE == 32
    bits = "32-bits";
#endif

#if __BYTE_ORDER == __BIG_ENDIAN
    endian = "Big-endian";
#elif __BYTE_ORDER == __LITTLE_ENDIAN
    endian = "Little-endian";
#endif

    printf("%s, %s architecture\n", bits, endian);
#ifdef __GNUC__
    printf("GCC version %s, C version %"PRIiMAX"\n", __VERSION__, (intmax_t)__STDC_VERSION__);
#else
    printf("C version %"PRIiMAX"\n", (intmax_t)__STDC_VERSION__);
#endif

#if __SSP__ == 1
    printf("compiled with -fstack-protector\n");
#endif
#if __SSP_ALL__ == 2
    printf("compiled with -fstack-protector-all\n");
#endif
/*
 * Workaround for special defines of _FORTIFY_SOURCE like
 * FORTIFY_SOURCE=((defined __OPTIMIZE && OPTIMIZE > 0) ? 2 : 0)
 * which is used by Gentoo for example and would result in the error
 * 'defined' undeclared when _FORTIFY_SOURCE used via %d in printf func
 *
 */
#if _FORTIFY_SOURCE == 2
    printf("compiled with _FORTIFY_SOURCE=2\n");
#elif _FORTIFY_SOURCE == 1
    printf("compiled with _FORTIFY_SOURCE=1\n");
#elif _FORTIFY_SOURCE == 0
    printf("compiled with _FORTIFY_SOURCE=0\n");
#endif
#ifdef CLS
    printf("L1 cache line size (CLS)=%d\n", CLS);
#endif
#ifdef TLS
    tls = "__thread";
#endif
    printf("thread local storage method: %s\n", tls);

    printf("compiled with %s, linked against %s\n",
           HTP_VERSION_STRING_FULL, htp_get_version());
    printf("\n");
#include "build-info.h"
}

int coverage_unittests;
int g_ut_modules;
int g_ut_covered;

void RegisterAllModules(void)
{
    // zero all module storage
    memset(tmm_modules, 0, TMM_SIZE * sizeof(TmModule));

    /* commanders */
    TmModuleUnixManagerRegister();
    /* managers */
    TmModuleFlowManagerRegister();
    TmModuleFlowRecyclerRegister();
    TmModuleBypassedFlowManagerRegister();
    /* nfq */
    TmModuleReceiveNFQRegister();
    TmModuleVerdictNFQRegister();
    TmModuleDecodeNFQRegister();
    /* ipfw */
    TmModuleReceiveIPFWRegister();
    TmModuleVerdictIPFWRegister();
    TmModuleDecodeIPFWRegister();
    /* pcap live */
    TmModuleReceivePcapRegister();
    TmModuleDecodePcapRegister();
    /* pcap file */
    TmModuleReceivePcapFileRegister();
    TmModuleDecodePcapFileRegister();
#ifdef HAVE_MPIPE
    /* mpipe */
    TmModuleReceiveMpipeRegister();
    TmModuleDecodeMpipeRegister();
#endif
    /* af-packet */
    TmModuleReceiveAFPRegister();
    TmModuleDecodeAFPRegister();
    /* netmap */
    TmModuleReceiveNetmapRegister();
    TmModuleDecodeNetmapRegister();
    /* pfring */
    TmModuleReceivePfringRegister();
    TmModuleDecodePfringRegister();
    /* dag file */
    TmModuleReceiveErfFileRegister();
    TmModuleDecodeErfFileRegister();
    /* dag live */
    TmModuleReceiveErfDagRegister();
    TmModuleDecodeErfDagRegister();
    /* napatech */
    TmModuleNapatechStreamRegister();
    TmModuleNapatechDecodeRegister();

    /* flow worker */
    TmModuleFlowWorkerRegister();
    /* respond-reject */
    TmModuleRespondRejectRegister();

    /* log api */
    TmModuleLoggerRegister();
    TmModuleStatsLoggerRegister();

    TmModuleDebugList();
    /* nflog */
    TmModuleReceiveNFLOGRegister();
    TmModuleDecodeNFLOGRegister();

    /* windivert */
    TmModuleReceiveWinDivertRegister();
    TmModuleVerdictWinDivertRegister();
    TmModuleDecodeWinDivertRegister();
}

static TmEcode LoadYamlConfig(SCInstance *suri)
{
    SCEnter();

    if (suri->conf_filename == NULL)
        suri->conf_filename = DEFAULT_CONF_FILE;

    if (ConfYamlLoadFile(suri->conf_filename) != 0) {
        /* Error already displayed. */
        SCReturnInt(TM_ECODE_FAILED);
    }

    SCReturnInt(TM_ECODE_OK);
}

static TmEcode ParseInterfacesList(const int runmode, char *pcap_dev)
{
    SCEnter();

    /* run the selected runmode */
    if (runmode == RUNMODE_PCAP_DEV) {
        if (strlen(pcap_dev) == 0) {
            int ret = LiveBuildDeviceList("pcap");
            if (ret == 0) {
                SCLogError(SC_ERR_INITIALIZATION, "No interface found in config for pcap");
                SCReturnInt(TM_ECODE_FAILED);
            }
        }
#ifdef HAVE_MPIPE
    } else if (runmode == RUNMODE_TILERA_MPIPE) {
        if (strlen(pcap_dev)) {
            if (ConfSetFinal("mpipe.single_mpipe_dev", pcap_dev) != 1) {
                fprintf(stderr, "ERROR: Failed to set mpipe.single_mpipe_dev\n");
                SCReturnInt(TM_ECODE_FAILED);
            }
        } else {
            int ret = LiveBuildDeviceList("mpipe.inputs");
            if (ret == 0) {
                fprintf(stderr, "ERROR: No interface found in config for mpipe\n");
                SCReturnInt(TM_ECODE_FAILED);
            }
        }
#endif
    } else if (runmode == RUNMODE_PFRING) {
        /* FIXME add backward compat support */
        /* iface has been set on command line */
        if (strlen(pcap_dev)) {
            if (ConfSetFinal("pfring.live-interface", pcap_dev) != 1) {
                SCLogError(SC_ERR_INITIALIZATION, "Failed to set pfring.live-interface");
                SCReturnInt(TM_ECODE_FAILED);
            }
        } else {
            /* not an error condition if we have a 1.0 config */
            LiveBuildDeviceList("pfring");
        }
#ifdef HAVE_AF_PACKET
    } else if (runmode == RUNMODE_AFP_DEV) {
        /* iface has been set on command line */
        if (strlen(pcap_dev)) {
            if (ConfSetFinal("af-packet.live-interface", pcap_dev) != 1) {
                SCLogError(SC_ERR_INITIALIZATION, "Failed to set af-packet.live-interface");
                SCReturnInt(TM_ECODE_FAILED);
            }
        } else {
            int ret = LiveBuildDeviceList("af-packet");
            if (ret == 0) {
                SCLogError(SC_ERR_INITIALIZATION, "No interface found in config for af-packet");
                SCReturnInt(TM_ECODE_FAILED);
            }
        }
#endif
#ifdef HAVE_NETMAP
    } else if (runmode == RUNMODE_NETMAP) {
        /* iface has been set on command line */
        if (strlen(pcap_dev)) {
            if (ConfSetFinal("netmap.live-interface", pcap_dev) != 1) {
                SCLogError(SC_ERR_INITIALIZATION, "Failed to set netmap.live-interface");
                SCReturnInt(TM_ECODE_FAILED);
            }
        } else {
            int ret = LiveBuildDeviceList("netmap");
            if (ret == 0) {
                SCLogError(SC_ERR_INITIALIZATION, "No interface found in config for netmap");
                SCReturnInt(TM_ECODE_FAILED);
            }
        }
#endif
#ifdef HAVE_NFLOG
    } else if (runmode == RUNMODE_NFLOG) {
        int ret = LiveBuildDeviceListCustom("nflog", "group");
        if (ret == 0) {
            SCLogError(SC_ERR_INITIALIZATION, "No group found in config for nflog");
            SCReturnInt(TM_ECODE_FAILED);
        }
#endif
    }

    SCReturnInt(TM_ECODE_OK);
}

static void SCInstanceInit(SCInstance *suri, const char *progname)
{
    memset(suri, 0x00, sizeof(*suri));

    suri->progname = progname;
    suri->run_mode = RUNMODE_UNKNOWN;

    memset(suri->pcap_dev, 0, sizeof(suri->pcap_dev));
    suri->sig_file = NULL;
    suri->sig_file_exclusive = FALSE;
    suri->pid_filename = NULL;
    suri->regex_arg = NULL;

    suri->keyword_info = NULL;
    suri->runmode_custom_mode = NULL;
#ifndef OS_WIN32
    suri->user_name = NULL;
    suri->group_name = NULL;
    suri->do_setuid = FALSE;
    suri->do_setgid = FALSE;
    suri->userid = 0;
    suri->groupid = 0;
#endif /* OS_WIN32 */
    suri->delayed_detect = 0;
    suri->daemon = 0;
    suri->offline = 0;
    suri->verbose = 0;
    /* use -1 as unknown */
    suri->checksum_validation = -1;
#if HAVE_DETECT_DISABLED==1
    g_detect_disabled = suri->disabled_detect = 1;
#else
    g_detect_disabled = suri->disabled_detect = 0;
#endif
}

static TmEcode PrintVersion(void)
{
#ifdef REVISION
    printf("This is %s version %s (rev %s)\n", PROG_NAME, PROG_VER, xstr(REVISION));
#elif defined RELEASE
    printf("This is %s version %s RELEASE\n", PROG_NAME, PROG_VER);
#else
    printf("This is %s version %s\n", PROG_NAME, PROG_VER);
#endif
    return TM_ECODE_OK;
}

static TmEcode LogVersion(void)
{
#ifdef REVISION
    SCLogNotice("This is %s version %s (rev %s)", PROG_NAME, PROG_VER, xstr(REVISION));
#elif defined RELEASE
    SCLogNotice("This is %s version %s RELEASE", PROG_NAME, PROG_VER);
#else
    SCLogNotice("This is %s version %s", PROG_NAME, PROG_VER);
#endif
    return TM_ECODE_OK;
}

static void SCSetStartTime(SCInstance *suri)
{
    memset(&suri->start_time, 0, sizeof(suri->start_time));
    gettimeofday(&suri->start_time, NULL);
}

static void SCPrintElapsedTime(struct timeval *start_time)
{
    if (start_time == NULL)
        return;
    struct timeval end_time;
    memset(&end_time, 0, sizeof(end_time));
    gettimeofday(&end_time, NULL);
    uint64_t milliseconds = ((end_time.tv_sec - start_time->tv_sec) * 1000) +
        (((1000000 + end_time.tv_usec - start_time->tv_usec) / 1000) - 1000);
    SCLogInfo("time elapsed %.3fs", (float)milliseconds/(float)1000);
}

static int ParseCommandLineAfpacket(SCInstance *suri, const char *in_arg)
{
#ifdef HAVE_AF_PACKET
    if (suri->run_mode == RUNMODE_UNKNOWN) {
        suri->run_mode = RUNMODE_AFP_DEV;
        if (in_arg) {
            LiveRegisterDeviceName(in_arg);
            memset(suri->pcap_dev, 0, sizeof(suri->pcap_dev));
            strlcpy(suri->pcap_dev, in_arg, sizeof(suri->pcap_dev));
        }
    } else if (suri->run_mode == RUNMODE_AFP_DEV) {
        if (in_arg) {
            LiveRegisterDeviceName(in_arg);
        } else {
            SCLogInfo("Multiple af-packet option without interface on each is useless");
        }
    } else {
        SCLogError(SC_ERR_MULTIPLE_RUN_MODE, "more than one run mode "
                "has been specified");
        PrintUsage(suri->progname);
        return TM_ECODE_FAILED;
    }
    return TM_ECODE_OK;
#else
    SCLogError(SC_ERR_NO_AF_PACKET,"AF_PACKET not enabled. On Linux "
            "host, make sure to pass --enable-af-packet to "
            "configure when building.");
    return TM_ECODE_FAILED;
#endif
}

static int ParseCommandLinePcapLive(SCInstance *suri, const char *in_arg)
{
    memset(suri->pcap_dev, 0, sizeof(suri->pcap_dev));

    if (in_arg != NULL) {
        /* some windows shells require escaping of the \ in \Device. Otherwise
         * the backslashes are stripped. We put them back here. */
        if (strlen(in_arg) > 9 && strncmp(in_arg, "DeviceNPF", 9) == 0) {
            snprintf(suri->pcap_dev, sizeof(suri->pcap_dev), "\\Device\\NPF%s", in_arg+9);
        } else {
            strlcpy(suri->pcap_dev, in_arg, sizeof(suri->pcap_dev));
            PcapTranslateIPToDevice(suri->pcap_dev, sizeof(suri->pcap_dev));
        }

        if (strcmp(suri->pcap_dev, in_arg) != 0) {
            SCLogInfo("translated %s to pcap device %s", in_arg, suri->pcap_dev);
        } else if (strlen(suri->pcap_dev) > 0 && isdigit((unsigned char)suri->pcap_dev[0])) {
            SCLogError(SC_ERR_PCAP_TRANSLATE, "failed to find a pcap device for IP %s", in_arg);
            return TM_ECODE_FAILED;
        }
    }

    if (suri->run_mode == RUNMODE_UNKNOWN) {
        suri->run_mode = RUNMODE_PCAP_DEV;
        if (in_arg) {
            LiveRegisterDeviceName(suri->pcap_dev);
        }
    } else if (suri->run_mode == RUNMODE_PCAP_DEV) {
<<<<<<< HEAD
#ifdef OS_WIN32
        SCLogError(SC_ERR_PCAP_MULTI_DEV_NO_SUPPORT, "pcap multi dev "
                "support is not (yet) supported on Windows.");
        return TM_ECODE_FAILED;
#else
        LiveRegisterDeviceName(suri->pcap_dev);
#endif
=======
        LiveRegisterDeviceName(suri->pcap_dev);
>>>>>>> 0df38f49
    } else {
        SCLogError(SC_ERR_MULTIPLE_RUN_MODE, "more than one run mode "
                "has been specified");
        PrintUsage(suri->progname);
        return TM_ECODE_FAILED;
    }
    return TM_ECODE_OK;
}

static void ParseCommandLineAFL(const char *opt_name, char *opt_arg)
{
#ifdef AFLFUZZ_RULES
    if(strcmp(opt_name, "afl-rules") == 0) {
        MpmTableSetup();
        SpmTableSetup();
        exit(RuleParseDataFromFile(opt_arg));
    } else
#endif
#ifdef AFLFUZZ_APPLAYER
    if(strcmp(opt_name, "afl-http-request") == 0) {
        //printf("arg: //%s\n", opt_arg);
        MpmTableSetup();
        SpmTableSetup();
        AppLayerProtoDetectSetup();
        AppLayerParserSetup();
        RegisterHTPParsers();
        exit(AppLayerParserRequestFromFile(IPPROTO_TCP, ALPROTO_HTTP, opt_arg));
    } else if(strcmp(opt_name, "afl-http") == 0) {
        //printf("arg: //%s\n", opt_arg);
        MpmTableSetup();
        SpmTableSetup();
        AppLayerProtoDetectSetup();
        AppLayerParserSetup();
        RegisterHTPParsers();
        exit(AppLayerParserFromFile(IPPROTO_TCP, ALPROTO_HTTP, opt_arg));

    } else if(strcmp(opt_name, "afl-tls-request") == 0) {
        //printf("arg: //%s\n", opt_arg);
        MpmTableSetup();
        SpmTableSetup();
        AppLayerProtoDetectSetup();
        AppLayerParserSetup();
        RegisterSSLParsers();
        exit(AppLayerParserRequestFromFile(IPPROTO_TCP, ALPROTO_TLS, opt_arg));
    } else if(strcmp(opt_name, "afl-tls") == 0) {
        //printf("arg: //%s\n", opt_arg);
        MpmTableSetup();
        SpmTableSetup();
        AppLayerProtoDetectSetup();
        AppLayerParserSetup();
        RegisterSSLParsers();
        exit(AppLayerParserFromFile(IPPROTO_TCP, ALPROTO_TLS, opt_arg));

    } else if(strcmp(opt_name, "afl-dns-request") == 0) {
        //printf("arg: //%s\n", opt_arg);
        RegisterDNSUDPParsers();
        exit(AppLayerParserRequestFromFile(IPPROTO_UDP, ALPROTO_DNS, opt_arg));
    } else if(strcmp(opt_name, "afl-dns") == 0) {
        //printf("arg: //%s\n", opt_arg);
        AppLayerParserSetup();
        RegisterDNSUDPParsers();
        exit(AppLayerParserFromFile(IPPROTO_UDP, ALPROTO_DNS, opt_arg));

    } else if(strcmp(opt_name, "afl-dnstcp-request") == 0) {
        //printf("arg: //%s\n", opt_arg);
        RegisterDNSTCPParsers();
        exit(AppLayerParserRequestFromFile(IPPROTO_TCP, ALPROTO_DNS, opt_arg));
    } else if(strcmp(opt_name, "afl-dnstcp") == 0) {
        //printf("arg: //%s\n", opt_arg);
        AppLayerParserSetup();
        RegisterDNSTCPParsers();
        exit(AppLayerParserFromFile(IPPROTO_TCP, ALPROTO_DNS, opt_arg));

    } else if(strcmp(opt_name, "afl-ssh-request") == 0) {
        //printf("arg: //%s\n", opt_arg);
        MpmTableSetup();
        SpmTableSetup();
        AppLayerProtoDetectSetup();
        RegisterSSHParsers();
        exit(AppLayerParserRequestFromFile(IPPROTO_TCP, ALPROTO_SSH, opt_arg));
    } else if(strcmp(opt_name, "afl-ssh") == 0) {
        //printf("arg: //%s\n", opt_arg);
        MpmTableSetup();
        SpmTableSetup();
        AppLayerProtoDetectSetup();
        AppLayerParserSetup();
        RegisterSSHParsers();
        exit(AppLayerParserFromFile(IPPROTO_TCP, ALPROTO_SSH, opt_arg));

    } else if(strcmp(opt_name, "afl-ftp-request") == 0) {
        //printf("arg: //%s\n", opt_arg);
        MpmTableSetup();
        SpmTableSetup();
        AppLayerProtoDetectSetup();
        AppLayerParserSetup();
        RegisterFTPParsers();
        exit(AppLayerParserRequestFromFile(IPPROTO_TCP, ALPROTO_FTP, opt_arg));
    } else if(strcmp(opt_name, "afl-ftp") == 0) {
        //printf("arg: //%s\n", opt_arg);
        MpmTableSetup();
        SpmTableSetup();
        AppLayerProtoDetectSetup();
        AppLayerParserSetup();
        RegisterFTPParsers();
        exit(AppLayerParserFromFile(IPPROTO_TCP, ALPROTO_FTP, opt_arg));

    } else if(strcmp(opt_name, "afl-smtp-request") == 0) {
        //printf("arg: //%s\n", opt_arg);
        MpmTableSetup();
        SpmTableSetup();
        AppLayerProtoDetectSetup();
        AppLayerParserSetup();
        RegisterSMTPParsers();
        exit(AppLayerParserRequestFromFile(IPPROTO_TCP, ALPROTO_SMTP, opt_arg));
    } else if(strcmp(opt_name, "afl-smtp") == 0) {
        //printf("arg: //%s\n", opt_arg);
        MpmTableSetup();
        SpmTableSetup();
        AppLayerProtoDetectSetup();
        AppLayerParserSetup();
        RegisterSMTPParsers();
        exit(AppLayerParserFromFile(IPPROTO_TCP, ALPROTO_SMTP, opt_arg));

    } else if(strcmp(opt_name, "afl-smb-request") == 0) {
        //printf("arg: //%s\n", opt_arg);
        MpmTableSetup();
        SpmTableSetup();
        AppLayerProtoDetectSetup();
        RegisterSMBParsers();
        exit(AppLayerParserRequestFromFile(IPPROTO_TCP, ALPROTO_SMB, opt_arg));
    } else if(strcmp(opt_name, "afl-smb") == 0) {
        //printf("arg: //%s\n", opt_arg);
        MpmTableSetup();
        SpmTableSetup();
        AppLayerProtoDetectSetup();
        AppLayerParserSetup();
        RegisterSMBParsers();
        exit(AppLayerParserFromFile(IPPROTO_TCP, ALPROTO_SMB, opt_arg));
    } else if(strstr(opt_name, "afl-dcerpc-request") != NULL) {
        //printf("arg: //%s\n", opt_arg);
        MpmTableSetup();
        SpmTableSetup();
        AppLayerProtoDetectSetup();
        AppLayerParserSetup();
        RegisterDCERPCParsers();
        if (strcmp(opt_name, "afl-dcerpc-request") == 0)
            exit(AppLayerParserRequestFromFile(IPPROTO_TCP, ALPROTO_DCERPC, opt_arg));
        else
            exit(AppLayerParserRequestFromFileSerie(IPPROTO_TCP, ALPROTO_DCERPC, opt_arg));
    } else if(strstr(opt_name, "afl-dcerpc") != NULL) {
        //printf("arg: //%s\n", opt_arg);
        MpmTableSetup();
        SpmTableSetup();
        AppLayerProtoDetectSetup();
        AppLayerParserSetup();
        RegisterDCERPCParsers();
        if (strcmp(opt_name, "afl-dcerpc") == 0)
            exit(AppLayerParserFromFile(IPPROTO_TCP, ALPROTO_DCERPC, opt_arg));
        else
            exit(AppLayerParserFromFileSerie(IPPROTO_TCP, ALPROTO_DCERPC, opt_arg));
    } else if(strcmp(opt_name, "afl-modbus-request") == 0) {
        //printf("arg: //%s\n", opt_arg);
        AppLayerParserSetup();
        RegisterModbusParsers();
        exit(AppLayerParserRequestFromFile(IPPROTO_TCP, ALPROTO_MODBUS, opt_arg));
    } else if(strcmp(opt_name, "afl-modbus") == 0) {
        //printf("arg: //%s\n", opt_arg);
        AppLayerParserSetup();
        RegisterModbusParsers();
        exit(AppLayerParserFromFile(IPPROTO_TCP, ALPROTO_MODBUS, opt_arg));
    } else if(strcmp(opt_name, "afl-enip-request") == 0) {
        //printf("arg: //%s\n", opt_arg);
        AppLayerParserSetup();
        RegisterENIPTCPParsers();
        exit(AppLayerParserRequestFromFile(IPPROTO_TCP, ALPROTO_ENIP, opt_arg));
    } else if(strcmp(opt_name, "afl-enip") == 0) {
        //printf("arg: //%s\n", opt_arg);
        AppLayerParserSetup();
        RegisterENIPTCPParsers();
        exit(AppLayerParserFromFile(IPPROTO_TCP, ALPROTO_ENIP, opt_arg));
    } else if(strcmp(opt_name, "afl-dnp3-request") == 0) {
        AppLayerParserSetup();
        RegisterDNP3Parsers();
        exit(AppLayerParserRequestFromFile(IPPROTO_TCP, ALPROTO_DNP3, opt_arg));
    } else if(strcmp(opt_name, "afl-dnp3") == 0) {
        AppLayerParserSetup();
        RegisterDNP3Parsers();
        exit(AppLayerParserFromFile(IPPROTO_TCP, ALPROTO_DNP3, opt_arg));
    } else
#endif
#ifdef AFLFUZZ_MIME
    if(strcmp(opt_name, "afl-mime") == 0) {
        //printf("arg: //%s\n", opt_arg);
        exit(MimeParserDataFromFile(opt_arg));
    } else
#endif
#ifdef AFLFUZZ_DECODER
    if(strstr(opt_name, "afl-decoder-ppp") != NULL) {
        StatsInit();
        MpmTableSetup();
        SpmTableSetup();
        AppLayerProtoDetectSetup();
        if (strcmp(opt_name, "afl-decoder-ppp") == 0)
            exit(DecoderParseDataFromFile(opt_arg, DecodePPP));
        else
            exit(DecoderParseDataFromFileSerie(opt_arg, DecodePPP));
    } else if(strstr(opt_name, "afl-decoder-ipv4") != NULL) {
        StatsInit();
        MpmTableSetup();
        SpmTableSetup();
        AppLayerProtoDetectSetup();
        if (strcmp(opt_name, "afl-decoder-ipv4") == 0)
            exit(DecoderParseDataFromFile(opt_arg, DecodeIPV4));
        else
            exit(DecoderParseDataFromFileSerie(opt_arg, DecodeIPV4));
    } else if(strstr(opt_name, "afl-decoder-ipv6") != NULL) {
        StatsInit();
        MpmTableSetup();
        SpmTableSetup();
        AppLayerProtoDetectSetup();
        if (strcmp(opt_name, "afl-decoder-ipv6") == 0)
            exit(DecoderParseDataFromFile(opt_arg, DecodeIPV6));
        else
            exit(DecoderParseDataFromFileSerie(opt_arg, DecodeIPV6));
    } else if(strstr(opt_name, "afl-decoder-ethernet") != NULL) {
        StatsInit();
        MpmTableSetup();
        SpmTableSetup();
        AppLayerProtoDetectSetup();
        if (strcmp(opt_name, "afl-decoder-ethernet") == 0)
            exit(DecoderParseDataFromFile(opt_arg, DecodeEthernet));
        else
            exit(DecoderParseDataFromFileSerie(opt_arg, DecodeEthernet));
    } else if(strstr(opt_name, "afl-decoder-erspan") != NULL) {
        StatsInit();
        MpmTableSetup();
        SpmTableSetup();
        AppLayerProtoDetectSetup();
        if (strcmp(opt_name, "afl-decoder-erspan") == 0)
            exit(DecoderParseDataFromFile(opt_arg, DecodeERSPAN));
        else
            exit(DecoderParseDataFromFileSerie(opt_arg, DecodeERSPAN));
    } else
#endif
#ifdef AFLFUZZ_DER
    if(strcmp(opt_name, "afl-der") == 0) {
        //printf("arg: //%s\n", opt_arg);
        exit(DerParseDataFromFile(opt_arg));
    } else
#endif
    {
        abort();
    }
}

static TmEcode ParseCommandLine(int argc, char** argv, SCInstance *suri)
{
    int opt;

    int dump_config = 0;
    int list_app_layer_protocols = 0;
    int list_unittests = 0;
    int list_runmodes = 0;
    int list_keywords = 0;
    int build_info = 0;
    int conf_test = 0;
#ifdef AFLFUZZ_CONF_TEST
    int conf_test_force_success = 0;
#endif
    int engine_analysis = 0;
    int set_log_directory = 0;
    int ret = TM_ECODE_OK;

#ifdef UNITTESTS
    coverage_unittests = 0;
    g_ut_modules = 0;
    g_ut_covered = 0;
#endif

    struct option long_opts[] = {
        {"dump-config", 0, &dump_config, 1},
        {"pfring", optional_argument, 0, 0},
        {"pfring-int", required_argument, 0, 0},
        {"pfring-cluster-id", required_argument, 0, 0},
        {"pfring-cluster-type", required_argument, 0, 0},
        {"af-packet", optional_argument, 0, 0},
        {"netmap", optional_argument, 0, 0},
        {"pcap", optional_argument, 0, 0},
        {"pcap-file-continuous", 0, 0, 0},
        {"pcap-file-delete", 0, 0, 0},
        {"simulate-ips", 0, 0 , 0},
        {"no-random", 0, &g_disable_randomness, 1},

        /* AFL app-layer options. */
        {"afl-http-request", required_argument, 0 , 0},
        {"afl-http", required_argument, 0 , 0},
        {"afl-tls-request", required_argument, 0 , 0},
        {"afl-tls", required_argument, 0 , 0},
        {"afl-dns-request", required_argument, 0 , 0},
        {"afl-dns", required_argument, 0 , 0},
        {"afl-ssh-request", required_argument, 0 , 0},
        {"afl-ssh", required_argument, 0 , 0},
        {"afl-ftp-request", required_argument, 0 , 0},
        {"afl-ftp", required_argument, 0 , 0},
        {"afl-smtp-request", required_argument, 0 , 0},
        {"afl-smtp", required_argument, 0 , 0},
        {"afl-smb-request", required_argument, 0 , 0},
        {"afl-smb", required_argument, 0 , 0},
        {"afl-modbus-request", required_argument, 0 , 0},
        {"afl-modbus", required_argument, 0 , 0},
        {"afl-enip-request", required_argument, 0 , 0},
        {"afl-enip", required_argument, 0 , 0},
        {"afl-mime", required_argument, 0 , 0},
        {"afl-dnp3-request", required_argument, 0, 0},
        {"afl-dnp3", required_argument, 0, 0},
        {"afl-dcerpc", required_argument, 0, 0},
        {"afl-dcerpc-serie", required_argument, 0, 0},
        {"afl-dcerpc-request", required_argument, 0, 0},
        {"afl-dcerpc-request-serie", required_argument, 0, 0},

        /* Other AFL options. */
        {"afl-rules", required_argument, 0 , 0},
        {"afl-mime", required_argument, 0 , 0},
        {"afl-decoder-ppp", required_argument, 0 , 0},
        {"afl-decoder-ppp-serie", required_argument, 0 , 0},
        {"afl-decoder-ethernet", required_argument, 0 , 0},
        {"afl-decoder-ethernet-serie", required_argument, 0 , 0},
        {"afl-decoder-erspan", required_argument, 0 , 0},
        {"afl-decoder-erspan-serie", required_argument, 0 , 0},
        {"afl-decoder-ipv4", required_argument, 0 , 0},
        {"afl-decoder-ipv4-serie", required_argument, 0 , 0},
        {"afl-decoder-ipv6", required_argument, 0 , 0},
        {"afl-decoder-ipv6-serie", required_argument, 0 , 0},
        {"afl-der", required_argument, 0, 0},

#ifdef BUILD_UNIX_SOCKET
        {"unix-socket", optional_argument, 0, 0},
#endif
        {"pcap-buffer-size", required_argument, 0, 0},
        {"unittest-filter", required_argument, 0, 'U'},
        {"list-app-layer-protos", 0, &list_app_layer_protocols, 1},
        {"list-unittests", 0, &list_unittests, 1},
        {"list-runmodes", 0, &list_runmodes, 1},
        {"list-keywords", optional_argument, &list_keywords, 1},
        {"runmode", required_argument, NULL, 0},
        {"engine-analysis", 0, &engine_analysis, 1},
#ifdef OS_WIN32
		{"service-install", 0, 0, 0},
		{"service-remove", 0, 0, 0},
		{"service-change-params", 0, 0, 0},
#endif /* OS_WIN32 */
        {"pidfile", required_argument, 0, 0},
        {"init-errors-fatal", 0, 0, 0},
        {"disable-detection", 0, 0, 0},
        {"fatal-unittests", 0, 0, 0},
        {"unittests-coverage", 0, &coverage_unittests, 1},
        {"user", required_argument, 0, 0},
        {"group", required_argument, 0, 0},
        {"erf-in", required_argument, 0, 0},
        {"dag", required_argument, 0, 0},
        {"napatech", 0, 0, 0},
        {"build-info", 0, &build_info, 1},
#ifdef HAVE_MPIPE
        {"mpipe", optional_argument, 0, 0},
#endif
#ifdef WINDIVERT
        {"windivert", required_argument, 0, 0},
        {"windivert-forward", required_argument, 0, 0},
#endif
        {"set", required_argument, 0, 0},
#ifdef HAVE_NFLOG
        {"nflog", optional_argument, 0, 0},
#endif
#ifdef AFLFUZZ_CONF_TEST
        {"afl-parse-rules", 0, &conf_test_force_success, 1},
#endif
        {NULL, 0, NULL, 0}
    };

    /* getopt_long stores the option index here. */
    int option_index = 0;

    char short_opts[] = "c:TDhi:l:q:d:r:us:S:U:VF:vk:";

    while ((opt = getopt_long(argc, argv, short_opts, long_opts, &option_index)) != -1) {
        switch (opt) {
        case 0:
            if (strcmp((long_opts[option_index]).name , "pfring") == 0 ||
                strcmp((long_opts[option_index]).name , "pfring-int") == 0) {
#ifdef HAVE_PFRING
                suri->run_mode = RUNMODE_PFRING;
                if (optarg != NULL) {
                    memset(suri->pcap_dev, 0, sizeof(suri->pcap_dev));
                    strlcpy(suri->pcap_dev, optarg,
                            ((strlen(optarg) < sizeof(suri->pcap_dev)) ?
                             (strlen(optarg) + 1) : sizeof(suri->pcap_dev)));
                    LiveRegisterDeviceName(optarg);
                }
#else
                SCLogError(SC_ERR_NO_PF_RING,"PF_RING not enabled. Make sure "
                        "to pass --enable-pfring to configure when building.");
                return TM_ECODE_FAILED;
#endif /* HAVE_PFRING */
            }
            else if(strcmp((long_opts[option_index]).name , "pfring-cluster-id") == 0){
#ifdef HAVE_PFRING
                if (ConfSetFinal("pfring.cluster-id", optarg) != 1) {
                    fprintf(stderr, "ERROR: Failed to set pfring.cluster-id.\n");
                    return TM_ECODE_FAILED;
                }
#else
                SCLogError(SC_ERR_NO_PF_RING,"PF_RING not enabled. Make sure "
                        "to pass --enable-pfring to configure when building.");
                return TM_ECODE_FAILED;
#endif /* HAVE_PFRING */
            }
            else if(strcmp((long_opts[option_index]).name , "pfring-cluster-type") == 0){
#ifdef HAVE_PFRING
                if (ConfSetFinal("pfring.cluster-type", optarg) != 1) {
                    fprintf(stderr, "ERROR: Failed to set pfring.cluster-type.\n");
                    return TM_ECODE_FAILED;
                }
#else
                SCLogError(SC_ERR_NO_PF_RING,"PF_RING not enabled. Make sure "
                        "to pass --enable-pfring to configure when building.");
                return TM_ECODE_FAILED;
#endif /* HAVE_PFRING */
            }
            else if (strcmp((long_opts[option_index]).name , "af-packet") == 0)
            {
                if (ParseCommandLineAfpacket(suri, optarg) != TM_ECODE_OK) {
                    return TM_ECODE_FAILED;
                }
            } else if (strcmp((long_opts[option_index]).name , "netmap") == 0){
#ifdef HAVE_NETMAP
                if (suri->run_mode == RUNMODE_UNKNOWN) {
                    suri->run_mode = RUNMODE_NETMAP;
                    if (optarg) {
                        LiveRegisterDeviceName(optarg);
                        memset(suri->pcap_dev, 0, sizeof(suri->pcap_dev));
                        strlcpy(suri->pcap_dev, optarg,
                                ((strlen(optarg) < sizeof(suri->pcap_dev)) ?
                                 (strlen(optarg) + 1) : sizeof(suri->pcap_dev)));
                    }
                } else if (suri->run_mode == RUNMODE_NETMAP) {
                    if (optarg) {
                        LiveRegisterDeviceName(optarg);
                    } else {
                        SCLogInfo("Multiple netmap option without interface on each is useless");
                        break;
                    }
                } else {
                    SCLogError(SC_ERR_MULTIPLE_RUN_MODE, "more than one run mode "
                            "has been specified");
                    PrintUsage(argv[0]);
                    return TM_ECODE_FAILED;
                }
#else
                    SCLogError(SC_ERR_NO_NETMAP, "NETMAP not enabled.");
                    return TM_ECODE_FAILED;
#endif
            } else if (strcmp((long_opts[option_index]).name, "nflog") == 0) {
#ifdef HAVE_NFLOG
                if (suri->run_mode == RUNMODE_UNKNOWN) {
                    suri->run_mode = RUNMODE_NFLOG;
                    LiveBuildDeviceListCustom("nflog", "group");
                }
#else
                SCLogError(SC_ERR_NFLOG_NOSUPPORT, "NFLOG not enabled.");
                return TM_ECODE_FAILED;
#endif /* HAVE_NFLOG */
            } else if (strcmp((long_opts[option_index]).name , "pcap") == 0) {
                if (ParseCommandLinePcapLive(suri, optarg) != TM_ECODE_OK) {
                    return TM_ECODE_FAILED;
                }
            } else if(strncmp((long_opts[option_index]).name, "afl-", 4) == 0) {
                ParseCommandLineAFL((long_opts[option_index]).name, optarg);
            } else if(strcmp((long_opts[option_index]).name, "simulate-ips") == 0) {
                SCLogInfo("Setting IPS mode");
                EngineModeSetIPS();
            } else if(strcmp((long_opts[option_index]).name, "init-errors-fatal") == 0) {
                if (ConfSetFinal("engine.init-failure-fatal", "1") != 1) {
                    fprintf(stderr, "ERROR: Failed to set engine init-failure-fatal.\n");
                    return TM_ECODE_FAILED;
                }
#ifdef BUILD_UNIX_SOCKET
            } else if (strcmp((long_opts[option_index]).name , "unix-socket") == 0) {
                if (suri->run_mode == RUNMODE_UNKNOWN) {
                    suri->run_mode = RUNMODE_UNIX_SOCKET;
                    if (optarg) {
                        if (ConfSetFinal("unix-command.filename", optarg) != 1) {
                            fprintf(stderr, "ERROR: Failed to set unix-command.filename.\n");
                            return TM_ECODE_FAILED;
                        }

                    }
                } else {
                    SCLogError(SC_ERR_MULTIPLE_RUN_MODE, "more than one run mode "
                            "has been specified");
                    PrintUsage(argv[0]);
                    return TM_ECODE_FAILED;
                }
#endif
            }
            else if(strcmp((long_opts[option_index]).name, "list-app-layer-protocols") == 0) {
                /* listing all supported app layer protocols */
            }
            else if(strcmp((long_opts[option_index]).name, "list-unittests") == 0) {
#ifdef UNITTESTS
                suri->run_mode = RUNMODE_LIST_UNITTEST;
#else
                fprintf(stderr, "ERROR: Unit tests not enabled. Make sure to pass --enable-unittests to configure when building.\n");
                return TM_ECODE_FAILED;
#endif /* UNITTESTS */
            } else if (strcmp((long_opts[option_index]).name, "list-runmodes") == 0) {
                suri->run_mode = RUNMODE_LIST_RUNMODES;
                return TM_ECODE_OK;
            } else if (strcmp((long_opts[option_index]).name, "list-keywords") == 0) {
                if (optarg) {
                    if (strcmp("short",optarg)) {
                        suri->keyword_info = optarg;
                    }
                }
            } else if (strcmp((long_opts[option_index]).name, "runmode") == 0) {
                suri->runmode_custom_mode = optarg;
            } else if(strcmp((long_opts[option_index]).name, "engine-analysis") == 0) {
                // do nothing for now
            }
#ifdef OS_WIN32
            else if(strcmp((long_opts[option_index]).name, "service-install") == 0) {
                suri->run_mode = RUNMODE_INSTALL_SERVICE;
                return TM_ECODE_OK;
            }
            else if(strcmp((long_opts[option_index]).name, "service-remove") == 0) {
                suri->run_mode = RUNMODE_REMOVE_SERVICE;
                return TM_ECODE_OK;
            }
            else if(strcmp((long_opts[option_index]).name, "service-change-params") == 0) {
                suri->run_mode = RUNMODE_CHANGE_SERVICE_PARAMS;
                return TM_ECODE_OK;
            }
#endif /* OS_WIN32 */
            else if(strcmp((long_opts[option_index]).name, "pidfile") == 0) {
                suri->pid_filename = optarg;
            }
            else if(strcmp((long_opts[option_index]).name, "disable-detection") == 0) {
                g_detect_disabled = suri->disabled_detect = 1;
                SCLogInfo("detection engine disabled");
            }
            else if(strcmp((long_opts[option_index]).name, "fatal-unittests") == 0) {
#ifdef UNITTESTS
                unittests_fatal = 1;
#else
                fprintf(stderr, "ERROR: Unit tests not enabled. Make sure to pass --enable-unittests to configure when building.\n");
                return TM_ECODE_FAILED;
#endif /* UNITTESTS */
            }
            else if(strcmp((long_opts[option_index]).name, "user") == 0) {
#ifndef HAVE_LIBCAP_NG
                SCLogError(SC_ERR_LIBCAP_NG_REQUIRED, "libcap-ng is required to"
                        " drop privileges, but it was not compiled into Suricata.");
                return TM_ECODE_FAILED;
#else
                suri->user_name = optarg;
                suri->do_setuid = TRUE;
#endif /* HAVE_LIBCAP_NG */
            }
            else if(strcmp((long_opts[option_index]).name, "group") == 0) {
#ifndef HAVE_LIBCAP_NG
                SCLogError(SC_ERR_LIBCAP_NG_REQUIRED, "libcap-ng is required to"
                        " drop privileges, but it was not compiled into Suricata.");
                return TM_ECODE_FAILED;
#else
                suri->group_name = optarg;
                suri->do_setgid = TRUE;
#endif /* HAVE_LIBCAP_NG */
            }
            else if (strcmp((long_opts[option_index]).name, "erf-in") == 0) {
                suri->run_mode = RUNMODE_ERF_FILE;
                if (ConfSetFinal("erf-file.file", optarg) != 1) {
                    fprintf(stderr, "ERROR: Failed to set erf-file.file\n");
                    return TM_ECODE_FAILED;
                }
            }
            else if (strcmp((long_opts[option_index]).name, "dag") == 0) {
#ifdef HAVE_DAG
                if (suri->run_mode == RUNMODE_UNKNOWN) {
                    suri->run_mode = RUNMODE_DAG;
                }
                else if (suri->run_mode != RUNMODE_DAG) {
                    SCLogError(SC_ERR_MULTIPLE_RUN_MODE,
                        "more than one run mode has been specified");
                    PrintUsage(argv[0]);
                    return TM_ECODE_FAILED;
                }
                LiveRegisterDeviceName(optarg);
#else
                SCLogError(SC_ERR_DAG_REQUIRED, "libdag and a DAG card are required"
						" to receive packets using --dag.");
                return TM_ECODE_FAILED;
#endif /* HAVE_DAG */
		}
        else if (strcmp((long_opts[option_index]).name, "napatech") == 0) {
#ifdef HAVE_NAPATECH
            suri->run_mode = RUNMODE_NAPATECH;
#else
            SCLogError(SC_ERR_NAPATECH_REQUIRED, "libntapi and a Napatech adapter are required"
                                                 " to capture packets using --napatech.");
            return TM_ECODE_FAILED;
#endif /* HAVE_NAPATECH */
			}
            else if(strcmp((long_opts[option_index]).name, "pcap-buffer-size") == 0) {
#ifdef HAVE_PCAP_SET_BUFF
                if (ConfSetFinal("pcap.buffer-size", optarg) != 1) {
                    fprintf(stderr, "ERROR: Failed to set pcap-buffer-size.\n");
                    return TM_ECODE_FAILED;
                }
#else
                SCLogError(SC_ERR_NO_PCAP_SET_BUFFER_SIZE, "The version of libpcap you have"
                        " doesn't support setting buffer size.");
#endif /* HAVE_PCAP_SET_BUFF */
            }
            else if(strcmp((long_opts[option_index]).name, "build-info") == 0) {
                suri->run_mode = RUNMODE_PRINT_BUILDINFO;
                return TM_ECODE_OK;
            }
#ifdef HAVE_MPIPE
            else if(strcmp((long_opts[option_index]).name , "mpipe") == 0) {
                if (suri->run_mode == RUNMODE_UNKNOWN) {
                    suri->run_mode = RUNMODE_TILERA_MPIPE;
                    if (optarg != NULL) {
                        memset(suri->pcap_dev, 0, sizeof(suri->pcap_dev));
                        strlcpy(suri->pcap_dev, optarg,
                                ((strlen(optarg) < sizeof(suri->pcap_dev)) ?
                                 (strlen(optarg) + 1) : sizeof(suri->pcap_dev)));
                        LiveRegisterDeviceName(optarg);
                    }
                } else {
                    SCLogError(SC_ERR_MULTIPLE_RUN_MODE,
                               "more than one run mode has been specified");
                    PrintUsage(argv[0]);
                    exit(EXIT_FAILURE);
                }
            }
#endif
            else if(strcmp((long_opts[option_index]).name, "windivert-forward") == 0) {
#ifdef WINDIVERT
                if (suri->run_mode == RUNMODE_UNKNOWN) {
                    suri->run_mode = RUNMODE_WINDIVERT;
                    if (WinDivertRegisterQueue(true, optarg) == -1) {
                        exit(EXIT_FAILURE);
                    }
                } else if (suri->run_mode == RUNMODE_WINDIVERT) {
                    if (WinDivertRegisterQueue(true, optarg) == -1) {
                        exit(EXIT_FAILURE);
                    }
                } else {
                    SCLogError(SC_ERR_MULTIPLE_RUN_MODE, "more than one run mode "
                                                        "has been specified");
                    PrintUsage(argv[0]);
                    exit(EXIT_FAILURE);
                }
            }
            else if(strcmp((long_opts[option_index]).name, "windivert") == 0) {
                if (suri->run_mode == RUNMODE_UNKNOWN) {
                    suri->run_mode = RUNMODE_WINDIVERT;
                    if (WinDivertRegisterQueue(false, optarg) == -1) {
                        exit(EXIT_FAILURE);
                    }
                } else if (suri->run_mode == RUNMODE_WINDIVERT) {
                    if (WinDivertRegisterQueue(false, optarg) == -1) {
                        exit(EXIT_FAILURE);
                    }
                } else {
                    SCLogError(SC_ERR_MULTIPLE_RUN_MODE, "more than one run mode "
                                                        "has been specified");
                    PrintUsage(argv[0]);
                    exit(EXIT_FAILURE);
                }
#else
                SCLogError(SC_ERR_WINDIVERT_NOSUPPORT,"WinDivert not enabled. Make sure to pass --enable-windivert to configure when building.");
                return TM_ECODE_FAILED;
#endif /* WINDIVERT */
            }
            else if (strcmp((long_opts[option_index]).name, "set") == 0) {
                if (optarg != NULL) {
                    /* Quick validation. */
                    char *val = strchr(optarg, '=');
                    if (val == NULL) {
                        SCLogError(SC_ERR_CMD_LINE,
                                "Invalid argument for --set, must be key=val.");
                        exit(EXIT_FAILURE);
                    }
                    if (!ConfSetFromString(optarg, 1)) {
                        fprintf(stderr, "Failed to set configuration value %s.",
                                optarg);
                        exit(EXIT_FAILURE);
                    }
                }
            }
            else if (strcmp((long_opts[option_index]).name, "pcap-file-continuous") == 0) {
                if (ConfSetFinal("pcap-file.continuous", "true") != 1) {
                    SCLogError(SC_ERR_CMD_LINE, "Failed to set pcap-file.continuous");
                    return TM_ECODE_FAILED;
                }
            }
            else if (strcmp((long_opts[option_index]).name, "pcap-file-delete") == 0) {
                if (ConfSetFinal("pcap-file.delete-when-done", "true") != 1) {
                    SCLogError(SC_ERR_CMD_LINE, "Failed to set pcap-file.delete-when-done");
                    return TM_ECODE_FAILED;
                }
            }
            break;
        case 'c':
            suri->conf_filename = optarg;
            break;
        case 'T':
            SCLogInfo("Running suricata under test mode");
            conf_test = 1;
            if (ConfSetFinal("engine.init-failure-fatal", "1") != 1) {
                fprintf(stderr, "ERROR: Failed to set engine init-failure-fatal.\n");
                return TM_ECODE_FAILED;
            }
            break;
#ifndef OS_WIN32
        case 'D':
            suri->daemon = 1;
            break;
#endif /* OS_WIN32 */
        case 'h':
            suri->run_mode = RUNMODE_PRINT_USAGE;
            return TM_ECODE_OK;
        case 'i':
            if (optarg == NULL) {
                SCLogError(SC_ERR_INITIALIZATION, "no option argument (optarg) for -i");
                return TM_ECODE_FAILED;
            }
#ifdef HAVE_AF_PACKET
            if (ParseCommandLineAfpacket(suri, optarg) != TM_ECODE_OK) {
                return TM_ECODE_FAILED;
            }
#else /* not afpacket */
            /* warn user if netmap or pf-ring are available */
#if defined HAVE_PFRING || HAVE_NETMAP
            int i = 0;
#ifdef HAVE_PFRING
            i++;
#endif
#ifdef HAVE_NETMAP
            i++;
#endif
            SCLogWarning(SC_WARN_FASTER_CAPTURE_AVAILABLE, "faster capture "
                    "option%s %s available:"
#ifdef HAVE_PFRING
                    " PF_RING (--pfring-int=%s)"
#endif
#ifdef HAVE_NETMAP
                    " NETMAP (--netmap=%s)"
#endif
                    ". Use --pcap=%s to suppress this warning",
                    i == 1 ? "" : "s", i == 1 ? "is" : "are"
#ifdef HAVE_PFRING
                    , optarg
#endif
#ifdef HAVE_NETMAP
                    , optarg
#endif
                    , optarg
                    );
#endif /* have faster methods */
            if (ParseCommandLinePcapLive(suri, optarg) != TM_ECODE_OK) {
                return TM_ECODE_FAILED;
            }
#endif
            break;
        case 'l':
            if (optarg == NULL) {
                SCLogError(SC_ERR_INITIALIZATION, "no option argument (optarg) for -l");
                return TM_ECODE_FAILED;
            }

            if (ConfigSetLogDirectory(optarg) != TM_ECODE_OK) {
                SCLogError(SC_ERR_FATAL, "Failed to set log directory.\n");
                return TM_ECODE_FAILED;
            }
            if (ConfigCheckLogDirectory(optarg) != TM_ECODE_OK) {
                SCLogError(SC_ERR_LOGDIR_CMDLINE, "The logging directory \"%s\""
                        " supplied at the commandline (-l %s) doesn't "
                        "exist. Shutting down the engine.", optarg, optarg);
                return TM_ECODE_FAILED;
            }
            set_log_directory = 1;

            break;
        case 'q':
#ifdef NFQ
            if (suri->run_mode == RUNMODE_UNKNOWN) {
                suri->run_mode = RUNMODE_NFQ;
                EngineModeSetIPS();
                if (NFQRegisterQueue(optarg) == -1)
                    return TM_ECODE_FAILED;
            } else if (suri->run_mode == RUNMODE_NFQ) {
                if (NFQRegisterQueue(optarg) == -1)
                    return TM_ECODE_FAILED;
            } else {
                SCLogError(SC_ERR_MULTIPLE_RUN_MODE, "more than one run mode "
                                                     "has been specified");
                PrintUsage(argv[0]);
                return TM_ECODE_FAILED;
            }
#else
            SCLogError(SC_ERR_NFQ_NOSUPPORT,"NFQUEUE not enabled. Make sure to pass --enable-nfqueue to configure when building.");
            return TM_ECODE_FAILED;
#endif /* NFQ */
            break;
        case 'd':
#ifdef IPFW
            if (suri->run_mode == RUNMODE_UNKNOWN) {
                suri->run_mode = RUNMODE_IPFW;
                EngineModeSetIPS();
                if (IPFWRegisterQueue(optarg) == -1)
                    return TM_ECODE_FAILED;
            } else if (suri->run_mode == RUNMODE_IPFW) {
                if (IPFWRegisterQueue(optarg) == -1)
                    return TM_ECODE_FAILED;
            } else {
                SCLogError(SC_ERR_MULTIPLE_RUN_MODE, "more than one run mode "
                                                     "has been specified");
                PrintUsage(argv[0]);
                return TM_ECODE_FAILED;
            }
#else
            SCLogError(SC_ERR_IPFW_NOSUPPORT,"IPFW not enabled. Make sure to pass --enable-ipfw to configure when building.");
            return TM_ECODE_FAILED;
#endif /* IPFW */
            break;
        case 'r':
            if (suri->run_mode == RUNMODE_UNKNOWN) {
                suri->run_mode = RUNMODE_PCAP_FILE;
            } else {
                SCLogError(SC_ERR_MULTIPLE_RUN_MODE, "more than one run mode "
                                                     "has been specified");
                PrintUsage(argv[0]);
                return TM_ECODE_FAILED;
            }
#ifdef OS_WIN32
            struct _stat buf;
            if(_stat(optarg, &buf) != 0) {
#else
            struct stat buf;
            if (stat(optarg, &buf) != 0) {
#endif /* OS_WIN32 */
                SCLogError(SC_ERR_INITIALIZATION, "ERROR: Pcap file does not exist\n");
                return TM_ECODE_FAILED;
            }
            if (ConfSetFinal("pcap-file.file", optarg) != 1) {
                SCLogError(SC_ERR_INITIALIZATION, "ERROR: Failed to set pcap-file.file\n");
                return TM_ECODE_FAILED;
            }

            break;
        case 's':
            if (suri->sig_file != NULL) {
                SCLogError(SC_ERR_CMD_LINE, "can't have multiple -s options or mix -s and -S.");
                return TM_ECODE_FAILED;
            }
            suri->sig_file = optarg;
            break;
        case 'S':
            if (suri->sig_file != NULL) {
                SCLogError(SC_ERR_CMD_LINE, "can't have multiple -S options or mix -s and -S.");
                return TM_ECODE_FAILED;
            }
            suri->sig_file = optarg;
            suri->sig_file_exclusive = TRUE;
            break;
        case 'u':
#ifdef UNITTESTS
            if (suri->run_mode == RUNMODE_UNKNOWN) {
                suri->run_mode = RUNMODE_UNITTEST;
            } else {
                SCLogError(SC_ERR_MULTIPLE_RUN_MODE, "more than one run mode has"
                                                     " been specified");
                PrintUsage(argv[0]);
                return TM_ECODE_FAILED;
            }
#else
            fprintf(stderr, "ERROR: Unit tests not enabled. Make sure to pass --enable-unittests to configure when building.\n");
            return TM_ECODE_FAILED;
#endif /* UNITTESTS */
            break;
        case 'U':
#ifdef UNITTESTS
            suri->regex_arg = optarg;

            if(strlen(suri->regex_arg) == 0)
                suri->regex_arg = NULL;
#endif
            break;
        case 'V':
            suri->run_mode = RUNMODE_PRINT_VERSION;
            return TM_ECODE_OK;
        case 'F':
            if (optarg == NULL) {
                SCLogError(SC_ERR_INITIALIZATION, "no option argument (optarg) for -F");
                return TM_ECODE_FAILED;
            }

            SetBpfStringFromFile(optarg);
            break;
        case 'v':
            suri->verbose++;
            break;
        case 'k':
            if (optarg == NULL) {
                SCLogError(SC_ERR_INITIALIZATION, "no option argument (optarg) for -k");
                return TM_ECODE_FAILED;
            }
            if (!strcmp("all", optarg))
                suri->checksum_validation = 1;
            else if (!strcmp("none", optarg))
                suri->checksum_validation = 0;
            else {
                SCLogError(SC_ERR_INITIALIZATION, "option '%s' invalid for -k", optarg);
                return TM_ECODE_FAILED;
            }
            break;
        default:
            PrintUsage(argv[0]);
            return TM_ECODE_FAILED;
        }
    }

    if (suri->disabled_detect && suri->sig_file != NULL) {
        SCLogError(SC_ERR_INITIALIZATION, "can't use -s/-S when detection is disabled");
        return TM_ECODE_FAILED;
    }
#ifdef AFLFUZZ_CONF_TEST
    if (conf_test && conf_test_force_success) {
        (void)ConfSetFinal("engine.init-failure-fatal", "0");
    }
#endif

    if ((suri->run_mode == RUNMODE_UNIX_SOCKET) && set_log_directory) {
        SCLogError(SC_ERR_INITIALIZATION, "can't use -l and unix socket runmode at the same time");
        return TM_ECODE_FAILED;
    }

    /* save the runmode from the commandline (if any) */
    suri->aux_run_mode = suri->run_mode;

    if (list_app_layer_protocols)
        suri->run_mode = RUNMODE_LIST_APP_LAYERS;
    if (list_keywords)
        suri->run_mode = RUNMODE_LIST_KEYWORDS;
    if (list_unittests)
        suri->run_mode = RUNMODE_LIST_UNITTEST;
    if (dump_config)
        suri->run_mode = RUNMODE_DUMP_CONFIG;
    if (conf_test)
        suri->run_mode = RUNMODE_CONF_TEST;
    if (engine_analysis)
        suri->run_mode = RUNMODE_ENGINE_ANALYSIS;

    suri->offline = IsRunModeOffline(suri->run_mode);

    ret = SetBpfString(optind, argv);
    if (ret != TM_ECODE_OK)
        return ret;

    return TM_ECODE_OK;
}

#ifdef OS_WIN32
static int WindowsInitService(int argc, char **argv)
{
    if (SCRunningAsService()) {
        char path[MAX_PATH];
        char *p = NULL;
        strlcpy(path, argv[0], MAX_PATH);
        if ((p = strrchr(path, '\\'))) {
            *p = '\0';
        }
        if (!SetCurrentDirectory(path)) {
            SCLogError(SC_ERR_FATAL, "Can't set current directory to: %s", path);
            return -1;
        }
        SCLogInfo("Current directory is set to: %s", path);
        SCServiceInit(argc, argv);
    }

    /* Windows socket subsystem initialization */
    WSADATA wsaData;
    if (0 != WSAStartup(MAKEWORD(2, 2), &wsaData)) {
        SCLogError(SC_ERR_FATAL, "Can't initialize Windows sockets: %d", WSAGetLastError());
        return -1;
    }

    return 0;
}
#endif /* OS_WIN32 */

static int MayDaemonize(SCInstance *suri)
{
    if (suri->daemon == 1 && suri->pid_filename == NULL) {
        if (ConfGet("pid-file", &suri->pid_filename) == 1) {
            SCLogInfo("Use pid file %s from config file.", suri->pid_filename);
        } else {
            suri->pid_filename = DEFAULT_PID_FILENAME;
        }
    }

    if (suri->pid_filename != NULL && SCPidfileTestRunning(suri->pid_filename) != 0) {
        suri->pid_filename = NULL;
        return TM_ECODE_FAILED;
    }

    if (suri->daemon == 1) {
        Daemonize();
    }

    if (suri->pid_filename != NULL) {
        if (SCPidfileCreate(suri->pid_filename) != 0) {
            suri->pid_filename = NULL;
            SCLogError(SC_ERR_PIDFILE_DAEMON,
                    "Unable to create PID file, concurrent run of"
                    " Suricata can occur.");
            SCLogError(SC_ERR_PIDFILE_DAEMON,
                    "PID file creation WILL be mandatory for daemon mode"
                    " in future version");
        }
    }

    return TM_ECODE_OK;
}

static int InitSignalHandler(SCInstance *suri)
{
    /* registering signals we use */
    UtilSignalHandlerSetup(SIGINT, SignalHandlerSigint);
    UtilSignalHandlerSetup(SIGTERM, SignalHandlerSigterm);
#ifndef OS_WIN32
    UtilSignalHandlerSetup(SIGHUP, SignalHandlerSigHup);
    UtilSignalHandlerSetup(SIGPIPE, SIG_IGN);
    UtilSignalHandlerSetup(SIGSYS, SIG_IGN);

    /* Try to get user/group to run suricata as if
       command line as not decide of that */
    if (suri->do_setuid == FALSE && suri->do_setgid == FALSE) {
        const char *id;
        if (ConfGet("run-as.user", &id) == 1) {
            suri->do_setuid = TRUE;
            suri->user_name = id;
        }
        if (ConfGet("run-as.group", &id) == 1) {
            suri->do_setgid = TRUE;
            suri->group_name = id;
        }
    }
    /* Get the suricata user ID to given user ID */
    if (suri->do_setuid == TRUE) {
        if (SCGetUserID(suri->user_name, suri->group_name,
                        &suri->userid, &suri->groupid) != 0) {
            SCLogError(SC_ERR_UID_FAILED, "failed in getting user ID");
            return TM_ECODE_FAILED;
        }

        sc_set_caps = TRUE;
    /* Get the suricata group ID to given group ID */
    } else if (suri->do_setgid == TRUE) {
        if (SCGetGroupID(suri->group_name, &suri->groupid) != 0) {
            SCLogError(SC_ERR_GID_FAILED, "failed in getting group ID");
            return TM_ECODE_FAILED;
        }

        sc_set_caps = TRUE;
    }
#endif /* OS_WIN32 */

    return TM_ECODE_OK;
}

/* initialization code for both the main modes and for
 * unix socket mode.
 *
 * Will be run once per pcap in unix-socket mode */
void PreRunInit(const int runmode)
{
    if (runmode == RUNMODE_UNIX_SOCKET)
        return;

    StatsInit();
#ifdef PROFILING
    SCProfilingRulesGlobalInit();
    SCProfilingKeywordsGlobalInit();
    SCProfilingPrefilterGlobalInit();
    SCProfilingSghsGlobalInit();
    SCProfilingInit();
#endif /* PROFILING */
    DefragInit();
    FlowInitConfig(FLOW_QUIET);
    IPPairInitConfig(FLOW_QUIET);
    StreamTcpInitConfig(STREAM_VERBOSE);
    AppLayerParserPostStreamSetup();
    AppLayerRegisterGlobalCounters();
}

/* tasks we need to run before packets start flowing,
 * but after we dropped privs */
void PreRunPostPrivsDropInit(const int runmode)
{
    if (runmode == RUNMODE_UNIX_SOCKET)
        return;

    StatsSetupPostConfigPreOutput();
    RunModeInitializeOutputs();
    StatsSetupPostConfigPostOutput();
}

/* clean up / shutdown code for both the main modes and for
 * unix socket mode.
 *
 * Will be run once per pcap in unix-socket mode */
void PostRunDeinit(const int runmode, struct timeval *start_time)
{
    if (runmode == RUNMODE_UNIX_SOCKET)
        return;

    /* needed by FlowForceReassembly */
    PacketPoolInit();

    /* handle graceful shutdown of the flow engine, it's helper
     * threads and the packet threads */
    FlowDisableFlowManagerThread();
    TmThreadDisableReceiveThreads();
    FlowForceReassembly();
    TmThreadDisablePacketThreads();
    SCPrintElapsedTime(start_time);
    FlowDisableFlowRecyclerThread();

    /* kill the stats threads */
    TmThreadKillThreadsFamily(TVT_MGMT);
    TmThreadClearThreadsFamily(TVT_MGMT);

    /* kill packet threads -- already in 'disabled' state */
    TmThreadKillThreadsFamily(TVT_PPT);
    TmThreadClearThreadsFamily(TVT_PPT);

    PacketPoolDestroy();

    /* mgt and ppt threads killed, we can run non thread-safe
     * shutdown functions */
    StatsReleaseResources();
    DecodeUnregisterCounters();
    RunModeShutDown();
    FlowShutdown();
    IPPairShutdown();
    HostCleanup();
    StreamTcpFreeConfig(STREAM_VERBOSE);
    DefragDestroy();

    TmqResetQueues();
#ifdef PROFILING
    if (profiling_rules_enabled)
        SCProfilingDump();
    SCProfilingDestroy();
#endif
}


static int StartInternalRunMode(SCInstance *suri, int argc, char **argv)
{
    /* Treat internal running mode */
    switch(suri->run_mode) {
        case RUNMODE_LIST_KEYWORDS:
            ListKeywords(suri->keyword_info);
            return TM_ECODE_DONE;
        case RUNMODE_LIST_APP_LAYERS:
            ListAppLayerProtocols();
            return TM_ECODE_DONE;
        case RUNMODE_PRINT_VERSION:
            PrintVersion();
            return TM_ECODE_DONE;
        case RUNMODE_PRINT_BUILDINFO:
            PrintBuildInfo();
            return TM_ECODE_DONE;
        case RUNMODE_PRINT_USAGE:
            PrintUsage(argv[0]);
            return TM_ECODE_DONE;
        case RUNMODE_LIST_RUNMODES:
            RunModeListRunmodes();
            return TM_ECODE_DONE;
        case RUNMODE_LIST_UNITTEST:
            RunUnittests(1, suri->regex_arg);
        case RUNMODE_UNITTEST:
            RunUnittests(0, suri->regex_arg);
#ifdef OS_WIN32
        case RUNMODE_INSTALL_SERVICE:
            if (SCServiceInstall(argc, argv)) {
                return TM_ECODE_FAILED;
            }
            SCLogInfo("Suricata service has been successfuly installed.");
            return TM_ECODE_DONE;
        case RUNMODE_REMOVE_SERVICE:
            if (SCServiceRemove(argc, argv)) {
                return TM_ECODE_FAILED;
            }
            SCLogInfo("Suricata service has been successfuly removed.");
            return TM_ECODE_DONE;
        case RUNMODE_CHANGE_SERVICE_PARAMS:
            if (SCServiceChangeParams(argc, argv)) {
                return TM_ECODE_FAILED;
            }
            SCLogInfo("Suricata service startup parameters has been successfuly changed.");
            return TM_ECODE_DONE;
#endif /* OS_WIN32 */
        default:
            /* simply continue for other running mode */
            break;
    }
    return TM_ECODE_OK;
}

static int FinalizeRunMode(SCInstance *suri, char **argv)
{
    switch (suri->run_mode) {
        case RUNMODE_UNKNOWN:
            PrintUsage(argv[0]);
            return TM_ECODE_FAILED;
        default:
            break;
    }
    /* Set the global run mode and offline flag. */
    run_mode = suri->run_mode;

    if (!CheckValidDaemonModes(suri->daemon, suri->run_mode)) {
        return TM_ECODE_FAILED;
    }

    return TM_ECODE_OK;
}

static void SetupDelayedDetect(SCInstance *suri)
{
    /* In offline mode delayed init of detect is a bad idea */
    if (suri->offline) {
        suri->delayed_detect = 0;
    } else {
        if (ConfGetBool("detect.delayed-detect", &suri->delayed_detect) != 1) {
            ConfNode *denode = NULL;
            ConfNode *decnf = ConfGetNode("detect-engine");
            if (decnf != NULL) {
                TAILQ_FOREACH(denode, &decnf->head, next) {
                    if (strcmp(denode->val, "delayed-detect") == 0) {
                        (void)ConfGetChildValueBool(denode, "delayed-detect", &suri->delayed_detect);
                    }
                }
            }
        }
    }

    SCLogConfig("Delayed detect %s", suri->delayed_detect ? "enabled" : "disabled");
    if (suri->delayed_detect) {
        SCLogInfo("Packets will start being processed before signatures are active.");
    }

}

static int LoadSignatures(DetectEngineCtx *de_ctx, SCInstance *suri)
{
    if (SigLoadSignatures(de_ctx, suri->sig_file, suri->sig_file_exclusive) < 0) {
        SCLogError(SC_ERR_NO_RULES_LOADED, "Loading signatures failed.");
        if (de_ctx->failure_fatal)
            return TM_ECODE_FAILED;
    }

    return TM_ECODE_OK;
}

static int ConfigGetCaptureValue(SCInstance *suri)
{
    /* Pull the max pending packets from the config, if not found fall
     * back on a sane default. */
    if (ConfGetInt("max-pending-packets", &max_pending_packets) != 1)
        max_pending_packets = DEFAULT_MAX_PENDING_PACKETS;
    if (max_pending_packets >= 65535) {
        SCLogError(SC_ERR_INVALID_YAML_CONF_ENTRY,
                "Maximum max-pending-packets setting is 65534. "
                "Please check %s for errors", suri->conf_filename);
        return TM_ECODE_FAILED;
    }

    SCLogDebug("Max pending packets set to %"PRIiMAX, max_pending_packets);

    /* Pull the default packet size from the config, if not found fall
     * back on a sane default. */
    const char *temp_default_packet_size;
    if ((ConfGet("default-packet-size", &temp_default_packet_size)) != 1) {
        int mtu = 0;
        int lthread;
        int nlive;
        int strip_trailing_plus = 0;
        switch (suri->run_mode) {
#ifdef WINDIVERT
            case RUNMODE_WINDIVERT:
                /* by default, WinDivert collects from all devices */
                mtu = GetGlobalMTUWin32();

                if (mtu > 0) {
                    g_default_mtu = mtu;
                    /* SLL_HEADER_LEN is the longest header + 8 for VLAN */
                    default_packet_size = mtu + SLL_HEADER_LEN + 8;
                    break;
                }

                g_default_mtu = DEFAULT_MTU;
                default_packet_size = DEFAULT_PACKET_SIZE;
                break;
#endif /* WINDIVERT */
            case RUNMODE_NETMAP:
                /* in netmap igb0+ has a special meaning, however the
                 * interface really is igb0 */
                strip_trailing_plus = 1;
                /* fall through */
            case RUNMODE_PCAP_DEV:
            case RUNMODE_AFP_DEV:
            case RUNMODE_PFRING:
                nlive = LiveGetDeviceCount();
                for (lthread = 0; lthread < nlive; lthread++) {
                    const char *live_dev = LiveGetDeviceName(lthread);
                    char dev[128]; /* need to be able to support GUID names on Windows */
                    (void)strlcpy(dev, live_dev, sizeof(dev));

                    if (strip_trailing_plus) {
                        size_t len = strlen(dev);
                        if (len && dev[len-1] == '+') {
                            dev[len-1] = '\0';
                        }
                    }
                    mtu = GetIfaceMTU(dev);
                    g_default_mtu = MAX(mtu, g_default_mtu);

                    unsigned int iface_max_packet_size = GetIfaceMaxPacketSize(dev);
                    if (iface_max_packet_size > default_packet_size)
                        default_packet_size = iface_max_packet_size;
                }
                if (default_packet_size)
                    break;
                /* fall through */
            default:
                g_default_mtu = DEFAULT_MTU;
                default_packet_size = DEFAULT_PACKET_SIZE;
        }
    } else {
        if (ParseSizeStringU32(temp_default_packet_size, &default_packet_size) < 0) {
            SCLogError(SC_ERR_SIZE_PARSE, "Error parsing max-pending-packets "
                       "from conf file - %s.  Killing engine",
                       temp_default_packet_size);
            return TM_ECODE_FAILED;
        }
    }

    SCLogDebug("Default packet size set to %"PRIu32, default_packet_size);

    return TM_ECODE_OK;
}

static void PostRunStartedDetectSetup(const SCInstance *suri)
{
#ifndef OS_WIN32
    /* registering signal handlers we use. We setup usr2 here, so that one
     * can't call it during the first sig load phase or while threads are still
     * starting up. */
    if (DetectEngineEnabled() && suri->sig_file == NULL &&
            suri->delayed_detect == 0) {
        UtilSignalHandlerSetup(SIGUSR2, SignalHandlerSigusr2);
        UtilSignalUnblock(SIGUSR2);
    }
#endif
    if (suri->delayed_detect) {
        /* force 'reload', this will load the rules and swap engines */
        DetectEngineReload(suri);
        SCLogNotice("Signature(s) loaded, Detect thread(s) activated.");
#ifndef OS_WIN32
        UtilSignalHandlerSetup(SIGUSR2, SignalHandlerSigusr2);
        UtilSignalUnblock(SIGUSR2);
#endif
    }
}

static void PostConfLoadedDetectSetup(SCInstance *suri)
{
    DetectEngineCtx *de_ctx = NULL;
    if (!suri->disabled_detect) {
        SCClassConfInit();
        SCReferenceConfInit();
        SetupDelayedDetect(suri);
        int mt_enabled = 0;
        (void)ConfGetBool("multi-detect.enabled", &mt_enabled);
        int default_tenant = 0;
        if (mt_enabled)
            (void)ConfGetBool("multi-detect.default", &default_tenant);
        if (DetectEngineMultiTenantSetup() == -1) {
            SCLogError(SC_ERR_INITIALIZATION, "initializing multi-detect "
                    "detection engine contexts failed.");
            exit(EXIT_FAILURE);
        }
        if (suri->delayed_detect && suri->run_mode != RUNMODE_CONF_TEST) {
            de_ctx = DetectEngineCtxInitStubForDD();
        } else if (mt_enabled && !default_tenant && suri->run_mode != RUNMODE_CONF_TEST) {
            de_ctx = DetectEngineCtxInitStubForMT();
        } else {
            de_ctx = DetectEngineCtxInit();
        }
        if (de_ctx == NULL) {
            SCLogError(SC_ERR_INITIALIZATION, "initializing detection engine "
                    "context failed.");
            exit(EXIT_FAILURE);
        }

        if (de_ctx->type == DETECT_ENGINE_TYPE_NORMAL) {
            if (LoadSignatures(de_ctx, suri) != TM_ECODE_OK)
                exit(EXIT_FAILURE);
            if (suri->run_mode == RUNMODE_ENGINE_ANALYSIS) {
                exit(EXIT_SUCCESS);
            }
        }

        gettimeofday(&de_ctx->last_reload, NULL);
        DetectEngineAddToMaster(de_ctx);
        DetectEngineBumpVersion();
<<<<<<< HEAD
=======
    }
}

static int PostDeviceFinalizedSetup(SCInstance *suri)
{
    SCEnter();

#ifdef HAVE_AF_PACKET
    if (suri->run_mode == RUNMODE_AFP_DEV) {
        if (AFPRunModeIsIPS()) {
            SCLogInfo("AF_PACKET: Setting IPS mode");
            EngineModeSetIPS();
        }
    }
#endif
#ifdef HAVE_NETMAP
    if (suri->run_mode == RUNMODE_NETMAP) {
        if (NetmapRunModeIsIPS()) {
            SCLogInfo("Netmap: Setting IPS mode");
            EngineModeSetIPS();
        }
    }
#endif

    SCReturnInt(TM_ECODE_OK);
}

static void PostConfLoadedSetupHostMode(void)
{
    const char *hostmode = NULL;

    if (ConfGetValue("host-mode", &hostmode) == 1) {
        if (!strcmp(hostmode, "router")) {
            host_mode = SURI_HOST_IS_ROUTER;
        } else if (!strcmp(hostmode, "sniffer-only")) {
            host_mode = SURI_HOST_IS_SNIFFER_ONLY;
        } else {
            if (strcmp(hostmode, "auto") != 0) {
                WarnInvalidConfEntry("host-mode", "%s", "auto");
            }
            if (EngineModeIsIPS()) {
                host_mode = SURI_HOST_IS_ROUTER;
            } else {
                host_mode = SURI_HOST_IS_SNIFFER_ONLY;
            }
        }
    } else {
        if (EngineModeIsIPS()) {
            host_mode = SURI_HOST_IS_ROUTER;
            SCLogInfo("No 'host-mode': suricata is in IPS mode, using "
                      "default setting 'router'");
        } else {
            host_mode = SURI_HOST_IS_SNIFFER_ONLY;
            SCLogInfo("No 'host-mode': suricata is in IDS mode, using "
                      "default setting 'sniffer-only'");
        }
>>>>>>> 0df38f49
    }

}

static int PostDeviceFinalizedSetup(SCInstance *suri)
{
    SCEnter();

#ifdef HAVE_AF_PACKET
    if (suri->run_mode == RUNMODE_AFP_DEV) {
        if (AFPRunModeIsIPS()) {
            SCLogInfo("AF_PACKET: Setting IPS mode");
            EngineModeSetIPS();
        }
    }
#endif
#ifdef HAVE_NETMAP
    if (suri->run_mode == RUNMODE_NETMAP) {
        if (NetmapRunModeIsIPS()) {
            SCLogInfo("Netmap: Setting IPS mode");
            EngineModeSetIPS();
        }
    }
#endif

    SCReturnInt(TM_ECODE_OK);
}

/**
 * This function is meant to contain code that needs
 * to be run once the configuration has been loaded.
 */
static int PostConfLoadedSetup(SCInstance *suri)
{
    /* do this as early as possible #1577 #1955 */
#ifdef HAVE_LUAJIT
    if (LuajitSetupStatesPool() != 0) {
        SCReturnInt(TM_ECODE_FAILED);
    }
#endif

    /* load the pattern matchers */
    MpmTableSetup();
    SpmTableSetup();

    int disable_offloading;
    if (ConfGetBool("capture.disable-offloading", &disable_offloading) == 0)
        disable_offloading = 1;
    if (disable_offloading) {
        LiveSetOffloadDisable();
    } else {
        LiveSetOffloadWarn();
    }

    if (suri->checksum_validation == -1) {
        const char *cv = NULL;
        if (ConfGetValue("capture.checksum-validation", &cv) == 1) {
            if (strcmp(cv, "none") == 0) {
                suri->checksum_validation = 0;
            } else if (strcmp(cv, "all") == 0) {
                suri->checksum_validation = 1;
            }
        }
    }
    switch (suri->checksum_validation) {
        case 0:
            ConfSet("stream.checksum-validation", "0");
            break;
        case 1:
            ConfSet("stream.checksum-validation", "1");
            break;
    }

    if (suri->runmode_custom_mode) {
        ConfSet("runmode", suri->runmode_custom_mode);
    }

    StorageInit();
#ifdef HAVE_PACKET_EBPF
    EBPFRegisterExtension();
#endif
    AppLayerSetup();

    /* Suricata will use this umask if provided. By default it will use the
       umask passed on from the shell. */
    const char *custom_umask;
    if (ConfGet("umask", &custom_umask) == 1) {
        uint16_t mask;
        if (ByteExtractStringUint16(&mask, 8, strlen(custom_umask),
                                    custom_umask) > 0) {
            umask((mode_t)mask);
        }
    }

    /* Check for the existance of the default logging directory which we pick
     * from suricata.yaml.  If not found, shut the engine down */
    suri->log_dir = ConfigGetLogDirectory();

    if (ConfigCheckLogDirectory(suri->log_dir) != TM_ECODE_OK) {
        SCLogError(SC_ERR_LOGDIR_CONFIG, "The logging directory \"%s\" "
                "supplied by %s (default-log-dir) doesn't exist. "
                "Shutting down the engine", suri->log_dir, suri->conf_filename);
        SCReturnInt(TM_ECODE_FAILED);
    }

    if (ConfigGetCaptureValue(suri) != TM_ECODE_OK) {
        SCReturnInt(TM_ECODE_FAILED);
    }

#ifdef NFQ
    if (suri->run_mode == RUNMODE_NFQ)
        NFQInitConfig(FALSE);
#endif

    /* Load the Host-OS lookup. */
    SCHInfoLoadFromConfig();

    if (suri->run_mode == RUNMODE_ENGINE_ANALYSIS) {
        SCLogInfo("== Carrying out Engine Analysis ==");
        const char *temp = NULL;
        if (ConfGet("engine-analysis", &temp) == 0) {
            SCLogInfo("no engine-analysis parameter(s) defined in conf file.  "
                      "Please define/enable them in the conf to use this "
                      "feature.");
            SCReturnInt(TM_ECODE_FAILED);
        }
    }

    /* hardcoded initialization code */
    SigTableSetup(); /* load the rule keywords */
    TmqhSetup();

    CIDRInit();
    SCProtoNameInit();

    TagInitCtx();
    PacketAlertTagInit();
    ThresholdInit();
    HostBitInitCtx();
    IPPairBitInitCtx();

    if (DetectAddressTestConfVars() < 0) {
        SCLogError(SC_ERR_INVALID_YAML_CONF_ENTRY,
                "basic address vars test failed. Please check %s for errors",
                suri->conf_filename);
        SCReturnInt(TM_ECODE_FAILED);
    }
    if (DetectPortTestConfVars() < 0) {
        SCLogError(SC_ERR_INVALID_YAML_CONF_ENTRY,
                "basic port vars test failed. Please check %s for errors",
                suri->conf_filename);
        SCReturnInt(TM_ECODE_FAILED);
    }

    RegisterAllModules();

    AppLayerHtpNeedFileInspection();

    StorageFinalize();

    TmModuleRunInit();

    if (MayDaemonize(suri) != TM_ECODE_OK)
        SCReturnInt(TM_ECODE_FAILED);

    if (InitSignalHandler(suri) != TM_ECODE_OK)
        SCReturnInt(TM_ECODE_FAILED);


#ifdef HAVE_NSS
    if (suri->run_mode != RUNMODE_CONF_TEST) {
        /* init NSS for hashing */
        PR_Init(PR_USER_THREAD, PR_PRIORITY_NORMAL, 0);
        NSS_NoDB_Init(NULL);
    }
#endif

    if (suri->disabled_detect) {
        /* disable raw reassembly */
        (void)ConfSetFinal("stream.reassembly.raw", "false");
    }

    HostInitConfig(HOST_VERBOSE);
#ifdef HAVE_MAGIC
    if (MagicInit() != 0)
        SCReturnInt(TM_ECODE_FAILED);
#endif
    SCAsn1LoadConfig();

    CoredumpLoadConfig();

    DecodeGlobalConfig();

    LiveDeviceFinalize();

    /* set engine mode if L2 IPS */
    if (PostDeviceFinalizedSetup(&suricata) != TM_ECODE_OK) {
        exit(EXIT_FAILURE);
    }

    /* hostmode depends on engine mode being set */
    PostConfLoadedSetupHostMode();

    PreRunInit(suri->run_mode);

    LiveDeviceFinalize();

    if (PostDeviceFinalizedSetup(&suricata) != TM_ECODE_OK) {
        exit(EXIT_FAILURE);
    }

    SCReturnInt(TM_ECODE_OK);
}

static void SuricataMainLoop(SCInstance *suri)
{
    while(1) {
        if (sigterm_count || sigint_count) {
            suricata_ctl_flags |= SURICATA_STOP;
        }

        if (suricata_ctl_flags & SURICATA_STOP) {
            SCLogNotice("Signal Received.  Stopping engine.");
            break;
        }

        TmThreadCheckThreadState();

        if (sighup_count > 0) {
            OutputNotifyFileRotation();
            sighup_count--;
        }

        if (sigusr2_count > 0) {
            if (suri->sig_file != NULL) {
                SCLogWarning(SC_ERR_LIVE_RULE_SWAP, "Live rule reload not "
                        "possible if -s or -S option used at runtime.");
                sigusr2_count--;
            } else {
                if (!(DetectEngineReloadIsStart())) {
                    DetectEngineReloadStart();
                    DetectEngineReload(suri);
                    DetectEngineReloadSetIdle();
                    sigusr2_count--;
                }
            }

        } else if (DetectEngineReloadIsStart()) {
            if (suri->sig_file != NULL) {
                SCLogWarning(SC_ERR_LIVE_RULE_SWAP, "Live rule reload not "
                        "possible if -s or -S option used at runtime.");
                DetectEngineReloadSetIdle();
            } else {
                DetectEngineReload(suri);
                DetectEngineReloadSetIdle();
            }
        }

        usleep(10* 1000);
    }
}

int main(int argc, char **argv)
{
    SCInstanceInit(&suricata, argv[0]);

#ifdef HAVE_RUST
    SuricataContext context;
    context.SCLogMessage = SCLogMessage;
    context.DetectEngineStateFree = DetectEngineStateFree;
    context.AppLayerDecoderEventsSetEventRaw =
        AppLayerDecoderEventsSetEventRaw;
    context.AppLayerDecoderEventsFreeEvents = AppLayerDecoderEventsFreeEvents;

    context.FileOpenFileWithId = FileOpenFileWithId;
    context.FileCloseFileById = FileCloseFileById;
    context.FileAppendDataById = FileAppendDataById;
    context.FileAppendGAPById = FileAppendGAPById;
    context.FileContainerRecycle = FileContainerRecycle;
    context.FilePrune = FilePrune;
    context.FileSetTx = FileContainerSetTx;

    rs_init(&context);
#endif

    SC_ATOMIC_INIT(engine_stage);

    /* initialize the logging subsys */
    SCLogInitLogModule(NULL);

    (void)SCSetThreadName("Suricata-Main");

    /* Ignore SIGUSR2 as early as possble. We redeclare interest
     * once we're done launching threads. The goal is to either die
     * completely or handle any and all SIGUSR2s correctly.
     */
#ifndef OS_WIN32
    UtilSignalHandlerSetup(SIGUSR2, SIG_IGN);
    if (UtilSignalBlock(SIGUSR2)) {
        SCLogError(SC_ERR_INITIALIZATION, "SIGUSR2 initialization error");
        exit(EXIT_FAILURE);
    }
#endif

    ParseSizeInit();
    RunModeRegisterRunModes();

#ifdef OS_WIN32
    /* service initialization */
    if (WindowsInitService(argc, argv) != 0) {
        exit(EXIT_FAILURE);
    }
#endif /* OS_WIN32 */

    /* Initialize the configuration module. */
    ConfInit();

    if (ParseCommandLine(argc, argv, &suricata) != TM_ECODE_OK) {
        exit(EXIT_FAILURE);
    }

    if (FinalizeRunMode(&suricata, argv) != TM_ECODE_OK) {
        exit(EXIT_FAILURE);
    }

    switch (StartInternalRunMode(&suricata, argc, argv)) {
        case TM_ECODE_DONE:
            exit(EXIT_SUCCESS);
        case TM_ECODE_FAILED:
            exit(EXIT_FAILURE);
    }

    /* Initializations for global vars, queues, etc (memsets, mutex init..) */
    GlobalsInitPreConfig();

    /* Load yaml configuration file if provided. */
    if (LoadYamlConfig(&suricata) != TM_ECODE_OK) {
        exit(EXIT_FAILURE);
    }

    if (suricata.run_mode == RUNMODE_DUMP_CONFIG) {
        ConfDump();
        exit(EXIT_SUCCESS);
    }

    /* Since our config is now loaded we can finish configurating the
     * logging module. */
    SCLogLoadConfig(suricata.daemon, suricata.verbose);

    LogVersion();
    UtilCpuPrintSummary();

    if (ParseInterfacesList(suricata.aux_run_mode, suricata.pcap_dev) != TM_ECODE_OK) {
        exit(EXIT_FAILURE);
    }

    if (PostConfLoadedSetup(&suricata) != TM_ECODE_OK) {
        exit(EXIT_FAILURE);
    }

    SCDropMainThreadCaps(suricata.userid, suricata.groupid);
    PreRunPostPrivsDropInit(suricata.run_mode);

    PostConfLoadedDetectSetup(&suricata);

    if (suricata.run_mode == RUNMODE_CONF_TEST){
        SCLogNotice("Configuration provided was successfully loaded. Exiting.");
#ifdef HAVE_MAGIC
        MagicDeinit();
#endif
        exit(EXIT_SUCCESS);
    }

    SCSetStartTime(&suricata);
    RunModeDispatch(suricata.run_mode, suricata.runmode_custom_mode);
    if (suricata.run_mode != RUNMODE_UNIX_SOCKET) {
        UnixManagerThreadSpawnNonRunmode();
    }

    /* Wait till all the threads have been initialized */
    if (TmThreadWaitOnThreadInit() == TM_ECODE_FAILED) {
        SCLogError(SC_ERR_INITIALIZATION, "Engine initialization failed, "
                   "aborting...");
        exit(EXIT_FAILURE);
    }

    (void) SC_ATOMIC_CAS(&engine_stage, SURICATA_INIT, SURICATA_RUNTIME);
    PacketPoolPostRunmodes();

    /* Un-pause all the paused threads */
    TmThreadContinueThreads();

    PostRunStartedDetectSetup(&suricata);

#ifdef DBG_MEM_ALLOC
    SCLogInfo("Memory used at startup: %"PRIdMAX, (intmax_t)global_mem);
#ifdef DBG_MEM_ALLOC_SKIP_STARTUP
    print_mem_flag = 1;
#endif
#endif

    SuricataMainLoop(&suricata);

    /* Update the engine stage/status flag */
    (void) SC_ATOMIC_CAS(&engine_stage, SURICATA_RUNTIME, SURICATA_DEINIT);

    UnixSocketKillSocketThread();
    PostRunDeinit(suricata.run_mode, &suricata.start_time);
    /* kill remaining threads */
    TmThreadKillThreads();

    GlobalsDestroy(&suricata);

    exit(EXIT_SUCCESS);
}<|MERGE_RESOLUTION|>--- conflicted
+++ resolved
@@ -1168,17 +1168,7 @@
             LiveRegisterDeviceName(suri->pcap_dev);
         }
     } else if (suri->run_mode == RUNMODE_PCAP_DEV) {
-<<<<<<< HEAD
-#ifdef OS_WIN32
-        SCLogError(SC_ERR_PCAP_MULTI_DEV_NO_SUPPORT, "pcap multi dev "
-                "support is not (yet) supported on Windows.");
-        return TM_ECODE_FAILED;
-#else
         LiveRegisterDeviceName(suri->pcap_dev);
-#endif
-=======
-        LiveRegisterDeviceName(suri->pcap_dev);
->>>>>>> 0df38f49
     } else {
         SCLogError(SC_ERR_MULTIPLE_RUN_MODE, "more than one run mode "
                 "has been specified");
@@ -2610,8 +2600,6 @@
         gettimeofday(&de_ctx->last_reload, NULL);
         DetectEngineAddToMaster(de_ctx);
         DetectEngineBumpVersion();
-<<<<<<< HEAD
-=======
     }
 }
 
@@ -2668,33 +2656,8 @@
             SCLogInfo("No 'host-mode': suricata is in IDS mode, using "
                       "default setting 'sniffer-only'");
         }
->>>>>>> 0df38f49
-    }
-
-}
-
-static int PostDeviceFinalizedSetup(SCInstance *suri)
-{
-    SCEnter();
-
-#ifdef HAVE_AF_PACKET
-    if (suri->run_mode == RUNMODE_AFP_DEV) {
-        if (AFPRunModeIsIPS()) {
-            SCLogInfo("AF_PACKET: Setting IPS mode");
-            EngineModeSetIPS();
-        }
-    }
-#endif
-#ifdef HAVE_NETMAP
-    if (suri->run_mode == RUNMODE_NETMAP) {
-        if (NetmapRunModeIsIPS()) {
-            SCLogInfo("Netmap: Setting IPS mode");
-            EngineModeSetIPS();
-        }
-    }
-#endif
-
-    SCReturnInt(TM_ECODE_OK);
+    }
+
 }
 
 /**
@@ -2873,12 +2836,6 @@
     PostConfLoadedSetupHostMode();
 
     PreRunInit(suri->run_mode);
-
-    LiveDeviceFinalize();
-
-    if (PostDeviceFinalizedSetup(&suricata) != TM_ECODE_OK) {
-        exit(EXIT_FAILURE);
-    }
 
     SCReturnInt(TM_ECODE_OK);
 }
