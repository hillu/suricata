/* Copyright (C) 2015-2017 Open Information Security Foundation
 *
 * You can copy, redistribute or modify this Program under the terms of
 * the GNU General Public License version 2 as published by the Free
 * Software Foundation.
 *
 * This program is distributed in the hope that it will be useful,
 * but WITHOUT ANY WARRANTY; without even the implied warranty of
 * MERCHANTABILITY or FITNESS FOR A PARTICULAR PURPOSE.  See the
 * GNU General Public License for more details.
 *
 * You should have received a copy of the GNU General Public License
 * version 2 along with this program; if not, write to the Free Software
 * Foundation, Inc., 51 Franklin Street, Fifth Floor, Boston, MA
 * 02110-1301, USA.
 */

/*
 * TODO: Update the \author in this file and detect-template-buffer.h.
 * TODO: Update description in the \file section below.
 * TODO: Remove SCLogNotice statements or convert to debug.
 */

/**
 * \file
 *
 * \author FirstName LastName <yourname@domain>
 *
 * Set up of the "template_buffer" keyword to allow content
 * inspections on the decoded template application layer buffers.
 */

#include "suricata-common.h"
#include "conf.h"
#include "detect.h"
#include "detect-parse.h"
#include "detect-engine.h"
#include "detect-engine-content-inspection.h"
#include "app-layer-template.h"
<<<<<<< HEAD
#include "detect-engine-template.h"
#include "detect-template-buffer.h"

static int DetectTemplateBufferSetup(DetectEngineCtx *, Signature *, const char *);
=======
#include "detect-template-buffer.h"

static int DetectTemplateBufferSetup(DetectEngineCtx *, Signature *, const char *);
static int DetectEngineInspectTemplateBuffer(ThreadVars *tv,
    DetectEngineCtx *de_ctx, DetectEngineThreadCtx *det_ctx,
    const Signature *s, const SigMatchData *smd,
    Flow *f, uint8_t flags, void *alstate, void *txv, uint64_t tx_id);
>>>>>>> 3430b53d
static void DetectTemplateBufferRegisterTests(void);
static int g_template_buffer_id = 0;

void DetectTemplateBufferRegister(void)
{
    /* TEMPLATE_START_REMOVE */
    if (ConfGetNode("app-layer.protocols.template") == NULL) {
        return;
    }
    /* TEMPLATE_END_REMOVE */
    sigmatch_table[DETECT_AL_TEMPLATE_BUFFER].name = "template_buffer";
    sigmatch_table[DETECT_AL_TEMPLATE_BUFFER].desc =
        "Template content modififier to match on the template buffers";
    sigmatch_table[DETECT_AL_TEMPLATE_BUFFER].Setup = DetectTemplateBufferSetup;
    sigmatch_table[DETECT_AL_TEMPLATE_BUFFER].RegisterTests =
        DetectTemplateBufferRegisterTests;

    sigmatch_table[DETECT_AL_TEMPLATE_BUFFER].flags |= SIGMATCH_NOOPT;

    /* register inspect engines */
    DetectAppLayerInspectEngineRegister("template_buffer",
            ALPROTO_TEMPLATE, SIG_FLAG_TOSERVER, 0,
            DetectEngineInspectTemplateBuffer);
    DetectAppLayerInspectEngineRegister("template_buffer",
            ALPROTO_TEMPLATE, SIG_FLAG_TOCLIENT, 0,
            DetectEngineInspectTemplateBuffer);

    g_template_buffer_id = DetectBufferTypeGetByName("template_buffer");

    SCLogNotice("Template application layer detect registered.");
}

static int DetectTemplateBufferSetup(DetectEngineCtx *de_ctx, Signature *s,
    const char *str)
{
    s->init_data->list = g_template_buffer_id;
<<<<<<< HEAD
    s->alproto = ALPROTO_TEMPLATE;
=======

    if (DetectSignatureSetAppProto(s, ALPROTO_TEMPLATE) != 0)
        return -1;

>>>>>>> 3430b53d
    return 0;
}

static int DetectEngineInspectTemplateBuffer(ThreadVars *tv,
    DetectEngineCtx *de_ctx, DetectEngineThreadCtx *det_ctx,
    const Signature *s, const SigMatchData *smd,
    Flow *f, uint8_t flags, void *alstate, void *txv, uint64_t tx_id)
{
    TemplateTransaction *tx = (TemplateTransaction *)txv;
    int ret = 0;

    if (flags & STREAM_TOSERVER && tx->request_buffer != NULL) {
        ret = DetectEngineContentInspection(de_ctx, det_ctx, s, smd,
            f, tx->request_buffer, tx->request_buffer_len, 0,
            DETECT_ENGINE_CONTENT_INSPECTION_MODE_STATE, NULL);
    }
    else if (flags & STREAM_TOCLIENT && tx->response_buffer != NULL) {
        ret = DetectEngineContentInspection(de_ctx, det_ctx, s, smd,
            f, tx->response_buffer, tx->response_buffer_len, 0,
            DETECT_ENGINE_CONTENT_INSPECTION_MODE_STATE, NULL);
    }

    SCLogNotice("Returning %d.", ret);
    return ret;
}

#ifdef UNITTESTS

#include "util-unittest.h"
#include "util-unittest-helper.h"
#include "app-layer-parser.h"
#include "detect-engine.h"
#include "detect-parse.h"
#include "flow-util.h"
#include "stream-tcp.h"

static int DetectTemplateBufferTest(void)
{
    AppLayerParserThreadCtx *alp_tctx = AppLayerParserThreadCtxAlloc();
    DetectEngineThreadCtx *det_ctx = NULL;
    DetectEngineCtx *de_ctx = NULL;
    Flow f;
    Packet *p;
    TcpSession tcp;
    ThreadVars tv;
    Signature *s;

    uint8_t request[] = "Hello World!";

    /* Setup flow. */
    memset(&f, 0, sizeof(Flow));
    memset(&tcp, 0, sizeof(TcpSession));
    memset(&tv, 0, sizeof(ThreadVars));
    p = UTHBuildPacket(request, sizeof(request), IPPROTO_TCP);
    FLOW_INITIALIZE(&f);
    f.alproto = ALPROTO_TEMPLATE;
    f.protoctx = (void *)&tcp;
    f.proto = IPPROTO_TCP;
    f.flags |= FLOW_IPV4;
    p->flow = &f;
    p->flags |= PKT_HAS_FLOW | PKT_STREAM_EST;
    p->flowflags |= FLOW_PKT_TOSERVER | FLOW_PKT_ESTABLISHED;
    StreamTcpInitConfig(TRUE);

    de_ctx = DetectEngineCtxInit();
    FAIL_IF_NULL(de_ctx);

    /* This rule should match. */
    s = DetectEngineAppendSig(de_ctx,
        "alert tcp any any -> any any ("
        "msg:\"TEMPLATE Test Rule\"; "
        "template_buffer; content:\"World!\"; "
        "sid:1; rev:1;)");
    FAIL_IF_NULL(s);

    /* This rule should not match. */
    s = DetectEngineAppendSig(de_ctx,
        "alert tcp any any -> any any ("
        "msg:\"TEMPLATE Test Rule\"; "
        "template_buffer; content:\"W0rld!\"; "
        "sid:2; rev:1;)");
    FAIL_IF_NULL(s);

    SigGroupBuild(de_ctx);
    DetectEngineThreadCtxInit(&tv, (void *)de_ctx, (void *)&det_ctx);

    FLOWLOCK_WRLOCK(&f);
    AppLayerParserParse(NULL, alp_tctx, &f, ALPROTO_TEMPLATE,
                        STREAM_TOSERVER, request, sizeof(request));
    FLOWLOCK_UNLOCK(&f);

    /* Check that we have app-layer state. */
    FAIL_IF_NULL(f.alstate);

    SigMatchSignatures(&tv, de_ctx, det_ctx, p);
    FAIL_IF(!PacketAlertCheck(p, 1));
    FAIL_IF(PacketAlertCheck(p, 2));

    /* Cleanup. */
    if (alp_tctx != NULL)
        AppLayerParserThreadCtxFree(alp_tctx);
    if (det_ctx != NULL)
        DetectEngineThreadCtxDeinit(&tv, det_ctx);
    if (de_ctx != NULL)
        SigGroupCleanup(de_ctx);
    if (de_ctx != NULL)
        DetectEngineCtxFree(de_ctx);
    StreamTcpFreeConfig(TRUE);
    FLOW_DESTROY(&f);
    UTHFreePacket(p);

    PASS;
}

#endif

static void DetectTemplateBufferRegisterTests(void)
{
#ifdef UNITTESTS
    UtRegisterTest("DetectTemplateBufferTest", DetectTemplateBufferTest);
#endif /* UNITTESTS */
}<|MERGE_RESOLUTION|>--- conflicted
+++ resolved
@@ -37,12 +37,6 @@
 #include "detect-engine.h"
 #include "detect-engine-content-inspection.h"
 #include "app-layer-template.h"
-<<<<<<< HEAD
-#include "detect-engine-template.h"
-#include "detect-template-buffer.h"
-
-static int DetectTemplateBufferSetup(DetectEngineCtx *, Signature *, const char *);
-=======
 #include "detect-template-buffer.h"
 
 static int DetectTemplateBufferSetup(DetectEngineCtx *, Signature *, const char *);
@@ -50,7 +44,6 @@
     DetectEngineCtx *de_ctx, DetectEngineThreadCtx *det_ctx,
     const Signature *s, const SigMatchData *smd,
     Flow *f, uint8_t flags, void *alstate, void *txv, uint64_t tx_id);
->>>>>>> 3430b53d
 static void DetectTemplateBufferRegisterTests(void);
 static int g_template_buffer_id = 0;
 
@@ -87,14 +80,10 @@
     const char *str)
 {
     s->init_data->list = g_template_buffer_id;
-<<<<<<< HEAD
-    s->alproto = ALPROTO_TEMPLATE;
-=======
 
     if (DetectSignatureSetAppProto(s, ALPROTO_TEMPLATE) != 0)
         return -1;
 
->>>>>>> 3430b53d
     return 0;
 }
 
