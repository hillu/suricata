/* Copyright (C) 2007-2013 Open Information Security Foundation
 *
 * You can copy, redistribute or modify this Program under the terms of
 * the GNU General Public License version 2 as published by the Free
 * Software Foundation.
 *
 * This program is distributed in the hope that it will be useful,
 * but WITHOUT ANY WARRANTY; without even the implied warranty of
 * MERCHANTABILITY or FITNESS FOR A PARTICULAR PURPOSE.  See the
 * GNU General Public License for more details.
 *
 * You should have received a copy of the GNU General Public License
 * version 2 along with this program; if not, write to the Free Software
 * Foundation, Inc., 51 Franklin Street, Fifth Floor, Boston, MA
 * 02110-1301, USA.
 */

/**
 * \file
 *
 * \author Victor Julien <victor@inliniac.net>
 * \author Anoop Saldanha <anoopsaldanha@gmail.com>
 */

#include "suricata-common.h"
#include "app-layer-protos.h"

#define CASE_CODE(E)  case E: return #E

const char *AppProtoToString(AppProto alproto)
{
    const char *proto_name = NULL;
    enum AppProtoEnum proto = alproto;

    switch (proto) {
        case ALPROTO_HTTP:
            proto_name = "http";
            break;
        case ALPROTO_FTP:
            proto_name = "ftp";
            break;
        case ALPROTO_SMTP:
            proto_name = "smtp";
            break;
        case ALPROTO_TLS:
            proto_name = "tls";
            break;
        case ALPROTO_SSH:
            proto_name = "ssh";
            break;
        case ALPROTO_IMAP:
            proto_name = "imap";
            break;
        case ALPROTO_MSN:
            proto_name = "msn";
            break;
        case ALPROTO_JABBER:
            proto_name = "jabber";
            break;
        case ALPROTO_SMB:
            proto_name = "smb";
            break;
        case ALPROTO_SMB2:
            proto_name = "smb2";
            break;
        case ALPROTO_DCERPC:
            proto_name = "dcerpc";
            break;
        case ALPROTO_IRC:
            proto_name = "irc";
            break;
        case ALPROTO_DNS:
            proto_name = "dns";
            break;
        case ALPROTO_MODBUS:
            proto_name = "modbus";
            break;
        case ALPROTO_ENIP:
            proto_name = "enip";
            break;
        case ALPROTO_DNP3:
            proto_name = "dnp3";
            break;
<<<<<<< HEAD
        case ALPROTO_NFS3:
            proto_name = "nfs3";
=======
        case ALPROTO_NFS:
            proto_name = "nfs";
            break;
        case ALPROTO_NTP:
            proto_name = "ntp";
>>>>>>> 3430b53d
            break;
        case ALPROTO_TEMPLATE:
            proto_name = "template";
            break;
        case ALPROTO_FAILED:
            proto_name = "failed";
            break;
#ifdef UNITTESTS
        case ALPROTO_TEST:
#endif
        case ALPROTO_MAX:
        case ALPROTO_UNKNOWN:
            break;
    }

    return proto_name;
}<|MERGE_RESOLUTION|>--- conflicted
+++ resolved
@@ -81,16 +81,11 @@
         case ALPROTO_DNP3:
             proto_name = "dnp3";
             break;
-<<<<<<< HEAD
-        case ALPROTO_NFS3:
-            proto_name = "nfs3";
-=======
         case ALPROTO_NFS:
             proto_name = "nfs";
             break;
         case ALPROTO_NTP:
             proto_name = "ntp";
->>>>>>> 3430b53d
             break;
         case ALPROTO_TEMPLATE:
             proto_name = "template";
