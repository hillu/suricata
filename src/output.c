/* Copyright (C) 2007-2016 Open Information Security Foundation
 *
 * You can copy, redistribute or modify this Program under the terms of
 * the GNU General Public License version 2 as published by the Free
 * Software Foundation.
 *
 * This program is distributed in the hope that it will be useful,
 * but WITHOUT ANY WARRANTY; without even the implied warranty of
 * MERCHANTABILITY or FITNESS FOR A PARTICULAR PURPOSE.  See the
 * GNU General Public License for more details.
 *
 * You should have received a copy of the GNU General Public License
 * version 2 along with this program; if not, write to the Free Software
 * Foundation, Inc., 51 Franklin Street, Fifth Floor, Boston, MA
 * 02110-1301, USA.
 */

/**
 * \file
 *
 * \author OISF, Jason Ish <jason.ish@oisf.net>
 * \author Endace Technology Limited, Jason Ish <jason.ish@endace.com>
 *
 * The root logging output for all non-application logging.
 *
 * The loggers are made up of a hierarchy of loggers. At the top we
 * have the root logger which is the main entry point to
 * logging. Under the root there exists parent loggers that are the
 * entry point for specific types of loggers such as packet logger,
 * transaction loggers, etc. Each parent logger may have 0 or more
 * loggers that actual handle the job of producing output to something
 * like a file.
 */

#include "suricata-common.h"
#include "flow.h"
#include "conf.h"
#include "tm-threads.h"
#include "util-error.h"
#include "util-debug.h"
#include "output.h"

#include "alert-fastlog.h"
#include "alert-unified2-alert.h"
#include "alert-debuglog.h"
#include "alert-prelude.h"
#include "alert-syslog.h"
#include "output-json-alert.h"
#include "output-json-flow.h"
#include "output-json-netflow.h"
#include "log-cf-common.h"
#include "log-droplog.h"
#include "output-json-drop.h"
#include "log-httplog.h"
#include "output-json-http.h"
#include "log-dnslog.h"
#include "output-json-dns.h"
#include "log-tlslog.h"
#include "log-tlsstore.h"
#include "output-json-tls.h"
#include "output-json-ssh.h"
#include "log-pcap.h"
#include "log-file.h"
#include "output-json-file.h"
#include "output-json-smtp.h"
#include "output-json-stats.h"
#include "log-filestore.h"
#include "log-tcp-data.h"
#include "log-stats.h"
#include "output-json.h"
<<<<<<< HEAD
#include "output-json-nfs3.h"
=======
#include "output-json-nfs.h"
>>>>>>> c4c24044
#include "output-json-template.h"
#include "output-lua.h"
#include "output-json-dnp3.h"
#include "output-json-vars.h"

typedef struct RootLogger_ {
    ThreadInitFunc ThreadInit;
    ThreadDeinitFunc ThreadDeinit;
    ThreadExitPrintStatsFunc ThreadExitPrintStats;
    OutputLogFunc LogFunc;

    TAILQ_ENTRY(RootLogger_) entries;
} RootLogger;

static TAILQ_HEAD(, RootLogger_) RootLoggers =
    TAILQ_HEAD_INITIALIZER(RootLoggers);

typedef struct LoggerThreadStoreNode_ {
    void *thread_data;
    TAILQ_ENTRY(LoggerThreadStoreNode_) entries;
} LoggerThreadStoreNode;

typedef TAILQ_HEAD(LoggerThreadStore_, LoggerThreadStoreNode_) LoggerThreadStore;

/**
 * The list of all registered (known) output modules.
 */
OutputModuleList output_modules = TAILQ_HEAD_INITIALIZER(output_modules);

/**
 * Registry of flags to be updated on file rotation notification.
 */
typedef struct OutputFileRolloverFlag_ {
    int *flag;

    TAILQ_ENTRY(OutputFileRolloverFlag_) entries;
} OutputFileRolloverFlag;

TAILQ_HEAD(, OutputFileRolloverFlag_) output_file_rotation_flags =
    TAILQ_HEAD_INITIALIZER(output_file_rotation_flags);

void OutputRegisterRootLoggers(void);
void OutputRegisterLoggers(void);

/**
 * \brief Register an output module.
 *
 * This function will register an output module so it can be
 * configured with the configuration file.
 *
 * \retval Returns 0 on success, -1 on failure.
 */
void OutputRegisterModule(const char *name, const char *conf_name,
    OutputInitFunc InitFunc)
{
    OutputModule *module = SCCalloc(1, sizeof(*module));
    if (unlikely(module == NULL))
        goto error;

    module->name = name;
    module->conf_name = conf_name;
    module->InitFunc = InitFunc;
    TAILQ_INSERT_TAIL(&output_modules, module, entries);

    SCLogDebug("Output module \"%s\" registered.", name);

    return;

error:
    SCLogError(SC_ERR_FATAL, "Fatal error encountered in OutputRegisterModule. Exiting...");
    exit(EXIT_FAILURE);
}

/**
 * \brief Register a packet output module.
 *
 * This function will register an output module so it can be
 * configured with the configuration file.
 *
 * \retval Returns 0 on success, -1 on failure.
 */
void OutputRegisterPacketModule(LoggerId id, const char *name,
    const char *conf_name, OutputInitFunc InitFunc,
    PacketLogger PacketLogFunc, PacketLogCondition PacketConditionFunc,
    ThreadInitFunc ThreadInit, ThreadDeinitFunc ThreadDeinit,
    ThreadExitPrintStatsFunc ThreadExitPrintStats)
{
    if (unlikely(PacketLogFunc == NULL || PacketConditionFunc == NULL)) {
        goto error;
    }

    OutputModule *module = SCCalloc(1, sizeof(*module));
    if (unlikely(module == NULL)) {
        goto error;
    }

    module->logger_id = id;
    module->name = name;
    module->conf_name = conf_name;
    module->InitFunc = InitFunc;
    module->PacketLogFunc = PacketLogFunc;
    module->PacketConditionFunc = PacketConditionFunc;
    module->ThreadInit = ThreadInit;
    module->ThreadDeinit = ThreadDeinit;
    module->ThreadExitPrintStats = ThreadExitPrintStats;
    TAILQ_INSERT_TAIL(&output_modules, module, entries);

    SCLogDebug("Packet logger \"%s\" registered.", name);
    return;
error:
    SCLogError(SC_ERR_FATAL, "Fatal error encountered. Exiting...");
    exit(EXIT_FAILURE);
}

/**
 * \brief Register a packet output sub-module.
 *
 * This function will register an output module so it can be
 * configured with the configuration file.
 *
 * \retval Returns 0 on success, -1 on failure.
 */
void OutputRegisterPacketSubModule(LoggerId id, const char *parent_name,
    const char *name, const char *conf_name, OutputInitSubFunc InitFunc,
    PacketLogger PacketLogFunc, PacketLogCondition PacketConditionFunc,
    ThreadInitFunc ThreadInit, ThreadDeinitFunc ThreadDeinit,
    ThreadExitPrintStatsFunc ThreadExitPrintStats)
{
    if (unlikely(PacketLogFunc == NULL || PacketConditionFunc == NULL)) {
        goto error;
    }

    OutputModule *module = SCCalloc(1, sizeof(*module));
    if (unlikely(module == NULL)) {
        goto error;
    }

    module->logger_id = id;
    module->name = name;
    module->conf_name = conf_name;
    module->parent_name = parent_name;
    module->InitSubFunc = InitFunc;
    module->PacketLogFunc = PacketLogFunc;
    module->PacketConditionFunc = PacketConditionFunc;
    module->ThreadInit = ThreadInit;
    module->ThreadDeinit = ThreadDeinit;
    module->ThreadExitPrintStats = ThreadExitPrintStats;
    TAILQ_INSERT_TAIL(&output_modules, module, entries);

    SCLogDebug("Packet logger \"%s\" registered.", name);
    return;
error:
    SCLogError(SC_ERR_FATAL, "Fatal error encountered. Exiting...");
    exit(EXIT_FAILURE);
}

/**
 * \brief Wrapper function for tx output modules.
 *
 * This function will register an output module so it can be
 * configured with the configuration file.
 *
 * \retval Returns 0 on success, -1 on failure.
 */
static void OutputRegisterTxModuleWrapper(LoggerId id, const char *name,
    const char *conf_name, OutputInitFunc InitFunc, AppProto alproto,
    TxLogger TxLogFunc, int tc_log_progress, int ts_log_progress,
    TxLoggerCondition TxLogCondition, ThreadInitFunc ThreadInit,
    ThreadDeinitFunc ThreadDeinit,
    ThreadExitPrintStatsFunc ThreadExitPrintStats)
{
    if (unlikely(TxLogFunc == NULL)) {
        goto error;
    }

    OutputModule *module = SCCalloc(1, sizeof(*module));
    if (unlikely(module == NULL)) {
        goto error;
    }

    module->logger_id = id;
    module->name = name;
    module->conf_name = conf_name;
    module->InitFunc = InitFunc;
    module->TxLogFunc = TxLogFunc;
    module->TxLogCondition = TxLogCondition;
    module->alproto = alproto;
    module->tc_log_progress = tc_log_progress;
    module->ts_log_progress = ts_log_progress;
    module->ThreadInit = ThreadInit;
    module->ThreadDeinit = ThreadDeinit;
    module->ThreadExitPrintStats = ThreadExitPrintStats;
    TAILQ_INSERT_TAIL(&output_modules, module, entries);

    SCLogDebug("Tx logger \"%s\" registered.", name);
    return;
error:
    SCLogError(SC_ERR_FATAL, "Fatal error encountered. Exiting...");
    exit(EXIT_FAILURE);
}

static void OutputRegisterTxSubModuleWrapper(LoggerId id, const char *parent_name,
    const char *name, const char *conf_name, OutputInitSubFunc InitFunc,
    AppProto alproto, TxLogger TxLogFunc, int tc_log_progress,
    int ts_log_progress, TxLoggerCondition TxLogCondition,
    ThreadInitFunc ThreadInit, ThreadDeinitFunc ThreadDeinit,
    ThreadExitPrintStatsFunc ThreadExitPrintStats)
{
    if (unlikely(TxLogFunc == NULL)) {
        goto error;
    }

    OutputModule *module = SCCalloc(1, sizeof(*module));
    if (unlikely(module == NULL)) {
        goto error;
    }

    module->logger_id = id;
    module->name = name;
    module->conf_name = conf_name;
    module->parent_name = parent_name;
    module->InitSubFunc = InitFunc;
    module->TxLogFunc = TxLogFunc;
    module->TxLogCondition = TxLogCondition;
    module->alproto = alproto;
    module->tc_log_progress = tc_log_progress;
    module->ts_log_progress = ts_log_progress;
    module->ThreadInit = ThreadInit;
    module->ThreadDeinit = ThreadDeinit;
    module->ThreadExitPrintStats = ThreadExitPrintStats;
    TAILQ_INSERT_TAIL(&output_modules, module, entries);

    SCLogDebug("Tx logger \"%s\" registered.", name);
    return;
error:
    SCLogError(SC_ERR_FATAL, "Fatal error encountered. Exiting...");
    exit(EXIT_FAILURE);
}

/**
 * \brief Register a tx output module with condition.
 *
 * This function will register an output module so it can be
 * configured with the configuration file.
 *
 * \retval Returns 0 on success, -1 on failure.
 */
void OutputRegisterTxModuleWithCondition(LoggerId id, const char *name,
    const char *conf_name, OutputInitFunc InitFunc, AppProto alproto,
    TxLogger TxLogFunc, TxLoggerCondition TxLogCondition,
    ThreadInitFunc ThreadInit, ThreadDeinitFunc ThreadDeinit,
    ThreadExitPrintStatsFunc ThreadExitPrintStats)
{
    OutputRegisterTxModuleWrapper(id, name, conf_name, InitFunc, alproto,
        TxLogFunc, -1, -1, TxLogCondition, ThreadInit, ThreadDeinit,
        ThreadExitPrintStats);
}

void OutputRegisterTxSubModuleWithCondition(LoggerId id,
    const char *parent_name, const char *name, const char *conf_name,
    OutputInitSubFunc InitFunc, AppProto alproto, TxLogger TxLogFunc,
    TxLoggerCondition TxLogCondition, ThreadInitFunc ThreadInit,
    ThreadDeinitFunc ThreadDeinit,
    ThreadExitPrintStatsFunc ThreadExitPrintStats)
{
    OutputRegisterTxSubModuleWrapper(id, parent_name, name, conf_name, InitFunc,
        alproto, TxLogFunc, -1, -1, TxLogCondition, ThreadInit, ThreadDeinit,
        ThreadExitPrintStats);
}

/**
 * \brief Register a tx output module with progress.
 *
 * This function will register an output module so it can be
 * configured with the configuration file.
 *
 * \retval Returns 0 on success, -1 on failure.
 */
void OutputRegisterTxModuleWithProgress(LoggerId id, const char *name,
    const char *conf_name, OutputInitFunc InitFunc, AppProto alproto,
    TxLogger TxLogFunc, int tc_log_progress, int ts_log_progress,
    ThreadInitFunc ThreadInit, ThreadDeinitFunc ThreadDeinit,
    ThreadExitPrintStatsFunc ThreadExitPrintStats)
{
    OutputRegisterTxModuleWrapper(id, name, conf_name, InitFunc, alproto,
        TxLogFunc, tc_log_progress, ts_log_progress, NULL, ThreadInit,
        ThreadDeinit, ThreadExitPrintStats);
}

void OutputRegisterTxSubModuleWithProgress(LoggerId id, const char *parent_name,
    const char *name, const char *conf_name, OutputInitSubFunc InitFunc,
    AppProto alproto, TxLogger TxLogFunc, int tc_log_progress,
    int ts_log_progress, ThreadInitFunc ThreadInit,
    ThreadDeinitFunc ThreadDeinit,
    ThreadExitPrintStatsFunc ThreadExitPrintStats)
{
    OutputRegisterTxSubModuleWrapper(id, parent_name, name, conf_name, InitFunc,
        alproto, TxLogFunc, tc_log_progress, ts_log_progress, NULL, ThreadInit,
        ThreadDeinit, ThreadExitPrintStats);
}

/**
 * \brief Register a tx output module.
 *
 * This function will register an output module so it can be
 * configured with the configuration file.
 *
 * \retval Returns 0 on success, -1 on failure.
 */
void OutputRegisterTxModule(LoggerId id, const char *name,
    const char *conf_name, OutputInitFunc InitFunc, AppProto alproto,
    TxLogger TxLogFunc, ThreadInitFunc ThreadInit,
    ThreadDeinitFunc ThreadDeinit,
    ThreadExitPrintStatsFunc ThreadExitPrintStats)
{
    OutputRegisterTxModuleWrapper(id, name, conf_name, InitFunc, alproto,
        TxLogFunc, -1, -1, NULL, ThreadInit, ThreadDeinit,
        ThreadExitPrintStats);
}

void OutputRegisterTxSubModule(LoggerId id, const char *parent_name,
    const char *name, const char *conf_name,
    OutputInitSubFunc InitFunc, AppProto alproto, TxLogger TxLogFunc,
    ThreadInitFunc ThreadInit, ThreadDeinitFunc ThreadDeinit,
    ThreadExitPrintStatsFunc ThreadExitPrintStats)
{
    OutputRegisterTxSubModuleWrapper(id, parent_name, name, conf_name,
        InitFunc, alproto, TxLogFunc, -1, -1, NULL, ThreadInit, ThreadDeinit,
        ThreadExitPrintStats);
}

/**
 * \brief Register a file output module.
 *
 * This function will register an output module so it can be
 * configured with the configuration file.
 *
 * \retval Returns 0 on success, -1 on failure.
 */
void OutputRegisterFileModule(LoggerId id, const char *name,
    const char *conf_name, OutputInitFunc InitFunc, FileLogger FileLogFunc,
    ThreadInitFunc ThreadInit, ThreadDeinitFunc ThreadDeinit,
    ThreadExitPrintStatsFunc ThreadExitPrintStats)
{
    if (unlikely(FileLogFunc == NULL)) {
        goto error;
    }

    OutputModule *module = SCCalloc(1, sizeof(*module));
    if (unlikely(module == NULL)) {
        goto error;
    }

    module->logger_id = id;
    module->name = name;
    module->conf_name = conf_name;
    module->InitFunc = InitFunc;
    module->FileLogFunc = FileLogFunc;
    module->ThreadInit = ThreadInit;
    module->ThreadDeinit = ThreadDeinit;
    module->ThreadExitPrintStats = ThreadExitPrintStats;
    TAILQ_INSERT_TAIL(&output_modules, module, entries);

    SCLogDebug("File logger \"%s\" registered.", name);
    return;
error:
    SCLogError(SC_ERR_FATAL, "Fatal error encountered. Exiting...");
    exit(EXIT_FAILURE);
}

/**
 * \brief Register a file output sub-module.
 *
 * This function will register an output module so it can be
 * configured with the configuration file.
 *
 * \retval Returns 0 on success, -1 on failure.
 */
void OutputRegisterFileSubModule(LoggerId id, const char *parent_name,
    const char *name, const char *conf_name, OutputInitSubFunc InitFunc,
    FileLogger FileLogFunc, ThreadInitFunc ThreadInit,
    ThreadDeinitFunc ThreadDeinit,
    ThreadExitPrintStatsFunc ThreadExitPrintStats)
{
    if (unlikely(FileLogFunc == NULL)) {
        goto error;
    }

    OutputModule *module = SCCalloc(1, sizeof(*module));
    if (unlikely(module == NULL)) {
        goto error;
    }

    module->logger_id = id;
    module->name = name;
    module->conf_name = conf_name;
    module->parent_name = parent_name;
    module->InitSubFunc = InitFunc;
    module->FileLogFunc = FileLogFunc;
    module->ThreadInit = ThreadInit;
    module->ThreadDeinit = ThreadDeinit;
    module->ThreadExitPrintStats = ThreadExitPrintStats;
    TAILQ_INSERT_TAIL(&output_modules, module, entries);

    SCLogDebug("File logger \"%s\" registered.", name);
    return;
error:
    SCLogError(SC_ERR_FATAL, "Fatal error encountered. Exiting...");
    exit(EXIT_FAILURE);
}

/**
 * \brief Register a file data output module.
 *
 * This function will register an output module so it can be
 * configured with the configuration file.
 *
 * \retval Returns 0 on success, -1 on failure.
 */
void OutputRegisterFiledataModule(LoggerId id, const char *name,
    const char *conf_name, OutputInitFunc InitFunc,
    FiledataLogger FiledataLogFunc, ThreadInitFunc ThreadInit,
    ThreadDeinitFunc ThreadDeinit,
    ThreadExitPrintStatsFunc ThreadExitPrintStats)
{
    if (unlikely(FiledataLogFunc == NULL)) {
        goto error;
    }

    OutputModule *module = SCCalloc(1, sizeof(*module));
    if (unlikely(module == NULL)) {
        goto error;
    }

    module->logger_id = id;
    module->name = name;
    module->conf_name = conf_name;
    module->InitFunc = InitFunc;
    module->FiledataLogFunc = FiledataLogFunc;
    module->ThreadInit = ThreadInit;
    module->ThreadDeinit = ThreadDeinit;
    module->ThreadExitPrintStats = ThreadExitPrintStats;
    TAILQ_INSERT_TAIL(&output_modules, module, entries);

    SCLogDebug("Filedata logger \"%s\" registered.", name);
    return;
error:
    SCLogError(SC_ERR_FATAL, "Fatal error encountered. Exiting...");
    exit(EXIT_FAILURE);
}

/**
 * \brief Register a file data output sub-module.
 *
 * This function will register an output module so it can be
 * configured with the configuration file.
 *
 * \retval Returns 0 on success, -1 on failure.
 */
void OutputRegisterFiledataSubModule(LoggerId id, const char *parent_name,
    const char *name, const char *conf_name, OutputInitSubFunc InitFunc,
    FiledataLogger FiledataLogFunc, ThreadInitFunc ThreadInit,
    ThreadDeinitFunc ThreadDeinit,
    ThreadExitPrintStatsFunc ThreadExitPrintStats)
{
    if (unlikely(FiledataLogFunc == NULL)) {
        goto error;
    }

    OutputModule *module = SCCalloc(1, sizeof(*module));
    if (unlikely(module == NULL)) {
        goto error;
    }

    module->logger_id = id;
    module->name = name;
    module->conf_name = conf_name;
    module->parent_name = parent_name;
    module->InitSubFunc = InitFunc;
    module->FiledataLogFunc = FiledataLogFunc;
    module->ThreadInit = ThreadInit;
    module->ThreadDeinit = ThreadDeinit;
    module->ThreadExitPrintStats = ThreadExitPrintStats;
    TAILQ_INSERT_TAIL(&output_modules, module, entries);

    SCLogDebug("Filedata logger \"%s\" registered.", name);
    return;
error:
    SCLogError(SC_ERR_FATAL, "Fatal error encountered. Exiting...");
    exit(EXIT_FAILURE);
}

/**
 * \brief Register a flow output module.
 *
 * This function will register an output module so it can be
 * configured with the configuration file.
 *
 * \retval Returns 0 on success, -1 on failure.
 */
void OutputRegisterFlowModule(LoggerId id, const char *name,
    const char *conf_name, OutputInitFunc InitFunc, FlowLogger FlowLogFunc,
    ThreadInitFunc ThreadInit, ThreadDeinitFunc ThreadDeinit,
    ThreadExitPrintStatsFunc ThreadExitPrintStats)
{
    if (unlikely(FlowLogFunc == NULL)) {
        goto error;
    }

    OutputModule *module = SCCalloc(1, sizeof(*module));
    if (unlikely(module == NULL)) {
        goto error;
    }

    module->logger_id = id;
    module->name = name;
    module->conf_name = conf_name;
    module->InitFunc = InitFunc;
    module->FlowLogFunc = FlowLogFunc;
    module->ThreadInit = ThreadInit;
    module->ThreadDeinit = ThreadDeinit;
    module->ThreadExitPrintStats = ThreadExitPrintStats;
    TAILQ_INSERT_TAIL(&output_modules, module, entries);

    SCLogDebug("Flow logger \"%s\" registered.", name);
    return;
error:
    SCLogError(SC_ERR_FATAL, "Fatal error encountered. Exiting...");
    exit(EXIT_FAILURE);
}

/**
 * \brief Register a flow output sub-module.
 *
 * This function will register an output module so it can be
 * configured with the configuration file.
 *
 * \retval Returns 0 on success, -1 on failure.
 */
void OutputRegisterFlowSubModule(LoggerId id, const char *parent_name,
    const char *name, const char *conf_name, OutputInitSubFunc InitFunc,
    FlowLogger FlowLogFunc, ThreadInitFunc ThreadInit,
    ThreadDeinitFunc ThreadDeinit,
    ThreadExitPrintStatsFunc ThreadExitPrintStats)
{
    if (unlikely(FlowLogFunc == NULL)) {
        goto error;
    }

    OutputModule *module = SCCalloc(1, sizeof(*module));
    if (unlikely(module == NULL)) {
        goto error;
    }

    module->logger_id = id;
    module->name = name;
    module->conf_name = conf_name;
    module->parent_name = parent_name;
    module->InitSubFunc = InitFunc;
    module->FlowLogFunc = FlowLogFunc;
    module->ThreadInit = ThreadInit;
    module->ThreadDeinit = ThreadDeinit;
    module->ThreadExitPrintStats = ThreadExitPrintStats;
    TAILQ_INSERT_TAIL(&output_modules, module, entries);

    SCLogDebug("Flow logger \"%s\" registered.", name);
    return;
error:
    SCLogError(SC_ERR_FATAL, "Fatal error encountered. Exiting...");
    exit(EXIT_FAILURE);
}

/**
 * \brief Register a streaming data output module.
 *
 * This function will register an output module so it can be
 * configured with the configuration file.
 *
 * \retval Returns 0 on success, -1 on failure.
 */
void OutputRegisterStreamingModule(LoggerId id, const char *name,
    const char *conf_name, OutputInitFunc InitFunc,
    StreamingLogger StreamingLogFunc,
    enum OutputStreamingType stream_type, ThreadInitFunc ThreadInit,
    ThreadDeinitFunc ThreadDeinit,
    ThreadExitPrintStatsFunc ThreadExitPrintStats)
{
    if (unlikely(StreamingLogFunc == NULL)) {
        goto error;
    }

    OutputModule *module = SCCalloc(1, sizeof(*module));
    if (unlikely(module == NULL)) {
        goto error;
    }

    module->logger_id = id;
    module->name = name;
    module->conf_name = conf_name;
    module->InitFunc = InitFunc;
    module->StreamingLogFunc = StreamingLogFunc;
    module->stream_type = stream_type;
    module->ThreadInit = ThreadInit;
    module->ThreadDeinit = ThreadDeinit;
    module->ThreadExitPrintStats = ThreadExitPrintStats;
    TAILQ_INSERT_TAIL(&output_modules, module, entries);

    SCLogDebug("Streaming logger \"%s\" registered.", name);
    return;
error:
    SCLogError(SC_ERR_FATAL, "Fatal error encountered. Exiting...");
    exit(EXIT_FAILURE);
}

/**
 * \brief Register a streaming data output sub-module.
 *
 * This function will register an output module so it can be
 * configured with the configuration file.
 *
 * \retval Returns 0 on success, -1 on failure.
 */
void OutputRegisterStreamingSubModule(LoggerId id, const char *parent_name,
    const char *name, const char *conf_name, OutputInitSubFunc InitFunc,
    StreamingLogger StreamingLogFunc, enum OutputStreamingType stream_type,
    ThreadInitFunc ThreadInit, ThreadDeinitFunc ThreadDeinit,
    ThreadExitPrintStatsFunc ThreadExitPrintStats)
{
    if (unlikely(StreamingLogFunc == NULL)) {
        goto error;
    }

    OutputModule *module = SCCalloc(1, sizeof(*module));
    if (unlikely(module == NULL)) {
        goto error;
    }

    module->logger_id = id;
    module->name = name;
    module->conf_name = conf_name;
    module->parent_name = parent_name;
    module->InitSubFunc = InitFunc;
    module->StreamingLogFunc = StreamingLogFunc;
    module->stream_type = stream_type;
    module->ThreadInit = ThreadInit;
    module->ThreadDeinit = ThreadDeinit;
    module->ThreadExitPrintStats = ThreadExitPrintStats;
    TAILQ_INSERT_TAIL(&output_modules, module, entries);

    SCLogDebug("Streaming logger \"%s\" registered.", name);
    return;
error:
    SCLogError(SC_ERR_FATAL, "Fatal error encountered. Exiting...");
    exit(EXIT_FAILURE);
}

/**
 * \brief Register a stats data output module.
 *
 * This function will register an output module so it can be
 * configured with the configuration file.
 *
 * \retval Returns 0 on success, -1 on failure.
 */
void OutputRegisterStatsModule(LoggerId id, const char *name,
    const char *conf_name, OutputInitFunc InitFunc, StatsLogger StatsLogFunc,
    ThreadInitFunc ThreadInit, ThreadDeinitFunc ThreadDeinit,
    ThreadExitPrintStatsFunc ThreadExitPrintStats)
{
    if (unlikely(StatsLogFunc == NULL)) {
        goto error;
    }

    OutputModule *module = SCCalloc(1, sizeof(*module));
    if (unlikely(module == NULL)) {
        goto error;
    }

    module->logger_id = id;
    module->name = name;
    module->conf_name = conf_name;
    module->InitFunc = InitFunc;
    module->StatsLogFunc = StatsLogFunc;
    module->ThreadInit = ThreadInit;
    module->ThreadDeinit = ThreadDeinit;
    module->ThreadExitPrintStats = ThreadExitPrintStats;
    TAILQ_INSERT_TAIL(&output_modules, module, entries);

    SCLogDebug("Stats logger \"%s\" registered.", name);
    return;
error:
    SCLogError(SC_ERR_FATAL, "Fatal error encountered. Exiting...");
    exit(EXIT_FAILURE);
}

/**
 * \brief Register a stats data output sub-module.
 *
 * This function will register an output module so it can be
 * configured with the configuration file.
 *
 * \retval Returns 0 on success, -1 on failure.
 */
void OutputRegisterStatsSubModule(LoggerId id, const char *parent_name,
    const char *name, const char *conf_name, OutputInitSubFunc InitFunc,
    StatsLogger StatsLogFunc, ThreadInitFunc ThreadInit,
    ThreadDeinitFunc ThreadDeinit,
    ThreadExitPrintStatsFunc ThreadExitPrintStats)
{
    if (unlikely(StatsLogFunc == NULL)) {
        goto error;
    }

    OutputModule *module = SCCalloc(1, sizeof(*module));
    if (unlikely(module == NULL)) {
        goto error;
    }

    module->logger_id = id;
    module->name = name;
    module->conf_name = conf_name;
    module->parent_name = parent_name;
    module->InitSubFunc = InitFunc;
    module->StatsLogFunc = StatsLogFunc;
    module->ThreadInit = ThreadInit;
    module->ThreadDeinit = ThreadDeinit;
    module->ThreadExitPrintStats = ThreadExitPrintStats;
    TAILQ_INSERT_TAIL(&output_modules, module, entries);

    SCLogDebug("Stats logger \"%s\" registered.", name);
    return;
error:
    SCLogError(SC_ERR_FATAL, "Fatal error encountered. Exiting...");
    exit(EXIT_FAILURE);
}

/**
 * \brief Get an output module by name.
 *
 * \retval The OutputModule with the given name or NULL if no output module
 * with the given name is registered.
 */
OutputModule *OutputGetModuleByConfName(const char *conf_name)
{
    OutputModule *module;

    TAILQ_FOREACH(module, &output_modules, entries) {
        if (strcmp(module->conf_name, conf_name) == 0)
            return module;
    }

    return NULL;
}

/**
 * \brief Deregister all modules.  Useful for a memory clean exit.
 */
void OutputDeregisterAll(void)
{
    OutputModule *module;

    while ((module = TAILQ_FIRST(&output_modules))) {
        TAILQ_REMOVE(&output_modules, module, entries);
        SCFree(module);
    }
}

static int drop_loggers = 0;

int OutputDropLoggerEnable(void)
{
    if (drop_loggers)
        return -1;
    drop_loggers++;
    return 0;
}

void OutputDropLoggerDisable(void)
{
    if (drop_loggers)
        drop_loggers--;
}

/**
 * \brief Register a flag for file rotation notification.
 *
 * \param flag A pointer that will be set to 1 when file rotation is
 *   requested.
 */
void OutputRegisterFileRotationFlag(int *flag)
{
    OutputFileRolloverFlag *flag_entry = SCCalloc(1, sizeof(*flag_entry));
    if (unlikely(flag_entry == NULL)) {
        SCLogError(SC_ERR_MEM_ALLOC,
            "Failed to allocate memory to register file rotation flag");
        return;
    }
    flag_entry->flag = flag;
    TAILQ_INSERT_TAIL(&output_file_rotation_flags, flag_entry, entries);
}

/**
 * \brief Unregister a file rotation flag.
 *
 * Note that it is safe to call this function with a flag that may not
 * have been registered, in which case this function won't do
 * anything.
 *
 * \param flag A pointer that has been previously registered for file
 *   rotation notifications.
 */
void OutputUnregisterFileRotationFlag(int *flag)
{
    OutputFileRolloverFlag *entry, *next;
    for (entry = TAILQ_FIRST(&output_file_rotation_flags); entry != NULL;
         entry = next) {
        next = TAILQ_NEXT(entry, entries);
        if (entry->flag == flag) {
            TAILQ_REMOVE(&output_file_rotation_flags, entry, entries);
            SCFree(entry);
            break;
        }
    }
}

/**
 * \brief Notifies all registered file rotation notification flags.
 */
void OutputNotifyFileRotation(void) {
    OutputFileRolloverFlag *flag;
    TAILQ_FOREACH(flag, &output_file_rotation_flags, entries) {
        *(flag->flag) = 1;
    }
}

TmEcode OutputLoggerLog(ThreadVars *tv, Packet *p, void *thread_data)
{
    LoggerThreadStore *thread_store = (LoggerThreadStore *)thread_data;
    RootLogger *logger = TAILQ_FIRST(&RootLoggers);
    LoggerThreadStoreNode *thread_store_node = TAILQ_FIRST(thread_store);
    while (logger && thread_store_node) {
        if (logger->LogFunc != NULL) {
            logger->LogFunc(tv, p, thread_store_node->thread_data);
        }
        logger = TAILQ_NEXT(logger, entries);
        thread_store_node = TAILQ_NEXT(thread_store_node, entries);
    }

    return TM_ECODE_OK;
}

TmEcode OutputLoggerThreadInit(ThreadVars *tv, const void *initdata, void **data)
{
    LoggerThreadStore *thread_store = SCCalloc(1, sizeof(*thread_store));
    if (thread_store == NULL) {
        return TM_ECODE_FAILED;
    }
    TAILQ_INIT(thread_store);
    *data = (void *)thread_store;

    RootLogger *logger;
    TAILQ_FOREACH(logger, &RootLoggers, entries) {

        void *child_thread_data = NULL;
        if (logger->ThreadInit != NULL) {
            if (logger->ThreadInit(tv, initdata, &child_thread_data) == TM_ECODE_OK) {
                LoggerThreadStoreNode *thread_store_node =
                    SCCalloc(1, sizeof(*thread_store_node));
                if (thread_store_node == NULL) {
                    /* Undo everything, calling de-init will take care
                     * of that. */
                    OutputLoggerThreadDeinit(tv, thread_store);
                    return TM_ECODE_FAILED;
                }
                thread_store_node->thread_data = child_thread_data;
                TAILQ_INSERT_TAIL(thread_store, thread_store_node, entries);
            }
        }
    }
    return TM_ECODE_OK;
}

TmEcode OutputLoggerThreadDeinit(ThreadVars *tv, void *thread_data)
{
    if (thread_data == NULL)
        return TM_ECODE_FAILED;

    LoggerThreadStore *thread_store = (LoggerThreadStore *)thread_data;
    RootLogger *logger = TAILQ_FIRST(&RootLoggers);
    LoggerThreadStoreNode *thread_store_node = TAILQ_FIRST(thread_store);
    while (logger && thread_store_node) {
        if (logger->ThreadDeinit != NULL) {
            logger->ThreadDeinit(tv, thread_store_node->thread_data);
        }
        logger = TAILQ_NEXT(logger, entries);
        thread_store_node = TAILQ_NEXT(thread_store_node, entries);
    }

    /* Free the thread store. */
    while ((thread_store_node = TAILQ_FIRST(thread_store)) != NULL) {
        TAILQ_REMOVE(thread_store, thread_store_node, entries);
        SCFree(thread_store_node);
    }
    SCFree(thread_store);

    return TM_ECODE_OK;
}

void OutputLoggerExitPrintStats(ThreadVars *tv, void *thread_data)
{
    LoggerThreadStore *thread_store = (LoggerThreadStore *)thread_data;
    RootLogger *logger = TAILQ_FIRST(&RootLoggers);
    LoggerThreadStoreNode *thread_store_node = TAILQ_FIRST(thread_store);
    while (logger && thread_store_node) {
        if (logger->ThreadExitPrintStats != NULL) {
            logger->ThreadExitPrintStats(tv, thread_store_node->thread_data);
        }
        logger = TAILQ_NEXT(logger, entries);
        thread_store_node = TAILQ_NEXT(thread_store_node, entries);
    }
}

void OutputRegisterRootLogger(ThreadInitFunc ThreadInit,
    ThreadDeinitFunc ThreadDeinit,
    ThreadExitPrintStatsFunc ThreadExitPrintStats,
    OutputLogFunc LogFunc)
{
    RootLogger *logger = SCCalloc(1, sizeof(*logger));
    if (logger == NULL) {
        return;
    }
    logger->ThreadInit = ThreadInit;
    logger->ThreadDeinit = ThreadDeinit;
    logger->ThreadExitPrintStats = ThreadExitPrintStats;
    logger->LogFunc = LogFunc;
    TAILQ_INSERT_TAIL(&RootLoggers, logger, entries);
}

void TmModuleLoggerRegister(void)
{
    OutputRegisterRootLoggers();
    OutputRegisterLoggers();
}

/**
 * \brief Register all root loggers.
 */
void OutputRegisterRootLoggers(void)
{
    OutputPacketLoggerRegister();
    OutputTxLoggerRegister();
    OutputFiledataLoggerRegister();
    OutputFileLoggerRegister();
    OutputStreamingLoggerRegister();
}

/**
 * \brief Register all non-root logging modules.
 */
void OutputRegisterLoggers(void)
{
    /* custom format log*/
    LogCustomFormatRegister();

    LuaLogRegister();
    /* fast log */
    AlertFastLogRegister();
    /* debug log */
    AlertDebugLogRegister();
    /* prelue log */
    AlertPreludeRegister();
    /* syslog log */
    AlertSyslogRegister();
    /* unified2 log */
    Unified2AlertRegister();
    /* drop log */
    LogDropLogRegister();
    JsonDropLogRegister();
    /* json log */
    OutputJsonRegister();
    /* email logs */
    JsonSmtpLogRegister();
    /* http log */
    LogHttpLogRegister();
    JsonHttpLogRegister();
    /* tls log */
    LogTlsLogRegister();
    JsonTlsLogRegister();
    LogTlsStoreRegister();
    /* ssh */
    JsonSshLogRegister();
    /* pcap log */
    PcapLogRegister();
    /* file log */
    LogFileLogRegister();
    JsonFileLogRegister();
    LogFilestoreRegister();
    /* dns log */
    LogDnsLogRegister();
    JsonDnsLogRegister();
    /* tcp streaming data */
    LogTcpDataLogRegister();
    /* log stats */
    LogStatsLogRegister();

    JsonAlertLogRegister();
    /* flow/netflow */
    JsonFlowLogRegister();
    JsonNetFlowLogRegister();
    /* json stats */
    JsonStatsLogRegister();

    /* DNP3. */
    JsonDNP3LogRegister();
    JsonVarsLogRegister();

<<<<<<< HEAD
    /* NFS3 JSON logger. */
    JsonNFS3LogRegister();
=======
    /* NFS JSON logger. */
    JsonNFSLogRegister();
>>>>>>> c4c24044
    /* Template JSON logger. */
    JsonTemplateLogRegister();
}<|MERGE_RESOLUTION|>--- conflicted
+++ resolved
@@ -68,11 +68,7 @@
 #include "log-tcp-data.h"
 #include "log-stats.h"
 #include "output-json.h"
-<<<<<<< HEAD
-#include "output-json-nfs3.h"
-=======
 #include "output-json-nfs.h"
->>>>>>> c4c24044
 #include "output-json-template.h"
 #include "output-lua.h"
 #include "output-json-dnp3.h"
@@ -1089,13 +1085,8 @@
     JsonDNP3LogRegister();
     JsonVarsLogRegister();
 
-<<<<<<< HEAD
-    /* NFS3 JSON logger. */
-    JsonNFS3LogRegister();
-=======
     /* NFS JSON logger. */
     JsonNFSLogRegister();
->>>>>>> c4c24044
     /* Template JSON logger. */
     JsonTemplateLogRegister();
 }