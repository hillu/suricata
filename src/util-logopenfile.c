/* vi: set et ts=4: */
/* Copyright (C) 2007-2014 Open Information Security Foundation
 *
 * You can copy, redistribute or modify this Program under the terms of
 * the GNU General Public License version 2 as published by the Free
 * Software Foundation.
 *
 * This program is distributed in the hope that it will be useful,
 * but WITHOUT ANY WARRANTY; without even the implied warranty of
 * MERCHANTABILITY or FITNESS FOR A PARTICULAR PURPOSE.  See the
 * GNU General Public License for more details.
 *
 * You should have received a copy of the GNU General Public License
 * version 2 along with this program; if not, write to the Free Software
 * Foundation, Inc., 51 Franklin Street, Fifth Floor, Boston, MA
 * 02110-1301, USA.
 */

/**
 * \file
 *
 * \author Mike Pomraning <mpomraning@qualys.com>
 *
 * File-like output for logging:  regular files and sockets.
 */
#include <sys/types.h>
#include <sys/socket.h>
#include <sys/un.h>

#include "suricata-common.h" /* errno.h, string.h, etc. */
#include "tm-modules.h"      /* LogFileCtx */
#include "conf.h"            /* ConfNode, etc. */
#include "output.h"          /* DEFAULT_LOG_* */
#include "util-byte.h"
#include "util-logopenfile.h"
#include "util-logopenfile-tile.h"

#ifdef HAVE_LIBHIREDIS
#include "util-log-redis.h"
#endif /* HAVE_LIBHIREDIS */

/** \brief connect to the indicated local stream socket, logging any errors
 *  \param path filesystem path to connect to
 *  \param log_err, non-zero if connect failure should be logged.
 *  \retval FILE* on success (fdopen'd wrapper of underlying socket)
 *  \retval NULL on error
 */
static FILE *
SCLogOpenUnixSocketFp(const char *path, int sock_type, int log_err)
{
    struct sockaddr_un saun;
    int s = -1;
    FILE * ret = NULL;

    memset(&saun, 0x00, sizeof(saun));

    s = socket(PF_UNIX, sock_type, 0);
    if (s < 0) goto err;

    saun.sun_family = AF_UNIX;
    strlcpy(saun.sun_path, path, sizeof(saun.sun_path));

    if (connect(s, (const struct sockaddr *)&saun, sizeof(saun)) < 0)
        goto err;

    ret = fdopen(s, "w");
    if (ret == NULL)
        goto err;

    return ret;

err:
    if (log_err)
        SCLogWarning(SC_ERR_SOCKET,
            "Error connecting to socket \"%s\": %s (will keep trying)",
            path, strerror(errno));

    if (s >= 0)
        close(s);

    return NULL;
}

/**
 * \brief Attempt to reconnect a disconnected (or never-connected) Unix domain socket.
 * \retval 1 if it is now connected; otherwise 0
 */
static int SCLogUnixSocketReconnect(LogFileCtx *log_ctx)
{
    int disconnected = 0;
    if (log_ctx->fp) {
        SCLogWarning(SC_ERR_SOCKET,
            "Write error on Unix socket \"%s\": %s; reconnecting...",
            log_ctx->filename, strerror(errno));
        fclose(log_ctx->fp);
        log_ctx->fp = NULL;
        log_ctx->reconn_timer = 0;
        disconnected = 1;
    }

    struct timeval tv;
    uint64_t now;
    gettimeofday(&tv, NULL);
    now = (uint64_t)tv.tv_sec * 1000;
    now += tv.tv_usec / 1000;           /* msec resolution */
    if (log_ctx->reconn_timer != 0 &&
            (now - log_ctx->reconn_timer) < LOGFILE_RECONN_MIN_TIME) {
        /* Don't bother to try reconnecting too often. */
        return 0;
    }
    log_ctx->reconn_timer = now;

    log_ctx->fp = SCLogOpenUnixSocketFp(log_ctx->filename, log_ctx->sock_type, 0);
    if (log_ctx->fp) {
        /* Connected at last (or reconnected) */
        SCLogNotice("Reconnected socket \"%s\"", log_ctx->filename);
    } else if (disconnected) {
        SCLogWarning(SC_ERR_SOCKET, "Reconnect failed: %s (will keep trying)",
            strerror(errno));
    }

    return log_ctx->fp ? 1 : 0;
}

static int SCLogFileWriteSocket(const char *buffer, int buffer_len,
        LogFileCtx *ctx)
{
    int tries = 0;
    int ret = 0;
    bool reopen = false;

    if (ctx->fp == NULL && ctx->is_sock) {
        SCLogUnixSocketReconnect(ctx);
    }

tryagain:
    ret = -1;
    reopen = 0;
    errno = 0;
    if (ctx->fp != NULL) {
        int fd = fileno(ctx->fp);
        ssize_t size = send(fd, buffer, buffer_len, ctx->send_flags);
        if (size > -1) {
            ret = 0;
        } else {
            if (errno == EAGAIN || errno == EWOULDBLOCK) {
                SCLogDebug("Socket would block, dropping event.");
            } else if (errno == EINTR) {
                if (tries++ == 0) {
                    SCLogDebug("Interrupted system call, trying again.");
                    goto tryagain;
                }
                SCLogDebug("Too many interrupted system calls, "
                        "dropping event.");
            } else {
                /* Some other error. Assume badness and reopen. */
                SCLogDebug("Send failed: %s", strerror(errno));
                reopen = true;
            }
        }
    }

    if (reopen && tries++ == 0) {
        if (SCLogUnixSocketReconnect(ctx)) {
            goto tryagain;
        }
    }

    if (ret == -1) {
        ctx->dropped++;
    }

    return ret;
}

/**
 * \brief Write buffer to log file.
 * \retval 0 on failure; otherwise, the return value of fwrite (number of
 * characters successfully written).
 */
static int SCLogFileWrite(const char *buffer, int buffer_len, LogFileCtx *log_ctx)
{
    SCMutexLock(&log_ctx->fp_mutex);
    int ret = 0;

    if (log_ctx->is_sock) {
        ret = SCLogFileWriteSocket(buffer, buffer_len, log_ctx);
    } else {

        /* Check for rotation. */
        if (log_ctx->rotation_flag) {
            log_ctx->rotation_flag = 0;
            SCConfLogReopen(log_ctx);
        }

        if (log_ctx->flags & LOGFILE_ROTATE_INTERVAL) {
            time_t now = time(NULL);
            if (now >= log_ctx->rotate_time) {
                SCConfLogReopen(log_ctx);
                log_ctx->rotate_time = now + log_ctx->rotate_interval;
            }
        }

        if (log_ctx->fp) {
            clearerr(log_ctx->fp);
            ret = fwrite(buffer, buffer_len, 1, log_ctx->fp);
            fflush(log_ctx->fp);
        }
    }

    SCMutexUnlock(&log_ctx->fp_mutex);

    return ret;
}

/** \brief generate filename based on pattern
 *  \param pattern pattern to use
 *  \retval char* on success
 *  \retval NULL on error
 */
static char *SCLogFilenameFromPattern(const char *pattern)
{
    char *filename = SCMalloc(PATH_MAX);
    if (filename == NULL) {
        return NULL;
    }

    int rc = SCTimeToStringPattern(time(NULL), pattern, filename, PATH_MAX);
    if (rc != 0) {
        SCFree(filename);
        return NULL;
    }

    return filename;
}

/** \brief recursively create missing log directories
 *  \param path path to log file
 *  \retval 0 on success
 *  \retval -1 on error
 */
static int SCLogCreateDirectoryTree(const char *filepath)
{
    char pathbuf[PATH_MAX];
    char *p;
    size_t len = strlen(filepath);

    if (len > PATH_MAX - 1) {
        return -1;
    }

    strlcpy(pathbuf, filepath, len);

    for (p = pathbuf + 1; *p; p++) {
        if (*p == '/') {
            /* Truncate, while creating directory */
            *p = '\0';

            if (mkdir(pathbuf, S_IRWXU | S_IRGRP | S_IXGRP) != 0) {
                if (errno != EEXIST) {
                    return -1;
                }
            }

            *p = '/';
        }
    }

    return 0;
}

static void SCLogFileClose(LogFileCtx *log_ctx)
{
    if (log_ctx->fp)
        fclose(log_ctx->fp);
}

/** \brief open the indicated file, logging any errors
 *  \param path filesystem path to open
 *  \param append_setting open file with O_APPEND: "yes" or "no"
 *  \param mode permissions to set on file
 *  \retval FILE* on success
 *  \retval NULL on error
 */
static FILE *
SCLogOpenFileFp(const char *path, const char *append_setting, uint32_t mode)
{
    FILE *ret = NULL;

    char *filename = SCLogFilenameFromPattern(path);
    if (filename == NULL) {
        return NULL;
    }

    int rc = SCLogCreateDirectoryTree(filename);
    if (rc < 0) {
        SCFree(filename);
        return NULL;
    }

    if (ConfValIsTrue(append_setting)) {
        ret = fopen(filename, "a");
    } else {
        ret = fopen(filename, "w");
    }

    if (ret == NULL) {
        SCLogError(SC_ERR_FOPEN, "Error opening file: \"%s\": %s",
                   filename, strerror(errno));
    } else {
        if (mode != 0) {
            int r = chmod(filename, mode);
            if (r < 0) {
                SCLogWarning(SC_WARN_CHMOD, "Could not chmod %s to %u: %s",
                             filename, mode, strerror(errno));
            }
        }
    }

    SCFree(filename);
    return ret;
}

/** \brief open the indicated file remotely over PCIe to a host
 *  \param path filesystem path to open
 *  \param append_setting open file with O_APPEND: "yes" or "no"
 *  \retval FILE* on success
 *  \retval NULL on error
 */
static PcieFile *SCLogOpenPcieFp(LogFileCtx *log_ctx, const char *path, 
                                 const char *append_setting)
{
#ifndef __tile__
    SCLogError(SC_ERR_INVALID_YAML_CONF_ENTRY, 
               "PCIe logging only supported on Tile-Gx Architecture.");
    return NULL;
#else
    return TileOpenPcieFp(log_ctx, path, append_setting);
#endif
}

/** \brief open a generic output "log file", which may be a regular file or a socket
 *  \param conf ConfNode structure for the output section in question
 *  \param log_ctx Log file context allocated by caller
 *  \param default_filename Default name of file to open, if not specified in ConfNode
 *  \param rotate Register the file for rotation in HUP.
 *  \retval 0 on success
 *  \retval -1 on error
 */
int
SCConfLogOpenGeneric(ConfNode *conf,
                     LogFileCtx *log_ctx,
                     const char *default_filename,
                     int rotate)
{
    char log_path[PATH_MAX];
    const char *log_dir;
    const char *filename, *filetype;

    // Arg check
    if (conf == NULL || log_ctx == NULL || default_filename == NULL) {
        SCLogError(SC_ERR_INVALID_ARGUMENT,
                   "SCConfLogOpenGeneric(conf %p, ctx %p, default %p) "
                   "missing an argument",
                   conf, log_ctx, default_filename);
        return -1;
    }
    if (log_ctx->fp != NULL) {
        SCLogError(SC_ERR_INVALID_ARGUMENT,
                   "SCConfLogOpenGeneric: previously initialized Log CTX "
                   "encountered");
        return -1;
    }

    // Resolve the given config
    filename = ConfNodeLookupChildValue(conf, "filename");
    if (filename == NULL)
        filename = default_filename;

    log_dir = ConfigGetLogDirectory();

    if (PathIsAbsolute(filename)) {
        snprintf(log_path, PATH_MAX, "%s", filename);
    } else {
        snprintf(log_path, PATH_MAX, "%s/%s", log_dir, filename);
    }

    /* Rotate log file based on time */
    const char *rotate_int = ConfNodeLookupChildValue(conf, "rotate-interval");
    if (rotate_int != NULL) {
        time_t now = time(NULL);
        log_ctx->flags |= LOGFILE_ROTATE_INTERVAL;

        /* Use a specific time */
        if (strcmp(rotate_int, "minute") == 0) {
            log_ctx->rotate_time = now + SCGetSecondsUntil(rotate_int, now);
            log_ctx->rotate_interval = 60;
        } else if (strcmp(rotate_int, "hour") == 0) {
            log_ctx->rotate_time = now + SCGetSecondsUntil(rotate_int, now);
            log_ctx->rotate_interval = 3600;
        } else if (strcmp(rotate_int, "day") == 0) {
            log_ctx->rotate_time = now + SCGetSecondsUntil(rotate_int, now);
            log_ctx->rotate_interval = 86400;
        }

        /* Use a timer */
        else {
            log_ctx->rotate_interval = SCParseTimeSizeString(rotate_int);
            if (log_ctx->rotate_interval == 0) {
                SCLogError(SC_ERR_INVALID_NUMERIC_VALUE,
                           "invalid rotate-interval value");
                exit(EXIT_FAILURE);
            }
            log_ctx->rotate_time = now + log_ctx->rotate_interval;
        }
    }

    filetype = ConfNodeLookupChildValue(conf, "filetype");
    if (filetype == NULL)
        filetype = DEFAULT_LOG_FILETYPE;

    const char *filemode = ConfNodeLookupChildValue(conf, "filemode");
    uint32_t mode = 0;
    if (filemode != NULL &&
            ByteExtractStringUint32(&mode, 8, strlen(filemode),
                                    filemode) > 0) {
        log_ctx->filemode = mode;
    }

    const char *append = ConfNodeLookupChildValue(conf, "append");
    if (append == NULL)
        append = DEFAULT_LOG_MODE_APPEND;

    /* JSON flags */
#ifdef HAVE_LIBJANSSON
    log_ctx->json_flags = JSON_PRESERVE_ORDER|JSON_COMPACT|
                          JSON_ENSURE_ASCII|JSON_ESCAPE_SLASH;

    ConfNode *json_flags = ConfNodeLookupChild(conf, "json");

    if (json_flags != 0) {
        const char *preserve_order = ConfNodeLookupChildValue(json_flags,
                                                              "preserve-order");
        if (preserve_order != NULL && ConfValIsFalse(preserve_order))
            log_ctx->json_flags &= ~(JSON_PRESERVE_ORDER);

        const char *compact = ConfNodeLookupChildValue(json_flags, "compact");
        if (compact != NULL && ConfValIsFalse(compact))
            log_ctx->json_flags &= ~(JSON_COMPACT);

        const char *ensure_ascii = ConfNodeLookupChildValue(json_flags,
                                                            "ensure-ascii");
        if (ensure_ascii != NULL && ConfValIsFalse(ensure_ascii))
            log_ctx->json_flags &= ~(JSON_ENSURE_ASCII);

        const char *escape_slash = ConfNodeLookupChildValue(json_flags,
                                                            "escape-slash");
        if (escape_slash != NULL && ConfValIsFalse(escape_slash))
            log_ctx->json_flags &= ~(JSON_ESCAPE_SLASH);
    }
#endif /* HAVE_LIBJANSSON */

    // Now, what have we been asked to open?
    if (strcasecmp(filetype, "unix_stream") == 0) {
        /* Don't bail. May be able to connect later. */
        log_ctx->is_sock = 1;
        log_ctx->sock_type = SOCK_STREAM;
        log_ctx->fp = SCLogOpenUnixSocketFp(log_path, SOCK_STREAM, 1);
    } else if (strcasecmp(filetype, "unix_dgram") == 0) {
        /* Don't bail. May be able to connect later. */
        log_ctx->is_sock = 1;
        log_ctx->sock_type = SOCK_DGRAM;
        log_ctx->fp = SCLogOpenUnixSocketFp(log_path, SOCK_DGRAM, 1);
    } else if (strcasecmp(filetype, DEFAULT_LOG_FILETYPE) == 0 ||
               strcasecmp(filetype, "file") == 0) {
        log_ctx->fp = SCLogOpenFileFp(log_path, append, log_ctx->filemode);
        if (log_ctx->fp == NULL)
            return -1; // Error already logged by Open...Fp routine
        log_ctx->is_regular = 1;
        if (rotate) {
            OutputRegisterFileRotationFlag(&log_ctx->rotation_flag);
        }
    } else if (strcasecmp(filetype, "pcie") == 0) {
        log_ctx->pcie_fp = SCLogOpenPcieFp(log_ctx, log_path, append);
        if (log_ctx->pcie_fp == NULL)
            return -1; // Error already logged by Open...Fp routine
#ifdef HAVE_LIBHIREDIS
    } else if (strcasecmp(filetype, "redis") == 0) {
        ConfNode *redis_node = ConfNodeLookupChild(conf, "redis");
        if (SCConfLogOpenRedis(redis_node, log_ctx) < 0) {
            SCLogError(SC_ERR_REDIS, "failed to open redis output");
            return -1;
        }
        log_ctx->type = LOGFILE_TYPE_REDIS;
#endif
    } else {
        SCLogError(SC_ERR_INVALID_YAML_CONF_ENTRY, "Invalid entry for "
                   "%s.filetype.  Expected \"regular\" (default), \"unix_stream\", "
                   "\"pcie\" "
                   "or \"unix_dgram\"",
                   conf->name);
    }
    log_ctx->filename = SCStrdup(log_path);
    if (unlikely(log_ctx->filename == NULL)) {
        SCLogError(SC_ERR_MEM_ALLOC,
            "Failed to allocate memory for filename");
        return -1;
    }

    /* If a socket and running live, do non-blocking writes. */
    if (log_ctx->is_sock && run_mode_offline == 0) {
        SCLogInfo("Setting logging socket of non-blocking in live mode.");
        log_ctx->send_flags |= MSG_DONTWAIT;
    }

    SCLogInfo("%s output device (%s) initialized: %s", conf->name, filetype,
              filename);

    return 0;
}

/**
 * \brief Reopen a regular log file with the side-affect of truncating it.
 *
 * This is useful to clear the log file and start a new one, or to
 * re-open the file after its been moved by something external
 * (eg. logrotate).
 */
int SCConfLogReopen(LogFileCtx *log_ctx)
{
    if (!log_ctx->is_regular) {
        /* Not supported and not needed on non-regular files. */
        return 0;
    }

    if (log_ctx->filename == NULL) {
        SCLogWarning(SC_ERR_INVALID_ARGUMENT,
            "Can't re-open LogFileCtx without a filename.");
        return -1;
    }

    fclose(log_ctx->fp);

    /* Reopen the file. Append is forced in case the file was not
     * moved as part of a rotation process. */
    SCLogDebug("Reopening log file %s.", log_ctx->filename);
    log_ctx->fp = SCLogOpenFileFp(log_ctx->filename, "yes", log_ctx->filemode);
    if (log_ctx->fp == NULL) {
        return -1; // Already logged by Open..Fp routine.
    }

    return 0;
}

/** \brief LogFileNewCtx() Get a new LogFileCtx
 *  \retval LogFileCtx * pointer if succesful, NULL if error
 *  */
LogFileCtx *LogFileNewCtx(void)
{
    LogFileCtx* lf_ctx;
    lf_ctx = (LogFileCtx*)SCMalloc(sizeof(LogFileCtx));

    if (lf_ctx == NULL)
        return NULL;
    memset(lf_ctx, 0, sizeof(LogFileCtx));

    SCMutexInit(&lf_ctx->fp_mutex,NULL);

    // Default Write and Close functions
    lf_ctx->Write = SCLogFileWrite;
    lf_ctx->Close = SCLogFileClose;

    return lf_ctx;
}

/** \brief LogFileFreeCtx() Destroy a LogFileCtx (Close the file and free memory)
 *  \param motcx pointer to the OutputCtx
 *  \retval int 1 if succesful, 0 if error
 *  */
int LogFileFreeCtx(LogFileCtx *lf_ctx)
{
    if (lf_ctx == NULL) {
        SCReturnInt(0);
    }

    if (lf_ctx->fp != NULL) {
        SCMutexLock(&lf_ctx->fp_mutex);
        lf_ctx->Close(lf_ctx);
        SCMutexUnlock(&lf_ctx->fp_mutex);
    }

    SCMutexDestroy(&lf_ctx->fp_mutex);

    if (lf_ctx->prefix != NULL) {
        SCFree(lf_ctx->prefix);
        lf_ctx->prefix_len = 0;
    }

    if(lf_ctx->filename != NULL)
        SCFree(lf_ctx->filename);

    if (lf_ctx->sensor_name)
        SCFree(lf_ctx->sensor_name);

    OutputUnregisterFileRotationFlag(&lf_ctx->rotation_flag);

    SCFree(lf_ctx);

    SCReturnInt(1);
}

<<<<<<< HEAD
#ifdef HAVE_LIBHIREDIS
static int  LogFileWriteRedis(LogFileCtx *file_ctx, const char *string, size_t string_len)
{
    if (file_ctx->redis == NULL) {
        SCConfLogReopenRedis(file_ctx);
        if (file_ctx->redis == NULL) {
            return -1;
        } else {
            SCLogInfo("Reconnected to redis server");
        }
    }
    /* TODO go async here ? */
    if (file_ctx->redis_setup.batch_size) {
        redisAppendCommand(file_ctx->redis, "%s %s %s",
                file_ctx->redis_setup.command,
                file_ctx->redis_setup.key,
                string);
        if (file_ctx->redis_setup.batch_count == file_ctx->redis_setup.batch_size) {
            redisReply *reply;
            int i;
            file_ctx->redis_setup.batch_count = 0;
            for (i = 0; i <= file_ctx->redis_setup.batch_size; i++) {
                if (redisGetReply(file_ctx->redis, (void **)&reply) == REDIS_OK) {
                    freeReplyObject(reply);
                } else {
                    if (file_ctx->redis->err) {
                        SCLogInfo("Error when fetching reply: %s (%d)",
                                file_ctx->redis->errstr,
                                file_ctx->redis->err);
                    }
                    switch (file_ctx->redis->err) {
                        case REDIS_ERR_EOF:
                        case REDIS_ERR_IO:
                            SCLogInfo("Reopening connection to redis server");
                            SCConfLogReopenRedis(file_ctx);
                            if (file_ctx->redis) {
                                SCLogInfo("Reconnected to redis server");
                                return 0;
                            } else {
                                SCLogInfo("Unable to reconnect to redis server");
                                return 0;
                            }
                            break;
                        default:
                            SCLogWarning(SC_ERR_INVALID_VALUE,
                                    "Unsupported error code %d",
                                    file_ctx->redis->err);
                            return 0;
                    }
                }
            }
        } else {
            file_ctx->redis_setup.batch_count++;
        }
    } else {
        redisReply *reply = redisCommand(file_ctx->redis, "%s %s %b",
                file_ctx->redis_setup.command,
                file_ctx->redis_setup.key,
                string, string_len);

        /*  We may lose the reply if disconnection happens! */
        if (reply) {
            switch (reply->type) {
                case REDIS_REPLY_ERROR:
                    SCLogWarning(SC_ERR_SOCKET, "Redis error: %s", reply->str);
                    SCConfLogReopenRedis(file_ctx);
                    break;
                case REDIS_REPLY_INTEGER:
                    SCLogDebug("Redis integer %lld", reply->integer);
                    break;
                default:
                    SCLogError(SC_ERR_INVALID_VALUE,
                            "Redis default triggered with %d", reply->type);
                    SCConfLogReopenRedis(file_ctx);
                    break;
            }
            freeReplyObject(reply);
        } else {
            SCConfLogReopenRedis(file_ctx);
        }
    }
    return 0;
}
#endif

=======
>>>>>>> c21347df
int LogFileWrite(LogFileCtx *file_ctx, MemBuffer *buffer)
{
    if (file_ctx->type == LOGFILE_TYPE_SYSLOG) {
        syslog(file_ctx->syslog_setup.alert_syslog_level, "%s",
                (const char *)MEMBUFFER_BUFFER(buffer));
    } else if (file_ctx->type == LOGFILE_TYPE_FILE ||
               file_ctx->type == LOGFILE_TYPE_UNIX_DGRAM ||
               file_ctx->type == LOGFILE_TYPE_UNIX_STREAM)
    {
        /* append \n for files only */
        MemBufferWriteString(buffer, "\n");
        file_ctx->Write((const char *)MEMBUFFER_BUFFER(buffer),
                        MEMBUFFER_OFFSET(buffer), file_ctx);
    }
#ifdef HAVE_LIBHIREDIS
    else if (file_ctx->type == LOGFILE_TYPE_REDIS) {
        SCMutexLock(&file_ctx->fp_mutex);
        LogFileWriteRedis(file_ctx, (const char *)MEMBUFFER_BUFFER(buffer),
                MEMBUFFER_OFFSET(buffer));
        SCMutexUnlock(&file_ctx->fp_mutex);
    }
#endif

    return 0;
}<|MERGE_RESOLUTION|>--- conflicted
+++ resolved
@@ -609,94 +609,6 @@
     SCReturnInt(1);
 }
 
-<<<<<<< HEAD
-#ifdef HAVE_LIBHIREDIS
-static int  LogFileWriteRedis(LogFileCtx *file_ctx, const char *string, size_t string_len)
-{
-    if (file_ctx->redis == NULL) {
-        SCConfLogReopenRedis(file_ctx);
-        if (file_ctx->redis == NULL) {
-            return -1;
-        } else {
-            SCLogInfo("Reconnected to redis server");
-        }
-    }
-    /* TODO go async here ? */
-    if (file_ctx->redis_setup.batch_size) {
-        redisAppendCommand(file_ctx->redis, "%s %s %s",
-                file_ctx->redis_setup.command,
-                file_ctx->redis_setup.key,
-                string);
-        if (file_ctx->redis_setup.batch_count == file_ctx->redis_setup.batch_size) {
-            redisReply *reply;
-            int i;
-            file_ctx->redis_setup.batch_count = 0;
-            for (i = 0; i <= file_ctx->redis_setup.batch_size; i++) {
-                if (redisGetReply(file_ctx->redis, (void **)&reply) == REDIS_OK) {
-                    freeReplyObject(reply);
-                } else {
-                    if (file_ctx->redis->err) {
-                        SCLogInfo("Error when fetching reply: %s (%d)",
-                                file_ctx->redis->errstr,
-                                file_ctx->redis->err);
-                    }
-                    switch (file_ctx->redis->err) {
-                        case REDIS_ERR_EOF:
-                        case REDIS_ERR_IO:
-                            SCLogInfo("Reopening connection to redis server");
-                            SCConfLogReopenRedis(file_ctx);
-                            if (file_ctx->redis) {
-                                SCLogInfo("Reconnected to redis server");
-                                return 0;
-                            } else {
-                                SCLogInfo("Unable to reconnect to redis server");
-                                return 0;
-                            }
-                            break;
-                        default:
-                            SCLogWarning(SC_ERR_INVALID_VALUE,
-                                    "Unsupported error code %d",
-                                    file_ctx->redis->err);
-                            return 0;
-                    }
-                }
-            }
-        } else {
-            file_ctx->redis_setup.batch_count++;
-        }
-    } else {
-        redisReply *reply = redisCommand(file_ctx->redis, "%s %s %b",
-                file_ctx->redis_setup.command,
-                file_ctx->redis_setup.key,
-                string, string_len);
-
-        /*  We may lose the reply if disconnection happens! */
-        if (reply) {
-            switch (reply->type) {
-                case REDIS_REPLY_ERROR:
-                    SCLogWarning(SC_ERR_SOCKET, "Redis error: %s", reply->str);
-                    SCConfLogReopenRedis(file_ctx);
-                    break;
-                case REDIS_REPLY_INTEGER:
-                    SCLogDebug("Redis integer %lld", reply->integer);
-                    break;
-                default:
-                    SCLogError(SC_ERR_INVALID_VALUE,
-                            "Redis default triggered with %d", reply->type);
-                    SCConfLogReopenRedis(file_ctx);
-                    break;
-            }
-            freeReplyObject(reply);
-        } else {
-            SCConfLogReopenRedis(file_ctx);
-        }
-    }
-    return 0;
-}
-#endif
-
-=======
->>>>>>> c21347df
 int LogFileWrite(LogFileCtx *file_ctx, MemBuffer *buffer)
 {
     if (file_ctx->type == LOGFILE_TYPE_SYSLOG) {
