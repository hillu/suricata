/* vi: set et ts=4: */
/* Copyright (C) 2007-2014 Open Information Security Foundation
 *
 * You can copy, redistribute or modify this Program under the terms of
 * the GNU General Public License version 2 as published by the Free
 * Software Foundation.
 *
 * This program is distributed in the hope that it will be useful,
 * but WITHOUT ANY WARRANTY; without even the implied warranty of
 * MERCHANTABILITY or FITNESS FOR A PARTICULAR PURPOSE.  See the
 * GNU General Public License for more details.
 *
 * You should have received a copy of the GNU General Public License
 * version 2 along with this program; if not, write to the Free Software
 * Foundation, Inc., 51 Franklin Street, Fifth Floor, Boston, MA
 * 02110-1301, USA.
 */

/**
 * \file
 *
 * \author Mike Pomraning <mpomraning@qualys.com>
 *
 * File-like output for logging:  regular files and sockets.
 */

#include "suricata-common.h" /* errno.h, string.h, etc. */
#include "tm-modules.h"      /* LogFileCtx */
#include "conf.h"            /* ConfNode, etc. */
#include "output.h"          /* DEFAULT_LOG_* */
#include "util-byte.h"
#include "util-logopenfile.h"
#include "util-logopenfile-tile.h"

<<<<<<< HEAD
=======
#if defined(HAVE_SYS_UN_H) && defined(HAVE_SYS_SOCKET_H) && defined(HAVE_SYS_TYPES_H)
#define BUILD_WITH_UNIXSOCKET
#include <sys/types.h>
#include <sys/socket.h>
#include <sys/un.h>
#endif

>>>>>>> 3430b53d
#ifdef HAVE_LIBHIREDIS
#include "util-log-redis.h"
#endif /* HAVE_LIBHIREDIS */

#ifdef BUILD_WITH_UNIXSOCKET
/** \brief connect to the indicated local stream socket, logging any errors
 *  \param path filesystem path to connect to
 *  \param log_err, non-zero if connect failure should be logged.
 *  \retval FILE* on success (fdopen'd wrapper of underlying socket)
 *  \retval NULL on error
 */
static FILE *
SCLogOpenUnixSocketFp(const char *path, int sock_type, int log_err)
{
    struct sockaddr_un saun;
    int s = -1;
    FILE * ret = NULL;

    memset(&saun, 0x00, sizeof(saun));

    s = socket(PF_UNIX, sock_type, 0);
    if (s < 0) goto err;

    saun.sun_family = AF_UNIX;
    strlcpy(saun.sun_path, path, sizeof(saun.sun_path));

    if (connect(s, (const struct sockaddr *)&saun, sizeof(saun)) < 0)
        goto err;

    ret = fdopen(s, "w");
    if (ret == NULL)
        goto err;

    return ret;

err:
    if (log_err)
        SCLogWarning(SC_ERR_SOCKET,
            "Error connecting to socket \"%s\": %s (will keep trying)",
            path, strerror(errno));

    if (s >= 0)
        close(s);

    return NULL;
}

/**
 * \brief Attempt to reconnect a disconnected (or never-connected) Unix domain socket.
 * \retval 1 if it is now connected; otherwise 0
 */
static int SCLogUnixSocketReconnect(LogFileCtx *log_ctx)
{
    int disconnected = 0;
    if (log_ctx->fp) {
        SCLogWarning(SC_ERR_SOCKET,
            "Write error on Unix socket \"%s\": %s; reconnecting...",
            log_ctx->filename, strerror(errno));
        fclose(log_ctx->fp);
        log_ctx->fp = NULL;
        log_ctx->reconn_timer = 0;
        disconnected = 1;
    }

    struct timeval tv;
    uint64_t now;
    gettimeofday(&tv, NULL);
    now = (uint64_t)tv.tv_sec * 1000;
    now += tv.tv_usec / 1000;           /* msec resolution */
    if (log_ctx->reconn_timer != 0 &&
            (now - log_ctx->reconn_timer) < LOGFILE_RECONN_MIN_TIME) {
        /* Don't bother to try reconnecting too often. */
        return 0;
    }
    log_ctx->reconn_timer = now;

    log_ctx->fp = SCLogOpenUnixSocketFp(log_ctx->filename, log_ctx->sock_type, 0);
    if (log_ctx->fp) {
        /* Connected at last (or reconnected) */
        SCLogNotice("Reconnected socket \"%s\"", log_ctx->filename);
    } else if (disconnected) {
        SCLogWarning(SC_ERR_SOCKET, "Reconnect failed: %s (will keep trying)",
            strerror(errno));
    }

    return log_ctx->fp ? 1 : 0;
}

static int SCLogFileWriteSocket(const char *buffer, int buffer_len,
        LogFileCtx *ctx)
{
    int tries = 0;
    int ret = 0;
    bool reopen = false;
<<<<<<< HEAD

    if (ctx->fp == NULL && ctx->is_sock) {
        SCLogUnixSocketReconnect(ctx);
    }

=======
#ifdef BUILD_WITH_UNIXSOCKET
    if (ctx->fp == NULL && ctx->is_sock) {
        SCLogUnixSocketReconnect(ctx);
    }
#endif
>>>>>>> 3430b53d
tryagain:
    ret = -1;
    reopen = 0;
    errno = 0;
    if (ctx->fp != NULL) {
        int fd = fileno(ctx->fp);
        ssize_t size = send(fd, buffer, buffer_len, ctx->send_flags);
        if (size > -1) {
            ret = 0;
        } else {
            if (errno == EAGAIN || errno == EWOULDBLOCK) {
                SCLogDebug("Socket would block, dropping event.");
            } else if (errno == EINTR) {
                if (tries++ == 0) {
                    SCLogDebug("Interrupted system call, trying again.");
                    goto tryagain;
                }
                SCLogDebug("Too many interrupted system calls, "
                        "dropping event.");
            } else {
                /* Some other error. Assume badness and reopen. */
                SCLogDebug("Send failed: %s", strerror(errno));
                reopen = true;
            }
        }
    }

    if (reopen && tries++ == 0) {
        if (SCLogUnixSocketReconnect(ctx)) {
            goto tryagain;
        }
    }

    if (ret == -1) {
        ctx->dropped++;
    }

    return ret;
}
<<<<<<< HEAD
=======
#endif /* BUILD_WITH_UNIXSOCKET */
>>>>>>> 3430b53d

/**
 * \brief Write buffer to log file.
 * \retval 0 on failure; otherwise, the return value of fwrite (number of
 * characters successfully written).
 */
static int SCLogFileWrite(const char *buffer, int buffer_len, LogFileCtx *log_ctx)
{
    SCMutexLock(&log_ctx->fp_mutex);
    int ret = 0;

<<<<<<< HEAD
    if (log_ctx->is_sock) {
        ret = SCLogFileWriteSocket(buffer, buffer_len, log_ctx);
    } else {
=======
#ifdef BUILD_WITH_UNIXSOCKET
    if (log_ctx->is_sock) {
        ret = SCLogFileWriteSocket(buffer, buffer_len, log_ctx);
    } else
#endif
    {
>>>>>>> 3430b53d

        /* Check for rotation. */
        if (log_ctx->rotation_flag) {
            log_ctx->rotation_flag = 0;
            SCConfLogReopen(log_ctx);
        }

        if (log_ctx->flags & LOGFILE_ROTATE_INTERVAL) {
            time_t now = time(NULL);
            if (now >= log_ctx->rotate_time) {
                SCConfLogReopen(log_ctx);
                log_ctx->rotate_time = now + log_ctx->rotate_interval;
            }
        }

        if (log_ctx->fp) {
            clearerr(log_ctx->fp);
            ret = fwrite(buffer, buffer_len, 1, log_ctx->fp);
            fflush(log_ctx->fp);
        }
    }

    SCMutexUnlock(&log_ctx->fp_mutex);

    return ret;
}

/** \brief generate filename based on pattern
 *  \param pattern pattern to use
 *  \retval char* on success
 *  \retval NULL on error
 */
static char *SCLogFilenameFromPattern(const char *pattern)
{
    char *filename = SCMalloc(PATH_MAX);
    if (filename == NULL) {
        return NULL;
    }

    int rc = SCTimeToStringPattern(time(NULL), pattern, filename, PATH_MAX);
    if (rc != 0) {
        SCFree(filename);
        return NULL;
    }

    return filename;
}

/** \brief recursively create missing log directories
 *  \param path path to log file
 *  \retval 0 on success
 *  \retval -1 on error
 */
static int SCLogCreateDirectoryTree(const char *filepath)
{
    char pathbuf[PATH_MAX];
    char *p;
    size_t len = strlen(filepath);

    if (len > PATH_MAX - 1) {
        return -1;
    }

    strlcpy(pathbuf, filepath, len);

    for (p = pathbuf + 1; *p; p++) {
        if (*p == '/') {
            /* Truncate, while creating directory */
            *p = '\0';

            if (mkdir(pathbuf, S_IRWXU | S_IRGRP | S_IXGRP) != 0) {
                if (errno != EEXIST) {
                    return -1;
                }
            }

            *p = '/';
        }
    }

    return 0;
}

static void SCLogFileClose(LogFileCtx *log_ctx)
{
    if (log_ctx->fp)
        fclose(log_ctx->fp);
}

/** \brief open the indicated file, logging any errors
 *  \param path filesystem path to open
 *  \param append_setting open file with O_APPEND: "yes" or "no"
 *  \param mode permissions to set on file
 *  \retval FILE* on success
 *  \retval NULL on error
 */
static FILE *
SCLogOpenFileFp(const char *path, const char *append_setting, uint32_t mode)
{
    FILE *ret = NULL;

    char *filename = SCLogFilenameFromPattern(path);
    if (filename == NULL) {
        return NULL;
    }

    int rc = SCLogCreateDirectoryTree(filename);
    if (rc < 0) {
        SCFree(filename);
        return NULL;
    }

    if (ConfValIsTrue(append_setting)) {
        ret = fopen(filename, "a");
    } else {
        ret = fopen(filename, "w");
    }

    if (ret == NULL) {
        SCLogError(SC_ERR_FOPEN, "Error opening file: \"%s\": %s",
                   filename, strerror(errno));
    } else {
        if (mode != 0) {
            int r = chmod(filename, mode);
            if (r < 0) {
                SCLogWarning(SC_WARN_CHMOD, "Could not chmod %s to %u: %s",
                             filename, mode, strerror(errno));
            }
        }
    }

    SCFree(filename);
    return ret;
}

/** \brief open the indicated file remotely over PCIe to a host
 *  \param path filesystem path to open
 *  \param append_setting open file with O_APPEND: "yes" or "no"
 *  \retval FILE* on success
 *  \retval NULL on error
 */
static PcieFile *SCLogOpenPcieFp(LogFileCtx *log_ctx, const char *path, 
                                 const char *append_setting)
{
#ifndef __tile__
    SCLogError(SC_ERR_INVALID_YAML_CONF_ENTRY, 
               "PCIe logging only supported on Tile-Gx Architecture.");
    return NULL;
#else
    return TileOpenPcieFp(log_ctx, path, append_setting);
#endif
}

/** \brief open a generic output "log file", which may be a regular file or a socket
 *  \param conf ConfNode structure for the output section in question
 *  \param log_ctx Log file context allocated by caller
 *  \param default_filename Default name of file to open, if not specified in ConfNode
 *  \param rotate Register the file for rotation in HUP.
 *  \retval 0 on success
 *  \retval -1 on error
 */
int
SCConfLogOpenGeneric(ConfNode *conf,
                     LogFileCtx *log_ctx,
                     const char *default_filename,
                     int rotate)
{
    char log_path[PATH_MAX];
    const char *log_dir;
    const char *filename, *filetype;

    // Arg check
    if (conf == NULL || log_ctx == NULL || default_filename == NULL) {
        SCLogError(SC_ERR_INVALID_ARGUMENT,
                   "SCConfLogOpenGeneric(conf %p, ctx %p, default %p) "
                   "missing an argument",
                   conf, log_ctx, default_filename);
        return -1;
    }
    if (log_ctx->fp != NULL) {
        SCLogError(SC_ERR_INVALID_ARGUMENT,
                   "SCConfLogOpenGeneric: previously initialized Log CTX "
                   "encountered");
        return -1;
    }

    // Resolve the given config
    filename = ConfNodeLookupChildValue(conf, "filename");
    if (filename == NULL)
        filename = default_filename;

    log_dir = ConfigGetLogDirectory();

    if (PathIsAbsolute(filename)) {
        snprintf(log_path, PATH_MAX, "%s", filename);
    } else {
        snprintf(log_path, PATH_MAX, "%s/%s", log_dir, filename);
    }

    /* Rotate log file based on time */
    const char *rotate_int = ConfNodeLookupChildValue(conf, "rotate-interval");
    if (rotate_int != NULL) {
        time_t now = time(NULL);
        log_ctx->flags |= LOGFILE_ROTATE_INTERVAL;

        /* Use a specific time */
        if (strcmp(rotate_int, "minute") == 0) {
            log_ctx->rotate_time = now + SCGetSecondsUntil(rotate_int, now);
            log_ctx->rotate_interval = 60;
        } else if (strcmp(rotate_int, "hour") == 0) {
            log_ctx->rotate_time = now + SCGetSecondsUntil(rotate_int, now);
            log_ctx->rotate_interval = 3600;
        } else if (strcmp(rotate_int, "day") == 0) {
            log_ctx->rotate_time = now + SCGetSecondsUntil(rotate_int, now);
            log_ctx->rotate_interval = 86400;
        }

        /* Use a timer */
        else {
            log_ctx->rotate_interval = SCParseTimeSizeString(rotate_int);
            if (log_ctx->rotate_interval == 0) {
                SCLogError(SC_ERR_INVALID_NUMERIC_VALUE,
                           "invalid rotate-interval value");
                exit(EXIT_FAILURE);
            }
            log_ctx->rotate_time = now + log_ctx->rotate_interval;
        }
    }

    filetype = ConfNodeLookupChildValue(conf, "filetype");
    if (filetype == NULL)
        filetype = DEFAULT_LOG_FILETYPE;

    const char *filemode = ConfNodeLookupChildValue(conf, "filemode");
    uint32_t mode = 0;
    if (filemode != NULL &&
            ByteExtractStringUint32(&mode, 8, strlen(filemode),
                                    filemode) > 0) {
        log_ctx->filemode = mode;
    }

    const char *append = ConfNodeLookupChildValue(conf, "append");
    if (append == NULL)
        append = DEFAULT_LOG_MODE_APPEND;

    /* JSON flags */
#ifdef HAVE_LIBJANSSON
    log_ctx->json_flags = JSON_PRESERVE_ORDER|JSON_COMPACT|
                          JSON_ENSURE_ASCII|JSON_ESCAPE_SLASH;

    ConfNode *json_flags = ConfNodeLookupChild(conf, "json");

    if (json_flags != 0) {
        const char *preserve_order = ConfNodeLookupChildValue(json_flags,
                                                              "preserve-order");
        if (preserve_order != NULL && ConfValIsFalse(preserve_order))
            log_ctx->json_flags &= ~(JSON_PRESERVE_ORDER);

        const char *compact = ConfNodeLookupChildValue(json_flags, "compact");
        if (compact != NULL && ConfValIsFalse(compact))
            log_ctx->json_flags &= ~(JSON_COMPACT);

        const char *ensure_ascii = ConfNodeLookupChildValue(json_flags,
                                                            "ensure-ascii");
        if (ensure_ascii != NULL && ConfValIsFalse(ensure_ascii))
            log_ctx->json_flags &= ~(JSON_ENSURE_ASCII);

        const char *escape_slash = ConfNodeLookupChildValue(json_flags,
                                                            "escape-slash");
        if (escape_slash != NULL && ConfValIsFalse(escape_slash))
            log_ctx->json_flags &= ~(JSON_ESCAPE_SLASH);
    }
#endif /* HAVE_LIBJANSSON */

    // Now, what have we been asked to open?
    if (strcasecmp(filetype, "unix_stream") == 0) {
#ifdef BUILD_WITH_UNIXSOCKET
        /* Don't bail. May be able to connect later. */
        log_ctx->is_sock = 1;
        log_ctx->sock_type = SOCK_STREAM;
        log_ctx->fp = SCLogOpenUnixSocketFp(log_path, SOCK_STREAM, 1);
#else
        return -1;
#endif
    } else if (strcasecmp(filetype, "unix_dgram") == 0) {
#ifdef BUILD_WITH_UNIXSOCKET
        /* Don't bail. May be able to connect later. */
        log_ctx->is_sock = 1;
        log_ctx->sock_type = SOCK_DGRAM;
        log_ctx->fp = SCLogOpenUnixSocketFp(log_path, SOCK_DGRAM, 1);
#else
        return -1;
#endif
    } else if (strcasecmp(filetype, DEFAULT_LOG_FILETYPE) == 0 ||
               strcasecmp(filetype, "file") == 0) {
        log_ctx->fp = SCLogOpenFileFp(log_path, append, log_ctx->filemode);
        if (log_ctx->fp == NULL)
            return -1; // Error already logged by Open...Fp routine
        log_ctx->is_regular = 1;
        if (rotate) {
            OutputRegisterFileRotationFlag(&log_ctx->rotation_flag);
        }
    } else if (strcasecmp(filetype, "pcie") == 0) {
        log_ctx->pcie_fp = SCLogOpenPcieFp(log_ctx, log_path, append);
        if (log_ctx->pcie_fp == NULL)
            return -1; // Error already logged by Open...Fp routine
#ifdef HAVE_LIBHIREDIS
    } else if (strcasecmp(filetype, "redis") == 0) {
        ConfNode *redis_node = ConfNodeLookupChild(conf, "redis");
        if (SCConfLogOpenRedis(redis_node, log_ctx) < 0) {
            SCLogError(SC_ERR_REDIS, "failed to open redis output");
            return -1;
        }
        log_ctx->type = LOGFILE_TYPE_REDIS;
#endif
    } else {
        SCLogError(SC_ERR_INVALID_YAML_CONF_ENTRY, "Invalid entry for "
                   "%s.filetype.  Expected \"regular\" (default), \"unix_stream\", "
                   "\"pcie\" "
                   "or \"unix_dgram\"",
                   conf->name);
    }
    log_ctx->filename = SCStrdup(log_path);
    if (unlikely(log_ctx->filename == NULL)) {
        SCLogError(SC_ERR_MEM_ALLOC,
            "Failed to allocate memory for filename");
        return -1;
    }

<<<<<<< HEAD
    /* If a socket and running live, do non-blocking writes. */
    if (log_ctx->is_sock && run_mode_offline == 0) {
        SCLogInfo("Setting logging socket of non-blocking in live mode.");
        log_ctx->send_flags |= MSG_DONTWAIT;
    }

=======
#ifdef BUILD_WITH_UNIXSOCKET
    /* If a socket and running live, do non-blocking writes. */
    if (log_ctx->is_sock && !IsRunModeOffline(RunmodeGetCurrent())) {
        SCLogInfo("Setting logging socket of non-blocking in live mode.");
        log_ctx->send_flags |= MSG_DONTWAIT;
    }
#endif
>>>>>>> 3430b53d
    SCLogInfo("%s output device (%s) initialized: %s", conf->name, filetype,
              filename);

    return 0;
}

/**
 * \brief Reopen a regular log file with the side-affect of truncating it.
 *
 * This is useful to clear the log file and start a new one, or to
 * re-open the file after its been moved by something external
 * (eg. logrotate).
 */
int SCConfLogReopen(LogFileCtx *log_ctx)
{
    if (!log_ctx->is_regular) {
        /* Not supported and not needed on non-regular files. */
        return 0;
    }

    if (log_ctx->filename == NULL) {
        SCLogWarning(SC_ERR_INVALID_ARGUMENT,
            "Can't re-open LogFileCtx without a filename.");
        return -1;
    }

    fclose(log_ctx->fp);

    /* Reopen the file. Append is forced in case the file was not
     * moved as part of a rotation process. */
    SCLogDebug("Reopening log file %s.", log_ctx->filename);
    log_ctx->fp = SCLogOpenFileFp(log_ctx->filename, "yes", log_ctx->filemode);
    if (log_ctx->fp == NULL) {
        return -1; // Already logged by Open..Fp routine.
    }

    return 0;
}

/** \brief LogFileNewCtx() Get a new LogFileCtx
 *  \retval LogFileCtx * pointer if succesful, NULL if error
 *  */
LogFileCtx *LogFileNewCtx(void)
{
    LogFileCtx* lf_ctx;
    lf_ctx = (LogFileCtx*)SCMalloc(sizeof(LogFileCtx));

    if (lf_ctx == NULL)
        return NULL;
    memset(lf_ctx, 0, sizeof(LogFileCtx));

    SCMutexInit(&lf_ctx->fp_mutex,NULL);

    // Default Write and Close functions
    lf_ctx->Write = SCLogFileWrite;
    lf_ctx->Close = SCLogFileClose;

    return lf_ctx;
}

/** \brief LogFileFreeCtx() Destroy a LogFileCtx (Close the file and free memory)
 *  \param motcx pointer to the OutputCtx
 *  \retval int 1 if succesful, 0 if error
 *  */
int LogFileFreeCtx(LogFileCtx *lf_ctx)
{
    if (lf_ctx == NULL) {
        SCReturnInt(0);
    }

    if (lf_ctx->fp != NULL) {
        SCMutexLock(&lf_ctx->fp_mutex);
        lf_ctx->Close(lf_ctx);
        SCMutexUnlock(&lf_ctx->fp_mutex);
    }

    SCMutexDestroy(&lf_ctx->fp_mutex);

    if (lf_ctx->prefix != NULL) {
        SCFree(lf_ctx->prefix);
        lf_ctx->prefix_len = 0;
    }

    if(lf_ctx->filename != NULL)
        SCFree(lf_ctx->filename);

    if (lf_ctx->sensor_name)
        SCFree(lf_ctx->sensor_name);

    OutputUnregisterFileRotationFlag(&lf_ctx->rotation_flag);

    SCFree(lf_ctx);

    SCReturnInt(1);
}

int LogFileWrite(LogFileCtx *file_ctx, MemBuffer *buffer)
{
    if (file_ctx->type == LOGFILE_TYPE_SYSLOG) {
        syslog(file_ctx->syslog_setup.alert_syslog_level, "%s",
                (const char *)MEMBUFFER_BUFFER(buffer));
    } else if (file_ctx->type == LOGFILE_TYPE_FILE ||
               file_ctx->type == LOGFILE_TYPE_UNIX_DGRAM ||
               file_ctx->type == LOGFILE_TYPE_UNIX_STREAM)
    {
        /* append \n for files only */
        MemBufferWriteString(buffer, "\n");
        file_ctx->Write((const char *)MEMBUFFER_BUFFER(buffer),
                        MEMBUFFER_OFFSET(buffer), file_ctx);
    }
#ifdef HAVE_LIBHIREDIS
    else if (file_ctx->type == LOGFILE_TYPE_REDIS) {
        SCMutexLock(&file_ctx->fp_mutex);
        LogFileWriteRedis(file_ctx, (const char *)MEMBUFFER_BUFFER(buffer),
                MEMBUFFER_OFFSET(buffer));
        SCMutexUnlock(&file_ctx->fp_mutex);
    }
#endif

    return 0;
}<|MERGE_RESOLUTION|>--- conflicted
+++ resolved
@@ -32,8 +32,6 @@
 #include "util-logopenfile.h"
 #include "util-logopenfile-tile.h"
 
-<<<<<<< HEAD
-=======
 #if defined(HAVE_SYS_UN_H) && defined(HAVE_SYS_SOCKET_H) && defined(HAVE_SYS_TYPES_H)
 #define BUILD_WITH_UNIXSOCKET
 #include <sys/types.h>
@@ -41,7 +39,6 @@
 #include <sys/un.h>
 #endif
 
->>>>>>> 3430b53d
 #ifdef HAVE_LIBHIREDIS
 #include "util-log-redis.h"
 #endif /* HAVE_LIBHIREDIS */
@@ -136,19 +133,11 @@
     int tries = 0;
     int ret = 0;
     bool reopen = false;
-<<<<<<< HEAD
-
-    if (ctx->fp == NULL && ctx->is_sock) {
-        SCLogUnixSocketReconnect(ctx);
-    }
-
-=======
 #ifdef BUILD_WITH_UNIXSOCKET
     if (ctx->fp == NULL && ctx->is_sock) {
         SCLogUnixSocketReconnect(ctx);
     }
 #endif
->>>>>>> 3430b53d
 tryagain:
     ret = -1;
     reopen = 0;
@@ -188,10 +177,7 @@
 
     return ret;
 }
-<<<<<<< HEAD
-=======
 #endif /* BUILD_WITH_UNIXSOCKET */
->>>>>>> 3430b53d
 
 /**
  * \brief Write buffer to log file.
@@ -203,18 +189,12 @@
     SCMutexLock(&log_ctx->fp_mutex);
     int ret = 0;
 
-<<<<<<< HEAD
-    if (log_ctx->is_sock) {
-        ret = SCLogFileWriteSocket(buffer, buffer_len, log_ctx);
-    } else {
-=======
 #ifdef BUILD_WITH_UNIXSOCKET
     if (log_ctx->is_sock) {
         ret = SCLogFileWriteSocket(buffer, buffer_len, log_ctx);
     } else
 #endif
     {
->>>>>>> 3430b53d
 
         /* Check for rotation. */
         if (log_ctx->rotation_flag) {
@@ -544,14 +524,6 @@
         return -1;
     }
 
-<<<<<<< HEAD
-    /* If a socket and running live, do non-blocking writes. */
-    if (log_ctx->is_sock && run_mode_offline == 0) {
-        SCLogInfo("Setting logging socket of non-blocking in live mode.");
-        log_ctx->send_flags |= MSG_DONTWAIT;
-    }
-
-=======
 #ifdef BUILD_WITH_UNIXSOCKET
     /* If a socket and running live, do non-blocking writes. */
     if (log_ctx->is_sock && !IsRunModeOffline(RunmodeGetCurrent())) {
@@ -559,7 +531,6 @@
         log_ctx->send_flags |= MSG_DONTWAIT;
     }
 #endif
->>>>>>> 3430b53d
     SCLogInfo("%s output device (%s) initialized: %s", conf->name, filetype,
               filename);
 
