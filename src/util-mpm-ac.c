/* Copyright (C) 2007-2014 Open Information Security Foundation
 *
 * You can copy, redistribute or modify this Program under the terms of
 * the GNU General Public License version 2 as published by the Free
 * Software Foundation.
 *
 * This program is distributed in the hope that it will be useful,
 * but WITHOUT ANY WARRANTY; without even the implied warranty of
 * MERCHANTABILITY or FITNESS FOR A PARTICULAR PURPOSE.  See the
 * GNU General Public License for more details.
 *
 * You should have received a copy of the GNU General Public License
 * version 2 along with this program; if not, write to the Free Software
 * Foundation, Inc., 51 Franklin Street, Fifth Floor, Boston, MA
 * 02110-1301, USA.
 */

/**
 * \file
 *
 * \author Anoop Saldanha <anoopsaldanha@gmail.com>
 *
 *         First iteration of aho-corasick MPM from -
 *
 *         Efficient String Matching: An Aid to Bibliographic Search
 *         Alfred V. Aho and Margaret J. Corasick
 *
 *         - Uses the delta table for calculating transitions, instead of having
 *           separate goto and failure transitions.
 *         - If we cross 2 ** 16 states, we use 4 bytes in the transition table
 *           to hold each state, otherwise we use 2 bytes.
 *         - This version of the MPM is heavy on memory, but it performs well.
 *           If you can fit the ruleset with this mpm on your box without hitting
 *           swap, this is the MPM to go for.
 *
 * \todo - Do a proper analyis of our existing MPMs and suggest a good one based
 *         on the pattern distribution and the expected traffic(say http).
 *       - Tried out loop unrolling without any perf increase.  Need to dig deeper.
 *       - Irrespective of whether we cross 2 ** 16 states or not,shift to using
 *         uint32_t for state type, so that we can integrate it's status as a
 *         final state or not in the topmost byte.  We are already doing it if
 *         state_count is > 2 ** 16.
 *       - Test case-senstive patterns if they have any ascii chars.  If they
 *         don't treat them as nocase.
 *       - Carry out other optimizations we are working on.  hashes, compression.
 */

#include "suricata-common.h"
#include "suricata.h"

#include "detect.h"
#include "detect-parse.h"
#include "detect-engine.h"

#include "conf.h"
#include "util-debug.h"
#include "util-unittest.h"
#include "util-unittest-helper.h"
#include "util-memcmp.h"
#include "util-mpm-ac.h"
#include "util-memcpy.h"

#ifdef __SC_CUDA_SUPPORT__

#include "util-mpm.h"
#include "tm-threads.h"
#include "detect-engine-mpm.h"
#include "util-cuda.h"
#include "util-cuda-handlers.h"
#endif /* __SC_CUDA_SUPPORT__ */

void SCACInitCtx(MpmCtx *);
void SCACInitThreadCtx(MpmCtx *, MpmThreadCtx *);
void SCACDestroyCtx(MpmCtx *);
void SCACDestroyThreadCtx(MpmCtx *, MpmThreadCtx *);
int SCACAddPatternCI(MpmCtx *, uint8_t *, uint16_t, uint16_t, uint16_t,
                     uint32_t, SigIntId, uint8_t);
int SCACAddPatternCS(MpmCtx *, uint8_t *, uint16_t, uint16_t, uint16_t,
                     uint32_t, SigIntId, uint8_t);
int SCACPreparePatterns(MpmCtx *mpm_ctx);
uint32_t SCACSearch(const MpmCtx *mpm_ctx, MpmThreadCtx *mpm_thread_ctx,
<<<<<<< HEAD
                    PrefilterRuleStore *pmq, const uint8_t *buf, uint16_t buflen);
=======
                    PrefilterRuleStore *pmq, const uint8_t *buf, uint32_t buflen);
>>>>>>> 57228e99
void SCACPrintInfo(MpmCtx *mpm_ctx);
void SCACPrintSearchStats(MpmThreadCtx *mpm_thread_ctx);
void SCACRegisterTests(void);

/* a placeholder to denote a failure transition in the goto table */
#define SC_AC_FAIL (-1)

#define STATE_QUEUE_CONTAINER_SIZE 65536

#define AC_CASE_MASK    0x80000000
#define AC_PID_MASK     0x7FFFFFFF
#define AC_CASE_BIT     31

static int construct_both_16_and_32_state_tables = 0;

/**
 * \brief Helper structure used by AC during state table creation
 */
typedef struct StateQueue_ {
    int32_t store[STATE_QUEUE_CONTAINER_SIZE];
    int top;
    int bot;
} StateQueue;

/**
 * \internal
 * \brief Initialize the AC context with user specified conf parameters.  We
 *        aren't retrieving anything for AC conf now, but we will certainly
 *        need it, when we customize AC.
 */
static void SCACGetConfig(void)
{
    //ConfNode *ac_conf;
    //const char *hash_val = NULL;

    //ConfNode *pm = ConfGetNode("pattern-matcher");

    return;
}

/**
 * \internal
 * \brief Check if size_t multiplication would overflow and perform operation
 *        if safe. In case of an overflow we exit().
 *
 * \param a First size_t value to multiplicate.
 * \param b Second size_t value to multiplicate.
 *
 * \retval The product of a and b, guaranteed to not overflow.
 */
static inline size_t SCACCheckSafeSizetMult(size_t a, size_t b)
{
    /* check for safety of multiplication operation */
    if (b > 0 && a > SIZE_MAX / b) {
        SCLogError(SC_ERR_MEM_ALLOC, "%"PRIuMAX" * %"PRIuMAX" > %"
                   PRIuMAX" would overflow size_t calculating buffer size",
                   (uintmax_t) a, (uintmax_t) b, (uintmax_t) SIZE_MAX);
        exit(EXIT_FAILURE);
    }
    return a * b;
}

/**
 * \internal
 * \brief Initialize a new state in the goto and output tables.
 *
 * \param mpm_ctx Pointer to the mpm context.
 *
 * \retval The state id, of the newly created state.
 */
static inline int SCACReallocState(SCACCtx *ctx, uint32_t cnt)
{
    void *ptmp = NULL;
    size_t size = 0;

    /* reallocate space in the goto table to include a new state */
    size = SCACCheckSafeSizetMult((size_t) cnt, (size_t) ctx->single_state_size);
    if (size > 0)
        ptmp = SCRealloc(ctx->goto_table, size);
    if (ptmp == NULL) {
        SCFree(ctx->goto_table);
        ctx->goto_table = NULL;
        SCLogError(SC_ERR_MEM_ALLOC, "Error allocating memory");
        exit(EXIT_FAILURE);
    }
    ctx->goto_table = ptmp;

    /* reallocate space in the output table for the new state */
    size_t oldsize = SCACCheckSafeSizetMult((size_t) ctx->state_count,
        sizeof(SCACOutputTable));
    size = SCACCheckSafeSizetMult((size_t) cnt, sizeof(SCACOutputTable));
    SCLogDebug("oldsize %"PRIuMAX" size  %"PRIuMAX" cnt %d ctx->state_count %u",
            (uintmax_t) oldsize, (uintmax_t) size, cnt, ctx->state_count);

    ptmp = NULL;
    if (size > 0)
        ptmp = SCRealloc(ctx->output_table, size);
    if (ptmp == NULL) {
        SCFree(ctx->output_table);
        ctx->output_table = NULL;
        SCLogError(SC_ERR_MEM_ALLOC, "Error allocating memory");
        exit(EXIT_FAILURE);
    }
    ctx->output_table = ptmp;

    memset(((uint8_t *)ctx->output_table + oldsize), 0, (size - oldsize));

    /* \todo using it temporarily now during dev, since I have restricted
     *       state var in SCACCtx->state_table to uint16_t. */
    //if (ctx->state_count > 65536) {
    //    printf("state count exceeded\n");
    //    exit(EXIT_FAILURE);
    //}

    return 0;//ctx->state_count++;
}

/** \internal
 *  \brief Shrink state after setup is done
 *
 *  Shrinks only the output table, goto table is freed after calling this
 */
static void SCACShrinkState(SCACCtx *ctx)
{
    /* reallocate space in the output table for the new state */
#ifdef DEBUG
    int oldsize = ctx->allocated_state_count * sizeof(SCACOutputTable);
#endif
    int newsize = ctx->state_count * sizeof(SCACOutputTable);

    SCLogDebug("oldsize %d newsize %d ctx->allocated_state_count %u "
               "ctx->state_count %u: shrink by %d bytes", oldsize,
               newsize, ctx->allocated_state_count, ctx->state_count,
               oldsize - newsize);

    void *ptmp = SCRealloc(ctx->output_table, newsize);
    if (ptmp == NULL) {
        SCFree(ctx->output_table);
        ctx->output_table = NULL;
        SCLogError(SC_ERR_MEM_ALLOC, "Error allocating memory");
        exit(EXIT_FAILURE);
    }
    ctx->output_table = ptmp;
}

static inline int SCACInitNewState(MpmCtx *mpm_ctx)
{
    SCACCtx *ctx = (SCACCtx *)mpm_ctx->ctx;;

    /* Exponentially increase the allocated space when needed. */
    if (ctx->allocated_state_count < ctx->state_count + 1) {
        if (ctx->allocated_state_count == 0)
            ctx->allocated_state_count = 256;
        else
            ctx->allocated_state_count *= 2;

        SCACReallocState(ctx, ctx->allocated_state_count);

    }
#if 0
    if (ctx->allocated_state_count > 260) {
        SCACOutputTable *output_state = &ctx->output_table[260];
        SCLogInfo("output_state %p %p %u", output_state, output_state->pids, output_state->no_of_entries);
    }
#endif
    int ascii_code = 0;
    /* set all transitions for the newly assigned state as FAIL transitions */
    for (ascii_code = 0; ascii_code < 256; ascii_code++) {
        ctx->goto_table[ctx->state_count][ascii_code] = SC_AC_FAIL;
    }

    return ctx->state_count++;
}

/**
 * \internal
 * \brief Adds a pid to the output table for a state.
 *
 * \param state   The state to whose output table we should add the pid.
 * \param pid     The pattern id to add.
 * \param mpm_ctx Pointer to the mpm context.
 */
static void SCACSetOutputState(int32_t state, uint32_t pid, MpmCtx *mpm_ctx)
{
    void *ptmp;
    SCACCtx *ctx = (SCACCtx *)mpm_ctx->ctx;
    SCACOutputTable *output_state = &ctx->output_table[state];
    uint32_t i = 0;

    for (i = 0; i < output_state->no_of_entries; i++) {
        if (output_state->pids[i] == pid)
            return;
    }

    output_state->no_of_entries++;
    ptmp = SCRealloc(output_state->pids,
                     output_state->no_of_entries * sizeof(uint32_t));
    if (ptmp == NULL) {
        SCFree(output_state->pids);
        output_state->pids = NULL;
        SCLogError(SC_ERR_MEM_ALLOC, "Error allocating memory");
        exit(EXIT_FAILURE);
    }
    output_state->pids = ptmp;

    output_state->pids[output_state->no_of_entries - 1] = pid;

    return;
}

/**
 * \brief Helper function used by SCACCreateGotoTable.  Adds a pattern to the
 *        goto table.
 *
 * \param pattern     Pointer to the pattern.
 * \param pattern_len Pattern length.
 * \param pid         The pattern id, that corresponds to this pattern.  We
 *                    need it to updated the output table for this pattern.
 * \param mpm_ctx     Pointer to the mpm context.
 */
static inline void SCACEnter(uint8_t *pattern, uint16_t pattern_len, uint32_t pid,
                             MpmCtx *mpm_ctx)
{
    SCACCtx *ctx = (SCACCtx *)mpm_ctx->ctx;
    int32_t state = 0;
    int32_t newstate = 0;
    int i = 0;
    int p = 0;

    /* walk down the trie till we have a match for the pattern prefix */
    state = 0;
    for (i = 0; i < pattern_len; i++) {
        if (ctx->goto_table[state][pattern[i]] != SC_AC_FAIL) {
            state = ctx->goto_table[state][pattern[i]];
        } else {
            break;
        }
    }

    /* add the non-matching pattern suffix to the trie, from the last state
     * we left off */
    for (p = i; p < pattern_len; p++) {
        newstate = SCACInitNewState(mpm_ctx);
        ctx->goto_table[state][pattern[p]] = newstate;
        state = newstate;
    }

    /* add this pattern id, to the output table of the last state, where the
     * pattern ends in the trie */
    SCACSetOutputState(state, pid, mpm_ctx);

    return;
}

/**
 * \internal
 * \brief Create the goto table.
 *
 * \param mpm_ctx Pointer to the mpm context.
 */
static inline void SCACCreateGotoTable(MpmCtx *mpm_ctx)
{
    SCACCtx *ctx = (SCACCtx *)mpm_ctx->ctx;
    uint32_t i = 0;

    /* add each pattern to create the goto table */
    for (i = 0; i < mpm_ctx->pattern_cnt; i++) {
        SCACEnter(ctx->parray[i]->ci, ctx->parray[i]->len,
                  ctx->parray[i]->id, mpm_ctx);
    }

    int ascii_code = 0;
    for (ascii_code = 0; ascii_code < 256; ascii_code++) {
        if (ctx->goto_table[0][ascii_code] == SC_AC_FAIL) {
            ctx->goto_table[0][ascii_code] = 0;
        }
    }

    return;
}

static inline void SCACDetermineLevel1Gap(MpmCtx *mpm_ctx)
{
    SCACCtx *ctx = (SCACCtx *)mpm_ctx->ctx;
    uint32_t u = 0;

    int map[256];
    memset(map, 0, sizeof(map));

    for (u = 0; u < mpm_ctx->pattern_cnt; u++)
        map[ctx->parray[u]->ci[0]] = 1;

    for (u = 0; u < 256; u++) {
        if (map[u] == 0)
            continue;
        int32_t newstate = SCACInitNewState(mpm_ctx);
        ctx->goto_table[0][u] = newstate;
    }

    return;
}

static inline int SCACStateQueueIsEmpty(StateQueue *q)
{
    if (q->top == q->bot)
        return 1;
    else
        return 0;
}

static inline void SCACEnqueue(StateQueue *q, int32_t state)
{
    int i = 0;

    /*if we already have this */
    for (i = q->bot; i < q->top; i++) {
        if (q->store[i] == state)
            return;
    }

    q->store[q->top++] = state;

    if (q->top == STATE_QUEUE_CONTAINER_SIZE)
        q->top = 0;

    if (q->top == q->bot) {
        SCLogCritical(SC_ERR_AHO_CORASICK, "Just ran out of space in the queue.  "
                      "Fatal Error.  Exiting.  Please file a bug report on this");
        exit(EXIT_FAILURE);
    }

    return;
}

static inline int32_t SCACDequeue(StateQueue *q)
{
    if (q->bot == STATE_QUEUE_CONTAINER_SIZE)
        q->bot = 0;

    if (q->bot == q->top) {
        SCLogCritical(SC_ERR_AHO_CORASICK, "StateQueue behaving weirdly.  "
                      "Fatal Error.  Exiting.  Please file a bug report on this");
        exit(EXIT_FAILURE);
    }

    return q->store[q->bot++];
}

/*
#define SCACStateQueueIsEmpty(q) (((q)->top == (q)->bot) ? 1 : 0)

#define SCACEnqueue(q, state) do { \
                                  int i = 0; \
                                             \
                                  for (i = (q)->bot; i < (q)->top; i++) { \
                                      if ((q)->store[i] == state)       \
                                      return; \
                                  } \
                                    \
                                  (q)->store[(q)->top++] = state;   \
                                                                \
                                  if ((q)->top == STATE_QUEUE_CONTAINER_SIZE) \
                                      (q)->top = 0;                     \
                                                                        \
                                  if ((q)->top == (q)->bot) {           \
                                  SCLogCritical(SC_ERR_AHO_CORASICK, "Just ran out of space in the queue.  " \
                                                "Fatal Error.  Exiting.  Please file a bug report on this"); \
                                  exit(EXIT_FAILURE);                   \
                                  }                                     \
                              } while (0)

#define SCACDequeue(q) ( (((q)->bot == STATE_QUEUE_CONTAINER_SIZE)? ((q)->bot = 0): 0), \
                         (((q)->bot == (q)->top) ?                      \
                          (printf("StateQueue behaving "                \
                                         "weirdly.  Fatal Error.  Exiting.  Please " \
                                         "file a bug report on this"), \
                           exit(EXIT_FAILURE)) : 0), \
                         (q)->store[(q)->bot++])     \
*/

/**
 * \internal
 * \brief Club the output data from 2 states and store it in the 1st state.
 *        dst_state_data = {dst_state_data} UNION {src_state_data}
 *
 * \param dst_state First state(also the destination) for the union operation.
 * \param src_state Second state for the union operation.
 * \param mpm_ctx Pointer to the mpm context.
 */
static inline void SCACClubOutputStates(int32_t dst_state, int32_t src_state,
                                        MpmCtx *mpm_ctx)
{
    void *ptmp;
    SCACCtx *ctx = (SCACCtx *)mpm_ctx->ctx;
    uint32_t i = 0;
    uint32_t j = 0;

    SCACOutputTable *output_dst_state = &ctx->output_table[dst_state];
    SCACOutputTable *output_src_state = &ctx->output_table[src_state];

    for (i = 0; i < output_src_state->no_of_entries; i++) {
        for (j = 0; j < output_dst_state->no_of_entries; j++) {
            if (output_src_state->pids[i] == output_dst_state->pids[j]) {
                break;
            }
        }
        if (j == output_dst_state->no_of_entries) {
            output_dst_state->no_of_entries++;

            ptmp = SCRealloc(output_dst_state->pids,
                             (output_dst_state->no_of_entries * sizeof(uint32_t)));
            if (ptmp == NULL) {
                SCFree(output_dst_state->pids);
                output_dst_state->pids = NULL;
                SCLogError(SC_ERR_MEM_ALLOC, "Error allocating memory");
                exit(EXIT_FAILURE);
            }
            output_dst_state->pids = ptmp;

            output_dst_state->pids[output_dst_state->no_of_entries - 1] =
                output_src_state->pids[i];
        }
    }

    return;
}

/**
 * \internal
 * \brief Create the failure table.
 *
 * \param mpm_ctx Pointer to the mpm context.
 */
static inline void SCACCreateFailureTable(MpmCtx *mpm_ctx)
{
    SCACCtx *ctx = (SCACCtx *)mpm_ctx->ctx;
    int ascii_code = 0;
    int32_t state = 0;
    int32_t r_state = 0;

    StateQueue q;
    memset(&q, 0, sizeof(StateQueue));

    /* allot space for the failure table.  A failure entry in the table for
     * every state(SCACCtx->state_count) */
    ctx->failure_table = SCMalloc(ctx->state_count * sizeof(int32_t));
    if (ctx->failure_table == NULL) {
        SCLogError(SC_ERR_MEM_ALLOC, "Error allocating memory");
        exit(EXIT_FAILURE);
    }
    memset(ctx->failure_table, 0, ctx->state_count * sizeof(int32_t));

    /* add the failure transitions for the 0th state, and add every non-fail
     * transition from the 0th state to the queue for further processing
     * of failure states */
    for (ascii_code = 0; ascii_code < 256; ascii_code++) {
        int32_t temp_state = ctx->goto_table[0][ascii_code];
        if (temp_state != 0) {
            SCACEnqueue(&q, temp_state);
            ctx->failure_table[temp_state] = 0;
        }
    }

    while (!SCACStateQueueIsEmpty(&q)) {
        /* pick up every state from the queue and add failure transitions */
        r_state = SCACDequeue(&q);
        for (ascii_code = 0; ascii_code < 256; ascii_code++) {
            int32_t temp_state = ctx->goto_table[r_state][ascii_code];
            if (temp_state == SC_AC_FAIL)
                continue;
            SCACEnqueue(&q, temp_state);
            state = ctx->failure_table[r_state];

            while(ctx->goto_table[state][ascii_code] == SC_AC_FAIL)
                state = ctx->failure_table[state];
            ctx->failure_table[temp_state] = ctx->goto_table[state][ascii_code];
            SCACClubOutputStates(temp_state, ctx->failure_table[temp_state],
                                 mpm_ctx);
        }
    }

    return;
}

/**
 * \internal
 * \brief Create the delta table.
 *
 * \param mpm_ctx Pointer to the mpm context.
 */
static inline void SCACCreateDeltaTable(MpmCtx *mpm_ctx)
{
    SCACCtx *ctx = (SCACCtx *)mpm_ctx->ctx;
    int ascii_code = 0;
    int32_t r_state = 0;

    if ((ctx->state_count < 32767) || construct_both_16_and_32_state_tables) {
        ctx->state_table_u16 = SCMalloc(ctx->state_count *
                                        sizeof(SC_AC_STATE_TYPE_U16) * 256);
        if (ctx->state_table_u16 == NULL) {
            SCLogError(SC_ERR_MEM_ALLOC, "Error allocating memory");
            exit(EXIT_FAILURE);
        }
        memset(ctx->state_table_u16, 0,
               ctx->state_count * sizeof(SC_AC_STATE_TYPE_U16) * 256);

        mpm_ctx->memory_cnt++;
        mpm_ctx->memory_size += (ctx->state_count *
                                 sizeof(SC_AC_STATE_TYPE_U16) * 256);

        StateQueue q;
        memset(&q, 0, sizeof(StateQueue));

        for (ascii_code = 0; ascii_code < 256; ascii_code++) {
            SC_AC_STATE_TYPE_U16 temp_state = ctx->goto_table[0][ascii_code];
            ctx->state_table_u16[0][ascii_code] = temp_state;
            if (temp_state != 0)
                SCACEnqueue(&q, temp_state);
        }

        while (!SCACStateQueueIsEmpty(&q)) {
            r_state = SCACDequeue(&q);

            for (ascii_code = 0; ascii_code < 256; ascii_code++) {
                int32_t temp_state = ctx->goto_table[r_state][ascii_code];
                if (temp_state != SC_AC_FAIL) {
                    SCACEnqueue(&q, temp_state);
                    ctx->state_table_u16[r_state][ascii_code] = temp_state;
                } else {
                    ctx->state_table_u16[r_state][ascii_code] =
                        ctx->state_table_u16[ctx->failure_table[r_state]][ascii_code];
                }
            }
        }
    }

    if (!(ctx->state_count < 32767) || construct_both_16_and_32_state_tables) {
        /* create space for the state table.  We could have used the existing goto
         * table, but since we have it set to hold 32 bit state values, we will create
         * a new state table here of type SC_AC_STATE_TYPE(current set to uint16_t) */
        ctx->state_table_u32 = SCMalloc(ctx->state_count *
                                        sizeof(SC_AC_STATE_TYPE_U32) * 256);
        if (ctx->state_table_u32 == NULL) {
            SCLogError(SC_ERR_MEM_ALLOC, "Error allocating memory");
            exit(EXIT_FAILURE);
        }
        memset(ctx->state_table_u32, 0,
               ctx->state_count * sizeof(SC_AC_STATE_TYPE_U32) * 256);

        mpm_ctx->memory_cnt++;
        mpm_ctx->memory_size += (ctx->state_count *
                                 sizeof(SC_AC_STATE_TYPE_U32) * 256);

        StateQueue q;
        memset(&q, 0, sizeof(StateQueue));

        for (ascii_code = 0; ascii_code < 256; ascii_code++) {
            SC_AC_STATE_TYPE_U32 temp_state = ctx->goto_table[0][ascii_code];
            ctx->state_table_u32[0][ascii_code] = temp_state;
            if (temp_state != 0)
                SCACEnqueue(&q, temp_state);
        }

        while (!SCACStateQueueIsEmpty(&q)) {
            r_state = SCACDequeue(&q);

            for (ascii_code = 0; ascii_code < 256; ascii_code++) {
                int32_t temp_state = ctx->goto_table[r_state][ascii_code];
                if (temp_state != SC_AC_FAIL) {
                    SCACEnqueue(&q, temp_state);
                    ctx->state_table_u32[r_state][ascii_code] = temp_state;
                } else {
                    ctx->state_table_u32[r_state][ascii_code] =
                        ctx->state_table_u32[ctx->failure_table[r_state]][ascii_code];
                }
            }
        }
    }

    return;
}

static inline void SCACClubOutputStatePresenceWithDeltaTable(MpmCtx *mpm_ctx)
{
    SCACCtx *ctx = (SCACCtx *)mpm_ctx->ctx;
    int ascii_code = 0;
    uint32_t state = 0;
    uint32_t temp_state = 0;

    if ((ctx->state_count < 32767) || construct_both_16_and_32_state_tables) {
        for (state = 0; state < ctx->state_count; state++) {
            for (ascii_code = 0; ascii_code < 256; ascii_code++) {
                temp_state = ctx->state_table_u16[state & 0x7FFF][ascii_code];
                if (ctx->output_table[temp_state & 0x7FFF].no_of_entries != 0)
                    ctx->state_table_u16[state & 0x7FFF][ascii_code] |= (1 << 15);
            }
        }
    }

    if (!(ctx->state_count < 32767) || construct_both_16_and_32_state_tables) {
        for (state = 0; state < ctx->state_count; state++) {
            for (ascii_code = 0; ascii_code < 256; ascii_code++) {
                temp_state = ctx->state_table_u32[state & 0x00FFFFFF][ascii_code];
                if (ctx->output_table[temp_state & 0x00FFFFFF].no_of_entries != 0)
                    ctx->state_table_u32[state & 0x00FFFFFF][ascii_code] |= (1 << 24);
            }
        }
    }

    return;
}

static inline void SCACInsertCaseSensitiveEntriesForPatterns(MpmCtx *mpm_ctx)
{
    SCACCtx *ctx = (SCACCtx *)mpm_ctx->ctx;
    uint32_t state = 0;
    uint32_t k = 0;

    for (state = 0; state < ctx->state_count; state++) {
        if (ctx->output_table[state].no_of_entries == 0)
            continue;

        for (k = 0; k < ctx->output_table[state].no_of_entries; k++) {
            if (ctx->pid_pat_list[ctx->output_table[state].pids[k]].cs != NULL) {
                ctx->output_table[state].pids[k] &= AC_PID_MASK;
                ctx->output_table[state].pids[k] |= ((uint32_t)1 << AC_CASE_BIT);
            }
        }
    }

    return;
}

#if 0
static void SCACPrintDeltaTable(MpmCtx *mpm_ctx)
{
    SCACCtx *ctx = (SCACCtx *)mpm_ctx->ctx;
    int i = 0, j = 0;

    printf("##############Delta Table##############\n");
    for (i = 0; i < ctx->state_count; i++) {
        printf("%d: \n", i);
        for (j = 0; j < 256; j++) {
            if (SCACGetDelta(i, j, mpm_ctx) != 0) {
                printf("  %c -> %d\n", j, SCACGetDelta(i, j, mpm_ctx));
            }
        }
    }

    return;
}
#endif

/**
 * \brief Process the patterns and prepare the state table.
 *
 * \param mpm_ctx Pointer to the mpm context.
 */
static void SCACPrepareStateTable(MpmCtx *mpm_ctx)
{
    SCACCtx *ctx = (SCACCtx *)mpm_ctx->ctx;

    /* create the 0th state in the goto table and output_table */
    SCACInitNewState(mpm_ctx);

    SCACDetermineLevel1Gap(mpm_ctx);

    /* create the goto table */
    SCACCreateGotoTable(mpm_ctx);
    /* create the failure table */
    SCACCreateFailureTable(mpm_ctx);
    /* create the final state(delta) table */
    SCACCreateDeltaTable(mpm_ctx);
    /* club the output state presence with delta transition entries */
    SCACClubOutputStatePresenceWithDeltaTable(mpm_ctx);

    /* club nocase entries */
    SCACInsertCaseSensitiveEntriesForPatterns(mpm_ctx);

    /* shrink the memory */
    SCACShrinkState(ctx);

#if 0
    SCACPrintDeltaTable(mpm_ctx);
#endif

    /* we don't need these anymore */
    SCFree(ctx->goto_table);
    ctx->goto_table = NULL;
    SCFree(ctx->failure_table);
    ctx->failure_table = NULL;

    return;
}

/**
 * \brief Process the patterns added to the mpm, and create the internal tables.
 *
 * \param mpm_ctx Pointer to the mpm context.
 */
int SCACPreparePatterns(MpmCtx *mpm_ctx)
{
    SCACCtx *ctx = (SCACCtx *)mpm_ctx->ctx;

    if (mpm_ctx->pattern_cnt == 0 || mpm_ctx->init_hash == NULL) {
        SCLogDebug("no patterns supplied to this mpm_ctx");
        return 0;
    }

    /* alloc the pattern array */
    ctx->parray = (MpmPattern **)SCMalloc(mpm_ctx->pattern_cnt *
                                           sizeof(MpmPattern *));
    if (ctx->parray == NULL)
        goto error;
    memset(ctx->parray, 0, mpm_ctx->pattern_cnt * sizeof(MpmPattern *));
    mpm_ctx->memory_cnt++;
    mpm_ctx->memory_size += (mpm_ctx->pattern_cnt * sizeof(MpmPattern *));

    /* populate it with the patterns in the hash */
    uint32_t i = 0, p = 0;
    for (i = 0; i < MPM_INIT_HASH_SIZE; i++) {
        MpmPattern *node = mpm_ctx->init_hash[i], *nnode = NULL;
        while(node != NULL) {
            nnode = node->next;
            node->next = NULL;
            ctx->parray[p++] = node;
            node = nnode;
        }
    }

    /* we no longer need the hash, so free it's memory */
    SCFree(mpm_ctx->init_hash);
    mpm_ctx->init_hash = NULL;

    /* the memory consumed by a single state in our goto table */
    ctx->single_state_size = sizeof(int32_t) * 256;

    /* handle no case patterns */
    ctx->pid_pat_list = SCMalloc((mpm_ctx->max_pat_id + 1)* sizeof(SCACPatternList));
    if (ctx->pid_pat_list == NULL) {
        SCLogError(SC_ERR_MEM_ALLOC, "Error allocating memory");
        exit(EXIT_FAILURE);
    }
    memset(ctx->pid_pat_list, 0, (mpm_ctx->max_pat_id + 1) * sizeof(SCACPatternList));

    for (i = 0; i < mpm_ctx->pattern_cnt; i++) {
        if (!(ctx->parray[i]->flags & MPM_PATTERN_FLAG_NOCASE)) {
            ctx->pid_pat_list[ctx->parray[i]->id].cs = SCMalloc(ctx->parray[i]->len);
            if (ctx->pid_pat_list[ctx->parray[i]->id].cs == NULL) {
                SCLogError(SC_ERR_MEM_ALLOC, "Error allocating memory");
                exit(EXIT_FAILURE);
            }
            memcpy(ctx->pid_pat_list[ctx->parray[i]->id].cs,
                   ctx->parray[i]->original_pat, ctx->parray[i]->len);
            ctx->pid_pat_list[ctx->parray[i]->id].patlen = ctx->parray[i]->len;
        }

        /* ACPatternList now owns this memory */
        //SCLogInfo("ctx->parray[i]->sids_size %u", ctx->parray[i]->sids_size);
        ctx->pid_pat_list[ctx->parray[i]->id].sids_size = ctx->parray[i]->sids_size;
        ctx->pid_pat_list[ctx->parray[i]->id].sids = ctx->parray[i]->sids;

        ctx->parray[i]->sids_size = 0;
        ctx->parray[i]->sids = NULL;
    }

    /* prepare the state table required by AC */
    SCACPrepareStateTable(mpm_ctx);

#ifdef __SC_CUDA_SUPPORT__
    if (mpm_ctx->mpm_type == MPM_AC_CUDA) {
        int r = SCCudaMemAlloc(&ctx->state_table_u32_cuda,
                               ctx->state_count * sizeof(unsigned int) * 256);
        if (r < 0) {
            SCLogError(SC_ERR_AC_CUDA_ERROR, "SCCudaMemAlloc failure.");
            exit(EXIT_FAILURE);
        }

        r = SCCudaMemcpyHtoD(ctx->state_table_u32_cuda,
                             ctx->state_table_u32,
                             ctx->state_count * sizeof(unsigned int) * 256);
        if (r < 0) {
            SCLogError(SC_ERR_AC_CUDA_ERROR, "SCCudaMemcpyHtoD failure.");
            exit(EXIT_FAILURE);
        }
    }
#endif

    /* free all the stored patterns.  Should save us a good 100-200 mbs */
    for (i = 0; i < mpm_ctx->pattern_cnt; i++) {
        if (ctx->parray[i] != NULL) {
            MpmFreePattern(mpm_ctx, ctx->parray[i]);
        }
    }
    SCFree(ctx->parray);
    ctx->parray = NULL;
    mpm_ctx->memory_cnt--;
    mpm_ctx->memory_size -= (mpm_ctx->pattern_cnt * sizeof(MpmPattern *));

    ctx->pattern_id_bitarray_size = (mpm_ctx->max_pat_id / 8) + 1;
    SCLogDebug("ctx->pattern_id_bitarray_size %u", ctx->pattern_id_bitarray_size);

    return 0;

error:
    return -1;
}

/**
 * \brief Init the mpm thread context.
 *
 * \param mpm_ctx        Pointer to the mpm context.
 * \param mpm_thread_ctx Pointer to the mpm thread context.
 * \param matchsize      We don't need this.
 */
void SCACInitThreadCtx(MpmCtx *mpm_ctx, MpmThreadCtx *mpm_thread_ctx)
{
    memset(mpm_thread_ctx, 0, sizeof(MpmThreadCtx));

    mpm_thread_ctx->ctx = SCMalloc(sizeof(SCACThreadCtx));
    if (mpm_thread_ctx->ctx == NULL) {
        exit(EXIT_FAILURE);
    }
    memset(mpm_thread_ctx->ctx, 0, sizeof(SCACThreadCtx));
    mpm_thread_ctx->memory_cnt++;
    mpm_thread_ctx->memory_size += sizeof(SCACThreadCtx);

    return;
}

/**
 * \brief Initialize the AC context.
 *
 * \param mpm_ctx       Mpm context.
 */
void SCACInitCtx(MpmCtx *mpm_ctx)
{
    if (mpm_ctx->ctx != NULL)
        return;

    mpm_ctx->ctx = SCMalloc(sizeof(SCACCtx));
    if (mpm_ctx->ctx == NULL) {
        exit(EXIT_FAILURE);
    }
    memset(mpm_ctx->ctx, 0, sizeof(SCACCtx));

    mpm_ctx->memory_cnt++;
    mpm_ctx->memory_size += sizeof(SCACCtx);

    /* initialize the hash we use to speed up pattern insertions */
    mpm_ctx->init_hash = SCMalloc(sizeof(MpmPattern *) * MPM_INIT_HASH_SIZE);
    if (mpm_ctx->init_hash == NULL) {
        exit(EXIT_FAILURE);
    }
    memset(mpm_ctx->init_hash, 0, sizeof(MpmPattern *) * MPM_INIT_HASH_SIZE);

    /* get conf values for AC from our yaml file.  We have no conf values for
     * now.  We will certainly need this, as we develop the algo */
    SCACGetConfig();

    SCReturn;
}

/**
 * \brief Destroy the mpm thread context.
 *
 * \param mpm_ctx        Pointer to the mpm context.
 * \param mpm_thread_ctx Pointer to the mpm thread context.
 */
void SCACDestroyThreadCtx(MpmCtx *mpm_ctx, MpmThreadCtx *mpm_thread_ctx)
{
    SCACPrintSearchStats(mpm_thread_ctx);

    if (mpm_thread_ctx->ctx != NULL) {
        SCFree(mpm_thread_ctx->ctx);
        mpm_thread_ctx->ctx = NULL;
        mpm_thread_ctx->memory_cnt--;
        mpm_thread_ctx->memory_size -= sizeof(SCACThreadCtx);
    }

    return;
}

/**
 * \brief Destroy the mpm context.
 *
 * \param mpm_ctx Pointer to the mpm context.
 */
void SCACDestroyCtx(MpmCtx *mpm_ctx)
{
    SCACCtx *ctx = (SCACCtx *)mpm_ctx->ctx;
    if (ctx == NULL)
        return;

    if (mpm_ctx->init_hash != NULL) {
        SCFree(mpm_ctx->init_hash);
        mpm_ctx->init_hash = NULL;
        mpm_ctx->memory_cnt--;
        mpm_ctx->memory_size -= (MPM_INIT_HASH_SIZE * sizeof(MpmPattern *));
    }

    if (ctx->parray != NULL) {
        uint32_t i;
        for (i = 0; i < mpm_ctx->pattern_cnt; i++) {
            if (ctx->parray[i] != NULL) {
                MpmFreePattern(mpm_ctx, ctx->parray[i]);
            }
        }

        SCFree(ctx->parray);
        ctx->parray = NULL;
        mpm_ctx->memory_cnt--;
        mpm_ctx->memory_size -= (mpm_ctx->pattern_cnt * sizeof(MpmPattern *));
    }

    if (ctx->state_table_u16 != NULL) {
        SCFree(ctx->state_table_u16);
        ctx->state_table_u16 = NULL;

        mpm_ctx->memory_cnt++;
        mpm_ctx->memory_size -= (ctx->state_count *
                                 sizeof(SC_AC_STATE_TYPE_U16) * 256);
    }
    if (ctx->state_table_u32 != NULL) {
        SCFree(ctx->state_table_u32);
        ctx->state_table_u32 = NULL;

        mpm_ctx->memory_cnt++;
        mpm_ctx->memory_size -= (ctx->state_count *
                                 sizeof(SC_AC_STATE_TYPE_U32) * 256);
    }

    if (ctx->output_table != NULL) {
        uint32_t state_count;
        for (state_count = 0; state_count < ctx->state_count; state_count++) {
            if (ctx->output_table[state_count].pids != NULL) {
                SCFree(ctx->output_table[state_count].pids);
            }
        }
        SCFree(ctx->output_table);
    }

    if (ctx->pid_pat_list != NULL) {
        uint32_t i;
        for (i = 0; i < (mpm_ctx->max_pat_id + 1); i++) {
            if (ctx->pid_pat_list[i].cs != NULL)
                SCFree(ctx->pid_pat_list[i].cs);
            if (ctx->pid_pat_list[i].sids != NULL)
                SCFree(ctx->pid_pat_list[i].sids);
        }
        SCFree(ctx->pid_pat_list);
    }

    SCFree(mpm_ctx->ctx);
    mpm_ctx->memory_cnt--;
    mpm_ctx->memory_size -= sizeof(SCACCtx);

    return;
}

/**
 * \brief The aho corasick search function.
 *
 * \param mpm_ctx        Pointer to the mpm context.
 * \param mpm_thread_ctx Pointer to the mpm thread context.
 * \param pmq            Pointer to the Pattern Matcher Queue to hold
 *                       search matches.
 * \param buf            Buffer to be searched.
 * \param buflen         Buffer length.
 *
 * \retval matches Match count.
 */
uint32_t SCACSearch(const MpmCtx *mpm_ctx, MpmThreadCtx *mpm_thread_ctx,
<<<<<<< HEAD
                    PrefilterRuleStore *pmq, const uint8_t *buf, uint16_t buflen)
{
    const SCACCtx *ctx = (SCACCtx *)mpm_ctx->ctx;
    int i = 0;
=======
                    PrefilterRuleStore *pmq, const uint8_t *buf, uint32_t buflen)
{
    const SCACCtx *ctx = (SCACCtx *)mpm_ctx->ctx;
    uint32_t i = 0;
>>>>>>> 57228e99
    int matches = 0;

    /* \todo tried loop unrolling with register var, with no perf increase.  Need
     * to dig deeper */
    /* \todo Change it for stateful MPM.  Supply the state using mpm_thread_ctx */
    SCACPatternList *pid_pat_list = ctx->pid_pat_list;

    uint8_t bitarray[ctx->pattern_id_bitarray_size];
    memset(bitarray, 0, ctx->pattern_id_bitarray_size);

    if (ctx->state_count < 32767) {
        register SC_AC_STATE_TYPE_U16 state = 0;
        SC_AC_STATE_TYPE_U16 (*state_table_u16)[256] = ctx->state_table_u16;
        for (i = 0; i < buflen; i++) {
            state = state_table_u16[state & 0x7FFF][u8_tolower(buf[i])];
            if (state & 0x8000) {
                uint32_t no_of_entries = ctx->output_table[state & 0x7FFF].no_of_entries;
                uint32_t *pids = ctx->output_table[state & 0x7FFF].pids;
                uint32_t k;
                for (k = 0; k < no_of_entries; k++) {
                    if (pids[k] & AC_CASE_MASK) {
                        uint32_t lower_pid = pids[k] & AC_PID_MASK;
                        if (SCMemcmp(pid_pat_list[lower_pid].cs,
                                     buf + i - pid_pat_list[lower_pid].patlen + 1,
                                     pid_pat_list[lower_pid].patlen) != 0) {
                            /* inside loop */
                            continue;
                        }
                        if (bitarray[(lower_pid) / 8] & (1 << ((lower_pid) % 8))) {
                            ;
                        } else {
                            bitarray[(lower_pid) / 8] |= (1 << ((lower_pid) % 8));
                            PrefilterAddSids(pmq, pid_pat_list[lower_pid].sids,
                                    pid_pat_list[lower_pid].sids_size);
                        }
                        matches++;
                    } else {
                        if (bitarray[pids[k] / 8] & (1 << (pids[k] % 8))) {
                            ;
                        } else {
                            bitarray[pids[k] / 8] |= (1 << (pids[k] % 8));
                            PrefilterAddSids(pmq, pid_pat_list[pids[k]].sids,
                                    pid_pat_list[pids[k]].sids_size);
                        }
                        matches++;
                    }
                    //loop1:
                    //;
                }
            }
        } /* for (i = 0; i < buflen; i++) */

    } else {
        register SC_AC_STATE_TYPE_U32 state = 0;
        SC_AC_STATE_TYPE_U32 (*state_table_u32)[256] = ctx->state_table_u32;
        for (i = 0; i < buflen; i++) {
            state = state_table_u32[state & 0x00FFFFFF][u8_tolower(buf[i])];
            if (state & 0xFF000000) {
                uint32_t no_of_entries = ctx->output_table[state & 0x00FFFFFF].no_of_entries;
                uint32_t *pids = ctx->output_table[state & 0x00FFFFFF].pids;
                uint32_t k;
                for (k = 0; k < no_of_entries; k++) {
                    if (pids[k] & AC_CASE_MASK) {
                        uint32_t lower_pid = pids[k] & 0x0000FFFF;
                        if (SCMemcmp(pid_pat_list[lower_pid].cs,
                                     buf + i - pid_pat_list[lower_pid].patlen + 1,
                                     pid_pat_list[lower_pid].patlen) != 0) {
                            /* inside loop */
                            continue;
                        }
                        if (bitarray[(lower_pid) / 8] & (1 << ((lower_pid) % 8))) {
                            ;
                        } else {
                            bitarray[(lower_pid) / 8] |= (1 << ((lower_pid) % 8));
                            PrefilterAddSids(pmq, pid_pat_list[lower_pid].sids,
                                    pid_pat_list[lower_pid].sids_size);
                        }
                        matches++;
                    } else {
                        if (bitarray[pids[k] / 8] & (1 << (pids[k] % 8))) {
                            ;
                        } else {
                            bitarray[pids[k] / 8] |= (1 << (pids[k] % 8));
                            PrefilterAddSids(pmq, pid_pat_list[pids[k]].sids,
                                    pid_pat_list[pids[k]].sids_size);
                        }
                        matches++;
                    }
                    //loop1:
                    //;
                }
            }
        } /* for (i = 0; i < buflen; i++) */
    }

    return matches;
}

/**
 * \brief Add a case insensitive pattern.  Although we have different calls for
 *        adding case sensitive and insensitive patterns, we make a single call
 *        for either case.  No special treatment for either case.
 *
 * \param mpm_ctx Pointer to the mpm context.
 * \param pat     The pattern to add.
 * \param patnen  The pattern length.
 * \param offset  Ignored.
 * \param depth   Ignored.
 * \param pid     The pattern id.
 * \param sid     Ignored.
 * \param flags   Flags associated with this pattern.
 *
 * \retval  0 On success.
 * \retval -1 On failure.
 */
int SCACAddPatternCI(MpmCtx *mpm_ctx, uint8_t *pat, uint16_t patlen,
                     uint16_t offset, uint16_t depth, uint32_t pid,
                     SigIntId sid, uint8_t flags)
{
    flags |= MPM_PATTERN_FLAG_NOCASE;
    return MpmAddPattern(mpm_ctx, pat, patlen, offset, depth, pid, sid, flags);
}

/**
 * \brief Add a case sensitive pattern.  Although we have different calls for
 *        adding case sensitive and insensitive patterns, we make a single call
 *        for either case.  No special treatment for either case.
 *
 * \param mpm_ctx Pointer to the mpm context.
 * \param pat     The pattern to add.
 * \param patnen  The pattern length.
 * \param offset  Ignored.
 * \param depth   Ignored.
 * \param pid     The pattern id.
 * \param sid     Ignored.
 * \param flags   Flags associated with this pattern.
 *
 * \retval  0 On success.
 * \retval -1 On failure.
 */
int SCACAddPatternCS(MpmCtx *mpm_ctx, uint8_t *pat, uint16_t patlen,
                     uint16_t offset, uint16_t depth, uint32_t pid,
                     SigIntId sid, uint8_t flags)
{
    return MpmAddPattern(mpm_ctx, pat, patlen, offset, depth, pid, sid, flags);
}

void SCACPrintSearchStats(MpmThreadCtx *mpm_thread_ctx)
{

#ifdef SC_AC_COUNTERS
    SCACThreadCtx *ctx = (SCACThreadCtx *)mpm_thread_ctx->ctx;
    printf("AC Thread Search stats (ctx %p)\n", ctx);
    printf("Total calls: %" PRIu32 "\n", ctx->total_calls);
    printf("Total matches: %" PRIu64 "\n", ctx->total_matches);
#endif /* SC_AC_COUNTERS */

    return;
}

void SCACPrintInfo(MpmCtx *mpm_ctx)
{
    SCACCtx *ctx = (SCACCtx *)mpm_ctx->ctx;

    printf("MPM AC Information:\n");
    printf("Memory allocs:   %" PRIu32 "\n", mpm_ctx->memory_cnt);
    printf("Memory alloced:  %" PRIu32 "\n", mpm_ctx->memory_size);
    printf(" Sizeof:\n");
    printf("  MpmCtx         %" PRIuMAX "\n", (uintmax_t)sizeof(MpmCtx));
    printf("  SCACCtx:         %" PRIuMAX "\n", (uintmax_t)sizeof(SCACCtx));
    printf("  MpmPattern      %" PRIuMAX "\n", (uintmax_t)sizeof(MpmPattern));
    printf("  MpmPattern     %" PRIuMAX "\n", (uintmax_t)sizeof(MpmPattern));
    printf("Unique Patterns: %" PRIu32 "\n", mpm_ctx->pattern_cnt);
    printf("Smallest:        %" PRIu32 "\n", mpm_ctx->minlen);
    printf("Largest:         %" PRIu32 "\n", mpm_ctx->maxlen);
    printf("Total states in the state table:    %" PRIu32 "\n", ctx->state_count);
    printf("\n");

    return;
}

/****************************Cuda side of things****************************/

#ifdef __SC_CUDA_SUPPORT__

/* \todo Technically it's generic to all mpms, but since we use ac only, the
 *       code internally directly references ac and hence it has found its
 *       home in this file, instead of util-mpm.c
 */
void DetermineCudaStateTableSize(DetectEngineCtx *de_ctx)
{
    MpmCtx *mpm_ctx = NULL;

    int ac_16_tables = 0;
    int ac_32_tables = 0;

    mpm_ctx = MpmFactoryGetMpmCtxForProfile(de_ctx, de_ctx->sgh_mpm_context_proto_tcp_packet, 0);
    if (mpm_ctx->mpm_type == MPM_AC_CUDA) {
        SCACCtx *ctx = (SCACCtx *)mpm_ctx->ctx;
        if (ctx->state_count < 32767)
            ac_16_tables++;
        else
            ac_32_tables++;
    }
    mpm_ctx = MpmFactoryGetMpmCtxForProfile(de_ctx, de_ctx->sgh_mpm_context_proto_tcp_packet, 1);
    if (mpm_ctx->mpm_type == MPM_AC_CUDA) {
        SCACCtx *ctx = (SCACCtx *)mpm_ctx->ctx;
        if (ctx->state_count < 32767)
            ac_16_tables++;
        else
            ac_32_tables++;
    }

    mpm_ctx = MpmFactoryGetMpmCtxForProfile(de_ctx, de_ctx->sgh_mpm_context_proto_udp_packet, 0);
    if (mpm_ctx->mpm_type == MPM_AC_CUDA) {
        SCACCtx *ctx = (SCACCtx *)mpm_ctx->ctx;
        if (ctx->state_count < 32767)
            ac_16_tables++;
        else
            ac_32_tables++;
    }
    mpm_ctx = MpmFactoryGetMpmCtxForProfile(de_ctx, de_ctx->sgh_mpm_context_proto_udp_packet, 1);
    if (mpm_ctx->mpm_type == MPM_AC_CUDA) {
        SCACCtx *ctx = (SCACCtx *)mpm_ctx->ctx;
        if (ctx->state_count < 32767)
            ac_16_tables++;
        else
            ac_32_tables++;
    }

    mpm_ctx = MpmFactoryGetMpmCtxForProfile(de_ctx, de_ctx->sgh_mpm_context_proto_other_packet, 0);
    if (mpm_ctx->mpm_type == MPM_AC_CUDA) {
        SCACCtx *ctx = (SCACCtx *)mpm_ctx->ctx;
        if (ctx->state_count < 32767)
            ac_16_tables++;
        else
            ac_32_tables++;
    }

    if (ac_16_tables > 0 && ac_32_tables > 0)
        SCACConstructBoth16and32StateTables();

    SCLogDebug("Total mpm ac 16 bit state tables - %d\n", ac_16_tables);
    SCLogDebug("Total mpm ac 32 bit state tables - %d\n", ac_32_tables);

}

void CudaReleasePacket(Packet *p)
{
    if (p->cuda_pkt_vars.cuda_mpm_enabled == 1) {
        p->cuda_pkt_vars.cuda_mpm_enabled = 0;
        SCMutexLock(&p->cuda_pkt_vars.cuda_mutex);
        p->cuda_pkt_vars.cuda_done = 0;
        SCMutexUnlock(&p->cuda_pkt_vars.cuda_mutex);
    }

    return;
}

/* \todos
 * - Use texture memory - Can we fit all the arrays into a 3d texture.
 *   Texture memory definitely offers slightly better performance even
 *   on gpus that offer cache for global memory.
 * - Packetpool - modify to support > 65k max pending packets.  We are
 *   hitting packetpool limit currently even with 65k packets.
 * - Use streams.  We have tried overlapping parsing results from the
 *   previous call with invoking the next call.
 * - Offer higher priority to decode threads.
 * - Modify pcap file mode to support reading from multiple pcap files
 *   and hence we will have multiple receive threads.
 * - Split state table into many small pieces and have multiple threads
 *   run each small state table on the same payload.
 * - Used a config peference of l1 over shared memory with no noticeable
 *   perf increase.  Explore it in detail over cards/architectures.
 * - Constant memory performance sucked.  Explore it in detail.
 * - Currently all our state tables are small.  Implement 16 bit state
 *   tables on priority.
 * - Introduce profiling.
 * - Retrieve sgh before buffer packet.
 */

void SCACConstructBoth16and32StateTables(void)
{
    construct_both_16_and_32_state_tables = 1;

    return;
}

/* \todo Reduce offset buffer size.  Probably a 100,000 entry would be sufficient. */
static void *SCACCudaDispatcher(void *arg)
{
#define BLOCK_SIZE 32

    int r = 0;
    ThreadVars *tv = (ThreadVars *)arg;
    MpmCudaConf *conf = CudaHandlerGetCudaProfile("mpm");
    uint32_t sleep_interval_ms = conf->batching_timeout;

    SCLogInfo("AC Cuda Mpm Dispatcher using a timeout of "
              "\"%"PRIu32"\" micro-seconds", sleep_interval_ms);

    CudaBufferData *cb_data =
        CudaHandlerModuleGetData(MPM_AC_CUDA_MODULE_NAME,
                                 MPM_AC_CUDA_MODULE_CUDA_BUFFER_NAME);

    CUcontext cuda_context =
        CudaHandlerModuleGetContext(MPM_AC_CUDA_MODULE_NAME, conf->device_id);
    if (cuda_context == 0) {
        SCLogError(SC_ERR_AC_CUDA_ERROR, "context is NULL.");
        exit(EXIT_FAILURE);
    }
    r = SCCudaCtxPushCurrent(cuda_context);
    if (r < 0) {
        SCLogError(SC_ERR_AC_CUDA_ERROR, "context push failed.");
        exit(EXIT_FAILURE);
    }
    CUmodule cuda_module = 0;
    if (CudaHandlerGetCudaModule(&cuda_module, "util-mpm-ac-cuda-kernel") < 0) {
        SCLogError(SC_ERR_AC_CUDA_ERROR, "Error retrieving cuda module.");
        exit(EXIT_FAILURE);
    }
    CUfunction kernel = 0;
#if __WORDSIZE==64
    if (SCCudaModuleGetFunction(&kernel, cuda_module, "SCACCudaSearch64") == -1) {
        SCLogError(SC_ERR_AC_CUDA_ERROR, "Error retrieving kernel");
        exit(EXIT_FAILURE);
    }
#else
    if (SCCudaModuleGetFunction(&kernel, cuda_module, "SCACCudaSearch32") == -1) {
        SCLogError(SC_ERR_AC_CUDA_ERROR, "Error retrieving kernel");
        exit(EXIT_FAILURE);
    }
#endif

    uint8_t g_u8_lowercasetable[256];
    for (int c = 0; c < 256; c++)
        g_u8_lowercasetable[c] = tolower((uint8_t)c);
    CUdeviceptr cuda_g_u8_lowercasetable_d = 0;
    CUdeviceptr cuda_packets_buffer_d = 0;
    CUdeviceptr cuda_offset_buffer_d = 0;
    CUdeviceptr cuda_results_buffer_d = 0;
    uint32_t *cuda_results_buffer_h = NULL;
    r = SCCudaMemAlloc(&cuda_g_u8_lowercasetable_d, sizeof(g_u8_lowercasetable));
    if (r < 0) {
        SCLogError(SC_ERR_AC_CUDA_ERROR, "SCCudaMemAlloc failure.");
        exit(EXIT_FAILURE);
    }
    r = SCCudaMemcpyHtoD(cuda_g_u8_lowercasetable_d, g_u8_lowercasetable, sizeof(g_u8_lowercasetable));
    if (r < 0) {
        SCLogError(SC_ERR_AC_CUDA_ERROR, "SCCudaMemcpyHtoD failure.");
        exit(EXIT_FAILURE);
    }
    r = SCCudaMemAlloc(&cuda_packets_buffer_d, conf->gpu_transfer_size);
    if (r < 0) {
        SCLogError(SC_ERR_AC_CUDA_ERROR, "SCCudaMemAlloc failure.");
        exit(EXIT_FAILURE);
    }
    r = SCCudaMemAlloc(&cuda_offset_buffer_d, conf->gpu_transfer_size * 4);
    if (r < 0) {
        SCLogError(SC_ERR_AC_CUDA_ERROR, "SCCudaMemAlloc failure.");
        exit(EXIT_FAILURE);
    }
    r = SCCudaMemAlloc(&cuda_results_buffer_d, conf->gpu_transfer_size * 8);
    if (r < 0) {
        SCLogError(SC_ERR_AC_CUDA_ERROR, "SCCudaMemAlloc failure.");
        exit(EXIT_FAILURE);
    }
    r = SCCudaMemAllocHost((void **)&cuda_results_buffer_h, conf->gpu_transfer_size * 8);
    if (r < 0) {
        SCLogError(SC_ERR_AC_CUDA_ERROR, "SCCudaMemAlloc failure.");
        exit(EXIT_FAILURE);
    }

    CudaBufferCulledInfo cb_culled_info;
    memset(&cb_culled_info, 0, sizeof(cb_culled_info));

    TmThreadsSetFlag(tv, THV_INIT_DONE);
    while (1) {
        if (TmThreadsCheckFlag(tv, THV_KILL))
            break;

        usleep(sleep_interval_ms);

        /**************** 1 SEND ****************/
        CudaBufferCullCompletedSlices(cb_data, &cb_culled_info, conf->gpu_transfer_size);
        if (cb_culled_info.no_of_items == 0)
            continue;
#if 0
        SCLogInfo("1 - cb_culled_info.no_of_items-%"PRIu32" "
                  "cb_culled_info.buffer_len - %"PRIu32" "
                  "cb_culled_info.average size - %f "
                  "cb_culled_info.d_buffer_start_offset - %"PRIu32" "
                  "cb_culled_info.op_buffer_start_offset - %"PRIu32" "
                  "cb_data.no_of_items - %"PRIu32"  "
                  "cb_data.d_buffer_read - %"PRIu32" "
                  "cb_data.d_buffer_write - %"PRIu32" "
                  "cb_data.op_buffer_read - %"PRIu32" "
                  "cb_data.op_buffer_write - %"PRIu32"\n",
                  cb_culled_info.no_of_items,
                  cb_culled_info.d_buffer_len,
                  cb_culled_info.d_buffer_len / (float)cb_culled_info.no_of_items,
                  cb_culled_info.d_buffer_start_offset,
                  cb_culled_info.op_buffer_start_offset,
                  cb_data->no_of_items,
                  cb_data->d_buffer_read,
                  cb_data->d_buffer_write,
                  cb_data->op_buffer_read,
                  cb_data->op_buffer_write);
#endif
        r = SCCudaMemcpyHtoDAsync(cuda_packets_buffer_d, (cb_data->d_buffer + cb_culled_info.d_buffer_start_offset), cb_culled_info.d_buffer_len, 0);
        if (r < 0) {
            SCLogError(SC_ERR_AC_CUDA_ERROR, "SCCudaMemcpyHtoD failure.");
            exit(EXIT_FAILURE);
        }
        r = SCCudaMemcpyHtoDAsync(cuda_offset_buffer_d, (cb_data->o_buffer + cb_culled_info.op_buffer_start_offset), sizeof(uint32_t) * cb_culled_info.no_of_items, 0);
        if (r < 0) {
            SCLogError(SC_ERR_AC_CUDA_ERROR, "SCCudaMemcpyHtoD failure.");
            exit(EXIT_FAILURE);
        }
        void *args[] = { &cuda_packets_buffer_d,
                         &cb_culled_info.d_buffer_start_offset,
                         &cuda_offset_buffer_d,
                         &cuda_results_buffer_d,
                         &cb_culled_info.no_of_items,
                         &cuda_g_u8_lowercasetable_d };
        r = SCCudaLaunchKernel(kernel,
                               (cb_culled_info.no_of_items / BLOCK_SIZE) + 1, 1, 1,
                               BLOCK_SIZE, 1, 1,
                               0, 0,
                               args, NULL);
        if (r < 0) {
            SCLogError(SC_ERR_AC_CUDA_ERROR, "SCCudaLaunchKernel failure.");
            exit(EXIT_FAILURE);
        }
        r = SCCudaMemcpyDtoHAsync(cuda_results_buffer_h, cuda_results_buffer_d, sizeof(uint32_t) * (cb_culled_info.d_buffer_len * 2), 0);
        if (r < 0) {
            SCLogError(SC_ERR_AC_CUDA_ERROR, "SCCudaMemcpyDtoH failure.");
            exit(EXIT_FAILURE);
        }



        /**************** 1 SYNCHRO ****************/
        r = SCCudaCtxSynchronize();
        if (r < 0) {
            SCLogError(SC_ERR_AC_CUDA_ERROR, "SCCudaCtxSynchronize failure.");
            exit(EXIT_FAILURE);
        }

        /************* 1 Parse Results ************/
        uint32_t i_op_start_offset = cb_culled_info.op_buffer_start_offset;
        uint32_t no_of_items = cb_culled_info.no_of_items;
        uint32_t *o_buffer = cb_data->o_buffer;
        uint32_t d_buffer_start_offset = cb_culled_info.d_buffer_start_offset;
        for (uint32_t i = 0; i < no_of_items; i++, i_op_start_offset++) {
            Packet *p = (Packet *)cb_data->p_buffer[i_op_start_offset];

            SCMutexLock(&p->cuda_pkt_vars.cuda_mutex);
            if (p->cuda_pkt_vars.cuda_mpm_enabled == 0) {
                p->cuda_pkt_vars.cuda_done = 0;
                SCMutexUnlock(&p->cuda_pkt_vars.cuda_mutex);
                continue;
            }

            p->cuda_pkt_vars.cuda_gpu_matches =
                cuda_results_buffer_h[((o_buffer[i_op_start_offset] - d_buffer_start_offset) * 2)];
            if (p->cuda_pkt_vars.cuda_gpu_matches != 0) {
                memcpy(p->cuda_pkt_vars.cuda_results,
                       cuda_results_buffer_h +
                       ((o_buffer[i_op_start_offset] - d_buffer_start_offset) * 2),
                       (cuda_results_buffer_h[((o_buffer[i_op_start_offset] -
                                                d_buffer_start_offset) * 2)] * sizeof(uint32_t)) + 4);
            }

            p->cuda_pkt_vars.cuda_done = 1;
            SCMutexUnlock(&p->cuda_pkt_vars.cuda_mutex);
            SCCondSignal(&p->cuda_pkt_vars.cuda_cond);
        }
        if (no_of_items != 0)
            CudaBufferReportCulledConsumption(cb_data, &cb_culled_info);
    } /* while (1) */

    r = SCCudaModuleUnload(cuda_module);
    if (r < 0) {
        SCLogError(SC_ERR_AC_CUDA_ERROR, "Error unloading cuda module.");
        exit(EXIT_FAILURE);
    }
    r = SCCudaMemFree(cuda_packets_buffer_d);
    if (r < 0) {
        SCLogError(SC_ERR_AC_CUDA_ERROR, "Error freeing cuda device memory.");
        exit(EXIT_FAILURE);
    }
    r = SCCudaMemFree(cuda_offset_buffer_d);
    if (r < 0) {
        SCLogError(SC_ERR_AC_CUDA_ERROR, "Error freeing cuda device memory.");
        exit(EXIT_FAILURE);
    }
    r = SCCudaMemFree(cuda_results_buffer_d);
    if (r < 0) {
        SCLogError(SC_ERR_AC_CUDA_ERROR, "Error freeing cuda device memory.");
        exit(EXIT_FAILURE);
    }
    r = SCCudaMemFreeHost(cuda_results_buffer_h);
    if (r < 0) {
        SCLogError(SC_ERR_AC_CUDA_ERROR, "Error freeing cuda host memory.");
        exit(EXIT_FAILURE);
    }

    TmThreadsSetFlag(tv, THV_RUNNING_DONE);
    TmThreadWaitForFlag(tv, THV_DEINIT);
    TmThreadsSetFlag(tv, THV_CLOSED);

    return NULL;

#undef BLOCK_SIZE
}

uint32_t SCACCudaPacketResultsProcessing(Packet *p, const MpmCtx *mpm_ctx,
                                         PrefilterRuleStore *pmq)
{
    uint32_t u = 0;

    while (!p->cuda_pkt_vars.cuda_done) {
        SCMutexLock(&p->cuda_pkt_vars.cuda_mutex);
        if (p->cuda_pkt_vars.cuda_done) {
            SCMutexUnlock(&p->cuda_pkt_vars.cuda_mutex);
            break;
        } else {
            SCCondWait(&p->cuda_pkt_vars.cuda_cond, &p->cuda_pkt_vars.cuda_mutex);
            SCMutexUnlock(&p->cuda_pkt_vars.cuda_mutex);
        }
    } /* while */
    p->cuda_pkt_vars.cuda_done = 0;
    p->cuda_pkt_vars.cuda_mpm_enabled = 0;

    uint32_t cuda_matches = p->cuda_pkt_vars.cuda_gpu_matches;
    if (cuda_matches == 0)
        return 0;

    uint32_t matches = 0;
    uint32_t *results = p->cuda_pkt_vars.cuda_results + 1;
    uint8_t *buf = p->payload;
    SCACCtx *ctx = mpm_ctx->ctx;
    SCACOutputTable *output_table = ctx->output_table;
    SCACPatternList *pid_pat_list = ctx->pid_pat_list;

    uint8_t bitarray[ctx->pattern_id_bitarray_size];
    memset(bitarray, 0, ctx->pattern_id_bitarray_size);

    for (u = 0; u < cuda_matches; u += 2) {
        uint32_t offset = results[u];
        uint32_t state = results[u + 1];
        /* we should technically be doing state & 0x00FFFFFF, but we don't
         * since the cuda kernel does that for us */
        uint32_t no_of_entries = output_table[state].no_of_entries;
        /* we should technically be doing state & 0x00FFFFFF, but we don't
         * since the cuda kernel does that for us */
        uint32_t *pids = output_table[state].pids;
        uint32_t k;
        /* note that this is not a verbatim copy from SCACSearch().  We
         * don't copy the pattern id into the pattern_id_array.  That's
         * the only change */
        for (k = 0; k < no_of_entries; k++) {
            if (pids[k] & AC_CASE_MASK) {
                uint32_t lower_pid = pids[k] & 0x0000FFFF;
                if (SCMemcmp(pid_pat_list[lower_pid].cs,
                             buf + offset - pid_pat_list[lower_pid].patlen + 1,
                             pid_pat_list[lower_pid].patlen) != 0) {
                    /* inside loop */
                    continue;
                }
                if (bitarray[(lower_pid) / 8] & (1 << ((lower_pid) % 8))) {
                    ;
                } else {
                    bitarray[(lower_pid) / 8] |= (1 << ((lower_pid) % 8));
                    PrefilterAddSids(pmq, pid_pat_list[lower_pid].sids,
                            pid_pat_list[lower_pid].sids_size);
                }
                matches++;
            } else {
                if (bitarray[pids[k] / 8] & (1 << (pids[k] % 8))) {
                    ;
                } else {
                    bitarray[pids[k] / 8] |= (1 << (pids[k] % 8));
                    PrefilterAddSids(pmq, pid_pat_list[pids[k]].sids,
                            pid_pat_list[pids[k]].sids_size);
                }
                matches++;
            }
        }
    }

    return matches;
}

void SCACCudaStartDispatcher(void)
{
    /* create the threads */
    ThreadVars *tv = TmThreadCreate("Cuda_Mpm_AC_Dispatcher",
                                    NULL, NULL,
                                    NULL, NULL,
                                    "custom", SCACCudaDispatcher, 0);
    if (tv == NULL) {
        SCLogError(SC_ERR_THREAD_CREATE, "Error creating a thread for "
                   "ac cuda dispatcher.  Killing engine.");
        exit(EXIT_FAILURE);
    }
    if (TmThreadSpawn(tv) != 0) {
        SCLogError(SC_ERR_THREAD_SPAWN, "Failed to spawn thread for "
                   "ac cuda dispatcher.  Killing engine.");
        exit(EXIT_FAILURE);
    }

    return;
}

int MpmCudaBufferSetup(void)
{
    int r = 0;
    MpmCudaConf *conf = CudaHandlerGetCudaProfile("mpm");
    if (conf == NULL) {
        SCLogError(SC_ERR_AC_CUDA_ERROR, "Error obtaining cuda mpm profile.");
        return -1;
    }

    CUcontext cuda_context = CudaHandlerModuleGetContext(MPM_AC_CUDA_MODULE_NAME, conf->device_id);
    if (cuda_context == 0) {
        SCLogError(SC_ERR_AC_CUDA_ERROR, "Error retrieving cuda context.");
        return -1;
    }
    r = SCCudaCtxPushCurrent(cuda_context);
    if (r < 0) {
        SCLogError(SC_ERR_AC_CUDA_ERROR, "Error pushing cuda context.");
        return -1;
    }

    uint8_t *d_buffer = NULL;
    uint32_t *o_buffer = NULL;
    void **p_buffer = NULL;

    r = SCCudaMemAllocHost((void *)&d_buffer, conf->cb_buffer_size);
    if (r < 0) {
        SCLogError(SC_ERR_AC_CUDA_ERROR, "Cuda alloc host failure.");
        return -1;
    }
    SCLogInfo("Allocated a cuda d_buffer - %"PRIu32" bytes", conf->cb_buffer_size);
    r = SCCudaMemAllocHost((void *)&o_buffer, sizeof(uint32_t) * UTIL_MPM_CUDA_CUDA_BUFFER_OPBUFFER_ITEMS_DEFAULT);
    if (r < 0) {
        SCLogError(SC_ERR_AC_CUDA_ERROR, "Cuda alloc host failue.");
        return -1;
    }
    r = SCCudaMemAllocHost((void *)&p_buffer, sizeof(void *) * UTIL_MPM_CUDA_CUDA_BUFFER_OPBUFFER_ITEMS_DEFAULT);
    if (r < 0) {
        SCLogError(SC_ERR_AC_CUDA_ERROR, "Cuda alloc host failure.");
        return -1;
    }

    r = SCCudaCtxPopCurrent(NULL);
    if (r < 0) {
        SCLogError(SC_ERR_AC_CUDA_ERROR, "cuda context pop failure.");
        return -1;
    }

    CudaBufferData *cb = CudaBufferRegisterNew(d_buffer, conf->cb_buffer_size, o_buffer, p_buffer, UTIL_MPM_CUDA_CUDA_BUFFER_OPBUFFER_ITEMS_DEFAULT);
    if (cb == NULL) {
        SCLogError(SC_ERR_AC_CUDA_ERROR, "Error registering new cb instance.");
        return -1;
    }
    CudaHandlerModuleStoreData(MPM_AC_CUDA_MODULE_NAME, MPM_AC_CUDA_MODULE_CUDA_BUFFER_NAME, cb);

    return 0;
}

int MpmCudaBufferDeSetup(void)
{
    int r = 0;
    MpmCudaConf *conf = CudaHandlerGetCudaProfile("mpm");
    if (conf == NULL) {
        SCLogError(SC_ERR_AC_CUDA_ERROR, "Error obtaining cuda mpm profile.");
        return -1;
    }

    CudaBufferData *cb_data = CudaHandlerModuleGetData(MPM_AC_CUDA_MODULE_NAME, MPM_AC_CUDA_MODULE_CUDA_BUFFER_NAME);
    BUG_ON(cb_data == NULL);

    CUcontext cuda_context = CudaHandlerModuleGetContext(MPM_AC_CUDA_MODULE_NAME, conf->device_id);
    if (cuda_context == 0) {
        SCLogError(SC_ERR_AC_CUDA_ERROR, "Error retrieving cuda context.");
        return -1;
    }
    r = SCCudaCtxPushCurrent(cuda_context);
    if (r < 0) {
        SCLogError(SC_ERR_AC_CUDA_ERROR, "Error pushing cuda context.");
        return -1;
    }

    r = SCCudaMemFreeHost(cb_data->d_buffer);
    if (r < 0) {
        SCLogError(SC_ERR_AC_CUDA_ERROR, "Error freeing cuda host memory.");
        return -1;
    }
    r = SCCudaMemFreeHost(cb_data->o_buffer);
    if (r < 0) {
        SCLogError(SC_ERR_AC_CUDA_ERROR, "Error freeing cuda host memory.");
        return -1;
    }
    r = SCCudaMemFreeHost(cb_data->p_buffer);
    if (r < 0) {
        SCLogError(SC_ERR_AC_CUDA_ERROR, "Error freeing cuda host memory.");
        return -1;
    }

    r = SCCudaCtxPopCurrent(NULL);
    if (r < 0) {
        SCLogError(SC_ERR_AC_CUDA_ERROR, "cuda context pop failure.");
        return -1;
    }

    CudaBufferDeRegister(cb_data);

    return 0;
}

#endif /* __SC_CUDA_SUPPORT */

/************************** Mpm Registration ***************************/

/**
 * \brief Register the aho-corasick mpm.
 */
void MpmACRegister(void)
{
    mpm_table[MPM_AC].name = "ac";
    mpm_table[MPM_AC].InitCtx = SCACInitCtx;
    mpm_table[MPM_AC].InitThreadCtx = SCACInitThreadCtx;
    mpm_table[MPM_AC].DestroyCtx = SCACDestroyCtx;
    mpm_table[MPM_AC].DestroyThreadCtx = SCACDestroyThreadCtx;
    mpm_table[MPM_AC].AddPattern = SCACAddPatternCS;
    mpm_table[MPM_AC].AddPatternNocase = SCACAddPatternCI;
    mpm_table[MPM_AC].Prepare = SCACPreparePatterns;
    mpm_table[MPM_AC].Search = SCACSearch;
    mpm_table[MPM_AC].PrintCtx = SCACPrintInfo;
    mpm_table[MPM_AC].PrintThreadCtx = SCACPrintSearchStats;
    mpm_table[MPM_AC].RegisterUnittests = SCACRegisterTests;

    return;
}

#ifdef __SC_CUDA_SUPPORT__

/**
 * \brief Register the aho-corasick cuda mpm.
 */
void MpmACCudaRegister(void)
{
    mpm_table[MPM_AC_CUDA].name = "ac-cuda";
    mpm_table[MPM_AC_CUDA].InitCtx = SCACInitCtx;
    mpm_table[MPM_AC_CUDA].InitThreadCtx = SCACInitThreadCtx;
    mpm_table[MPM_AC_CUDA].DestroyCtx = SCACDestroyCtx;
    mpm_table[MPM_AC_CUDA].DestroyThreadCtx = SCACDestroyThreadCtx;
    mpm_table[MPM_AC_CUDA].AddPattern = SCACAddPatternCS;
    mpm_table[MPM_AC_CUDA].AddPatternNocase = SCACAddPatternCI;
    mpm_table[MPM_AC_CUDA].Prepare = SCACPreparePatterns;
    mpm_table[MPM_AC_CUDA].Search = SCACSearch;
    mpm_table[MPM_AC_CUDA].PrintCtx = SCACPrintInfo;
    mpm_table[MPM_AC_CUDA].PrintThreadCtx = SCACPrintSearchStats;
    mpm_table[MPM_AC_CUDA].RegisterUnittests = SCACRegisterTests;

    return;
}

#endif /* __SC_CUDA_SUPPORT__ */

/*************************************Unittests********************************/

#ifdef UNITTESTS

static int SCACTest01(void)
{
    int result = 0;
    MpmCtx mpm_ctx;
    MpmThreadCtx mpm_thread_ctx;
    PrefilterRuleStore pmq;

    memset(&mpm_ctx, 0, sizeof(MpmCtx));
    memset(&mpm_thread_ctx, 0, sizeof(MpmThreadCtx));
    MpmInitCtx(&mpm_ctx, MPM_AC);
    SCACInitThreadCtx(&mpm_ctx, &mpm_thread_ctx);

    /* 1 match */
    MpmAddPatternCS(&mpm_ctx, (uint8_t *)"abcd", 4, 0, 0, 0, 0, 0);
    PmqSetup(&pmq);

    SCACPreparePatterns(&mpm_ctx);

    const char *buf = "abcdefghjiklmnopqrstuvwxyz";

    uint32_t cnt = SCACSearch(&mpm_ctx, &mpm_thread_ctx, &pmq,
                               (uint8_t *)buf, strlen(buf));

    if (cnt == 1)
        result = 1;
    else
        printf("1 != %" PRIu32 " ",cnt);

    SCACDestroyCtx(&mpm_ctx);
    SCACDestroyThreadCtx(&mpm_ctx, &mpm_thread_ctx);
    PmqFree(&pmq);
    return result;
}

static int SCACTest02(void)
{
    int result = 0;
    MpmCtx mpm_ctx;
    MpmThreadCtx mpm_thread_ctx;
    PrefilterRuleStore pmq;

    memset(&mpm_ctx, 0, sizeof(MpmCtx));
    memset(&mpm_thread_ctx, 0, sizeof(MpmThreadCtx));
    MpmInitCtx(&mpm_ctx, MPM_AC);
    SCACInitThreadCtx(&mpm_ctx, &mpm_thread_ctx);

    /* 1 match */
    MpmAddPatternCS(&mpm_ctx, (uint8_t *)"abce", 4, 0, 0, 0, 0, 0);
    PmqSetup(&pmq);

    SCACPreparePatterns(&mpm_ctx);

    const char *buf = "abcdefghjiklmnopqrstuvwxyz";
    uint32_t cnt = SCACSearch(&mpm_ctx, &mpm_thread_ctx, &pmq,
                               (uint8_t *)buf, strlen(buf));

    if (cnt == 0)
        result = 1;
    else
        printf("0 != %" PRIu32 " ",cnt);

    SCACDestroyCtx(&mpm_ctx);
    SCACDestroyThreadCtx(&mpm_ctx, &mpm_thread_ctx);
    PmqFree(&pmq);
    return result;
}

static int SCACTest03(void)
{
    int result = 0;
    MpmCtx mpm_ctx;
    MpmThreadCtx mpm_thread_ctx;
    PrefilterRuleStore pmq;

    memset(&mpm_ctx, 0x00, sizeof(MpmCtx));
    memset(&mpm_thread_ctx, 0, sizeof(MpmThreadCtx));
    MpmInitCtx(&mpm_ctx, MPM_AC);
    SCACInitThreadCtx(&mpm_ctx, &mpm_thread_ctx);

    /* 1 match */
    MpmAddPatternCS(&mpm_ctx, (uint8_t *)"abcd", 4, 0, 0, 0, 0, 0);
    /* 1 match */
    MpmAddPatternCS(&mpm_ctx, (uint8_t *)"bcde", 4, 0, 0, 1, 0, 0);
    /* 1 match */
    MpmAddPatternCS(&mpm_ctx, (uint8_t *)"fghj", 4, 0, 0, 2, 0, 0);
    PmqSetup(&pmq);

    SCACPreparePatterns(&mpm_ctx);

    const char *buf = "abcdefghjiklmnopqrstuvwxyz";
    uint32_t cnt = SCACSearch(&mpm_ctx, &mpm_thread_ctx, &pmq,
                               (uint8_t *)buf, strlen(buf));

    if (cnt == 3)
        result = 1;
    else
        printf("3 != %" PRIu32 " ",cnt);

    SCACDestroyCtx(&mpm_ctx);
    SCACDestroyThreadCtx(&mpm_ctx, &mpm_thread_ctx);
    PmqFree(&pmq);
    return result;
}

static int SCACTest04(void)
{
    int result = 0;
    MpmCtx mpm_ctx;
    MpmThreadCtx mpm_thread_ctx;
    PrefilterRuleStore pmq;

    memset(&mpm_ctx, 0, sizeof(MpmCtx));
    memset(&mpm_thread_ctx, 0, sizeof(MpmThreadCtx));
    MpmInitCtx(&mpm_ctx, MPM_AC);
    SCACInitThreadCtx(&mpm_ctx, &mpm_thread_ctx);

    MpmAddPatternCS(&mpm_ctx, (uint8_t *)"abcd", 4, 0, 0, 0, 0, 0);
    MpmAddPatternCS(&mpm_ctx, (uint8_t *)"bcdegh", 6, 0, 0, 1, 0, 0);
    MpmAddPatternCS(&mpm_ctx, (uint8_t *)"fghjxyz", 7, 0, 0, 2, 0, 0);
    PmqSetup(&pmq);

    SCACPreparePatterns(&mpm_ctx);

    const char *buf = "abcdefghjiklmnopqrstuvwxyz";
    uint32_t cnt = SCACSearch(&mpm_ctx, &mpm_thread_ctx, &pmq,
                               (uint8_t *)buf, strlen(buf));

    if (cnt == 1)
        result = 1;
    else
        printf("1 != %" PRIu32 " ",cnt);

    SCACDestroyCtx(&mpm_ctx);
    SCACDestroyThreadCtx(&mpm_ctx, &mpm_thread_ctx);
    PmqFree(&pmq);
    return result;
}

static int SCACTest05(void)
{
    int result = 0;
    MpmCtx mpm_ctx;
    MpmThreadCtx mpm_thread_ctx;
    PrefilterRuleStore pmq;

    memset(&mpm_ctx, 0x00, sizeof(MpmCtx));
    memset(&mpm_thread_ctx, 0, sizeof(MpmThreadCtx));
    MpmInitCtx(&mpm_ctx, MPM_AC);
    SCACInitThreadCtx(&mpm_ctx, &mpm_thread_ctx);

    MpmAddPatternCI(&mpm_ctx, (uint8_t *)"ABCD", 4, 0, 0, 0, 0, 0);
    MpmAddPatternCI(&mpm_ctx, (uint8_t *)"bCdEfG", 6, 0, 0, 1, 0, 0);
    MpmAddPatternCI(&mpm_ctx, (uint8_t *)"fghJikl", 7, 0, 0, 2, 0, 0);
    PmqSetup(&pmq);

    SCACPreparePatterns(&mpm_ctx);

    const char *buf = "abcdefghjiklmnopqrstuvwxyz";
    uint32_t cnt = SCACSearch(&mpm_ctx, &mpm_thread_ctx, &pmq,
                               (uint8_t *)buf, strlen(buf));

    if (cnt == 3)
        result = 1;
    else
        printf("3 != %" PRIu32 " ",cnt);

    SCACDestroyCtx(&mpm_ctx);
    SCACDestroyThreadCtx(&mpm_ctx, &mpm_thread_ctx);
    PmqFree(&pmq);
    return result;
}

static int SCACTest06(void)
{
    int result = 0;
    MpmCtx mpm_ctx;
    MpmThreadCtx mpm_thread_ctx;
    PrefilterRuleStore pmq;

    memset(&mpm_ctx, 0, sizeof(MpmCtx));
    memset(&mpm_thread_ctx, 0, sizeof(MpmThreadCtx));
    MpmInitCtx(&mpm_ctx, MPM_AC);
    SCACInitThreadCtx(&mpm_ctx, &mpm_thread_ctx);

    MpmAddPatternCS(&mpm_ctx, (uint8_t *)"abcd", 4, 0, 0, 0, 0, 0);
    PmqSetup(&pmq);

    SCACPreparePatterns(&mpm_ctx);

    const char *buf = "abcd";
    uint32_t cnt = SCACSearch(&mpm_ctx, &mpm_thread_ctx, &pmq,
                               (uint8_t *)buf, strlen(buf));

    if (cnt == 1)
        result = 1;
    else
        printf("1 != %" PRIu32 " ",cnt);

    SCACDestroyCtx(&mpm_ctx);
    SCACDestroyThreadCtx(&mpm_ctx, &mpm_thread_ctx);
    PmqFree(&pmq);
    return result;
}

static int SCACTest07(void)
{
    int result = 0;
    MpmCtx mpm_ctx;
    MpmThreadCtx mpm_thread_ctx;
    PrefilterRuleStore pmq;

    memset(&mpm_ctx, 0, sizeof(MpmCtx));
    memset(&mpm_thread_ctx, 0, sizeof(MpmThreadCtx));
    MpmInitCtx(&mpm_ctx, MPM_AC);
    SCACInitThreadCtx(&mpm_ctx, &mpm_thread_ctx);

    /* should match 30 times */
    MpmAddPatternCS(&mpm_ctx, (uint8_t *)"A", 1, 0, 0, 0, 0, 0);
    /* should match 29 times */
    MpmAddPatternCS(&mpm_ctx, (uint8_t *)"AA", 2, 0, 0, 1, 0, 0);
    /* should match 28 times */
    MpmAddPatternCS(&mpm_ctx, (uint8_t *)"AAA", 3, 0, 0, 2, 0, 0);
    /* 26 */
    MpmAddPatternCS(&mpm_ctx, (uint8_t *)"AAAAA", 5, 0, 0, 3, 0, 0);
    /* 21 */
    MpmAddPatternCS(&mpm_ctx, (uint8_t *)"AAAAAAAAAA", 10, 0, 0, 4, 0, 0);
    /* 1 */
    MpmAddPatternCS(&mpm_ctx, (uint8_t *)"AAAAAAAAAAAAAAAAAAAAAAAAAAAAAA",
                     30, 0, 0, 5, 0, 0);
    PmqSetup(&pmq);
    /* total matches: 135 */

    SCACPreparePatterns(&mpm_ctx);

    const char *buf = "AAAAAAAAAAAAAAAAAAAAAAAAAAAAAA";
    uint32_t cnt = SCACSearch(&mpm_ctx, &mpm_thread_ctx, &pmq,
                               (uint8_t *)buf, strlen(buf));

    if (cnt == 135)
        result = 1;
    else
        printf("135 != %" PRIu32 " ",cnt);

    SCACDestroyCtx(&mpm_ctx);
    SCACDestroyThreadCtx(&mpm_ctx, &mpm_thread_ctx);
    PmqFree(&pmq);
    return result;
}

static int SCACTest08(void)
{
    int result = 0;
    MpmCtx mpm_ctx;
    MpmThreadCtx mpm_thread_ctx;
    PrefilterRuleStore pmq;

    memset(&mpm_ctx, 0, sizeof(MpmCtx));
    memset(&mpm_thread_ctx, 0, sizeof(MpmThreadCtx));
    MpmInitCtx(&mpm_ctx, MPM_AC);
    SCACInitThreadCtx(&mpm_ctx, &mpm_thread_ctx);

    /* 1 match */
    MpmAddPatternCS(&mpm_ctx, (uint8_t *)"abcd", 4, 0, 0, 0, 0, 0);
    PmqSetup(&pmq);

    SCACPreparePatterns(&mpm_ctx);

    uint32_t cnt = SCACSearch(&mpm_ctx, &mpm_thread_ctx, &pmq,
                               (uint8_t *)"a", 1);

    if (cnt == 0)
        result = 1;
    else
        printf("0 != %" PRIu32 " ",cnt);

    SCACDestroyCtx(&mpm_ctx);
    SCACDestroyThreadCtx(&mpm_ctx, &mpm_thread_ctx);
    PmqFree(&pmq);
    return result;
}

static int SCACTest09(void)
{
    int result = 0;
    MpmCtx mpm_ctx;
    MpmThreadCtx mpm_thread_ctx;
    PrefilterRuleStore pmq;

    memset(&mpm_ctx, 0, sizeof(MpmCtx));
    memset(&mpm_thread_ctx, 0, sizeof(MpmThreadCtx));
    MpmInitCtx(&mpm_ctx, MPM_AC);
    SCACInitThreadCtx(&mpm_ctx, &mpm_thread_ctx);

    /* 1 match */
    MpmAddPatternCS(&mpm_ctx, (uint8_t *)"ab", 2, 0, 0, 0, 0, 0);
    PmqSetup(&pmq);

    SCACPreparePatterns(&mpm_ctx);

    uint32_t cnt = SCACSearch(&mpm_ctx, &mpm_thread_ctx, &pmq,
                               (uint8_t *)"ab", 2);

    if (cnt == 1)
        result = 1;
    else
        printf("1 != %" PRIu32 " ",cnt);

    SCACDestroyCtx(&mpm_ctx);
    SCACDestroyThreadCtx(&mpm_ctx, &mpm_thread_ctx);
    PmqFree(&pmq);
    return result;
}

static int SCACTest10(void)
{
    int result = 0;
    MpmCtx mpm_ctx;
    MpmThreadCtx mpm_thread_ctx;
    PrefilterRuleStore pmq;

    memset(&mpm_ctx, 0, sizeof(MpmCtx));
    memset(&mpm_thread_ctx, 0, sizeof(MpmThreadCtx));
    MpmInitCtx(&mpm_ctx, MPM_AC);
    SCACInitThreadCtx(&mpm_ctx, &mpm_thread_ctx);

    /* 1 match */
    MpmAddPatternCS(&mpm_ctx, (uint8_t *)"abcdefgh", 8, 0, 0, 0, 0, 0);
    PmqSetup(&pmq);

    SCACPreparePatterns(&mpm_ctx);

    const char *buf = "01234567890123456789012345678901234567890123456789"
                "01234567890123456789012345678901234567890123456789"
                "abcdefgh"
                "01234567890123456789012345678901234567890123456789"
                "01234567890123456789012345678901234567890123456789";
    uint32_t cnt = SCACSearch(&mpm_ctx, &mpm_thread_ctx, &pmq,
                               (uint8_t *)buf, strlen(buf));

    if (cnt == 1)
        result = 1;
    else
        printf("1 != %" PRIu32 " ",cnt);

    SCACDestroyCtx(&mpm_ctx);
    SCACDestroyThreadCtx(&mpm_ctx, &mpm_thread_ctx);
    PmqFree(&pmq);
    return result;
}

static int SCACTest11(void)
{
    int result = 0;
    MpmCtx mpm_ctx;
    MpmThreadCtx mpm_thread_ctx;
    PrefilterRuleStore pmq;

    memset(&mpm_ctx, 0, sizeof(MpmCtx));
    memset(&mpm_thread_ctx, 0, sizeof(MpmThreadCtx));
    MpmInitCtx(&mpm_ctx, MPM_AC);
    SCACInitThreadCtx(&mpm_ctx, &mpm_thread_ctx);

    if (MpmAddPatternCS(&mpm_ctx, (uint8_t *)"he", 2, 0, 0, 1, 0, 0) == -1)
        goto end;
    if (MpmAddPatternCS(&mpm_ctx, (uint8_t *)"she", 3, 0, 0, 2, 0, 0) == -1)
        goto end;
    if (MpmAddPatternCS(&mpm_ctx, (uint8_t *)"his", 3, 0, 0, 3, 0, 0) == -1)
        goto end;
    if (MpmAddPatternCS(&mpm_ctx, (uint8_t *)"hers", 4, 0, 0, 4, 0, 0) == -1)
        goto end;
    PmqSetup(&pmq);

    if (SCACPreparePatterns(&mpm_ctx) == -1)
        goto end;

    result = 1;

    const char *buf = "he";
    result &= (SCACSearch(&mpm_ctx, &mpm_thread_ctx, &pmq, (uint8_t *)buf,
                          strlen(buf)) == 1);
    buf = "she";
    result &= (SCACSearch(&mpm_ctx, &mpm_thread_ctx, &pmq, (uint8_t *)buf,
                          strlen(buf)) == 2);
    buf = "his";
    result &= (SCACSearch(&mpm_ctx, &mpm_thread_ctx, &pmq, (uint8_t *)buf,
                          strlen(buf)) == 1);
    buf = "hers";
    result &= (SCACSearch(&mpm_ctx, &mpm_thread_ctx, &pmq, (uint8_t *)buf,
                          strlen(buf)) == 2);

 end:
    SCACDestroyCtx(&mpm_ctx);
    SCACDestroyThreadCtx(&mpm_ctx, &mpm_thread_ctx);
    PmqFree(&pmq);
    return result;
}

static int SCACTest12(void)
{
    int result = 0;
    MpmCtx mpm_ctx;
    MpmThreadCtx mpm_thread_ctx;
    PrefilterRuleStore pmq;

    memset(&mpm_ctx, 0x00, sizeof(MpmCtx));
    memset(&mpm_thread_ctx, 0, sizeof(MpmThreadCtx));
    MpmInitCtx(&mpm_ctx, MPM_AC);
    SCACInitThreadCtx(&mpm_ctx, &mpm_thread_ctx);

    /* 1 match */
    MpmAddPatternCS(&mpm_ctx, (uint8_t *)"wxyz", 4, 0, 0, 0, 0, 0);
    /* 1 match */
    MpmAddPatternCS(&mpm_ctx, (uint8_t *)"vwxyz", 5, 0, 0, 1, 0, 0);
    PmqSetup(&pmq);

    SCACPreparePatterns(&mpm_ctx);

    const char *buf = "abcdefghijklmnopqrstuvwxyz";
    uint32_t cnt = SCACSearch(&mpm_ctx, &mpm_thread_ctx, &pmq,
                               (uint8_t *)buf, strlen(buf));

    if (cnt == 2)
        result = 1;
    else
        printf("2 != %" PRIu32 " ",cnt);

    SCACDestroyCtx(&mpm_ctx);
    SCACDestroyThreadCtx(&mpm_ctx, &mpm_thread_ctx);
    PmqFree(&pmq);
    return result;
}

static int SCACTest13(void)
{
    int result = 0;
    MpmCtx mpm_ctx;
    MpmThreadCtx mpm_thread_ctx;
    PrefilterRuleStore pmq;

    memset(&mpm_ctx, 0x00, sizeof(MpmCtx));
    memset(&mpm_thread_ctx, 0, sizeof(MpmThreadCtx));
    MpmInitCtx(&mpm_ctx, MPM_AC);
    SCACInitThreadCtx(&mpm_ctx, &mpm_thread_ctx);

    /* 1 match */
    const char *pat = "abcdefghijklmnopqrstuvwxyzABCD";
    MpmAddPatternCS(&mpm_ctx, (uint8_t *)pat, strlen(pat), 0, 0, 0, 0, 0);
    PmqSetup(&pmq);

    SCACPreparePatterns(&mpm_ctx);

    const char *buf = "abcdefghijklmnopqrstuvwxyzABCD";
    uint32_t cnt = SCACSearch(&mpm_ctx, &mpm_thread_ctx, &pmq,
                               (uint8_t *)buf, strlen(buf));

    if (cnt == 1)
        result = 1;
    else
        printf("1 != %" PRIu32 " ",cnt);

    SCACDestroyCtx(&mpm_ctx);
    SCACDestroyThreadCtx(&mpm_ctx, &mpm_thread_ctx);
    PmqFree(&pmq);
    return result;
}

static int SCACTest14(void)
{
    int result = 0;
    MpmCtx mpm_ctx;
    MpmThreadCtx mpm_thread_ctx;
    PrefilterRuleStore pmq;

    memset(&mpm_ctx, 0x00, sizeof(MpmCtx));
    memset(&mpm_thread_ctx, 0, sizeof(MpmThreadCtx));
    MpmInitCtx(&mpm_ctx, MPM_AC);
    SCACInitThreadCtx(&mpm_ctx, &mpm_thread_ctx);

    /* 1 match */
    const char *pat = "abcdefghijklmnopqrstuvwxyzABCDE";
    MpmAddPatternCS(&mpm_ctx, (uint8_t *)pat, strlen(pat), 0, 0, 0, 0, 0);
    PmqSetup(&pmq);

    SCACPreparePatterns(&mpm_ctx);

    const char *buf = "abcdefghijklmnopqrstuvwxyzABCDE";
    uint32_t cnt = SCACSearch(&mpm_ctx, &mpm_thread_ctx, &pmq,
                               (uint8_t *)buf, strlen(buf));

    if (cnt == 1)
        result = 1;
    else
        printf("1 != %" PRIu32 " ",cnt);

    SCACDestroyCtx(&mpm_ctx);
    SCACDestroyThreadCtx(&mpm_ctx, &mpm_thread_ctx);
    PmqFree(&pmq);
    return result;
}

static int SCACTest15(void)
{
    int result = 0;
    MpmCtx mpm_ctx;
    MpmThreadCtx mpm_thread_ctx;
    PrefilterRuleStore pmq;

    memset(&mpm_ctx, 0x00, sizeof(MpmCtx));
    memset(&mpm_thread_ctx, 0, sizeof(MpmThreadCtx));
    MpmInitCtx(&mpm_ctx, MPM_AC);
    SCACInitThreadCtx(&mpm_ctx, &mpm_thread_ctx);

    /* 1 match */
    const char *pat = "abcdefghijklmnopqrstuvwxyzABCDEF";
    MpmAddPatternCS(&mpm_ctx, (uint8_t *)pat, strlen(pat), 0, 0, 0, 0, 0);
    PmqSetup(&pmq);

    SCACPreparePatterns(&mpm_ctx);

    const char *buf = "abcdefghijklmnopqrstuvwxyzABCDEF";
    uint32_t cnt = SCACSearch(&mpm_ctx, &mpm_thread_ctx, &pmq,
                               (uint8_t *)buf, strlen(buf));

    if (cnt == 1)
        result = 1;
    else
        printf("1 != %" PRIu32 " ",cnt);

    SCACDestroyCtx(&mpm_ctx);
    SCACDestroyThreadCtx(&mpm_ctx, &mpm_thread_ctx);
    PmqFree(&pmq);
    return result;
}

static int SCACTest16(void)
{
    int result = 0;
    MpmCtx mpm_ctx;
    MpmThreadCtx mpm_thread_ctx;
    PrefilterRuleStore pmq;

    memset(&mpm_ctx, 0x00, sizeof(MpmCtx));
    memset(&mpm_thread_ctx, 0, sizeof(MpmThreadCtx));
    MpmInitCtx(&mpm_ctx, MPM_AC);
    SCACInitThreadCtx(&mpm_ctx, &mpm_thread_ctx);

    /* 1 match */
    const char *pat = "abcdefghijklmnopqrstuvwxyzABC";
    MpmAddPatternCS(&mpm_ctx, (uint8_t *)pat, strlen(pat), 0, 0, 0, 0, 0);
    PmqSetup(&pmq);

    SCACPreparePatterns(&mpm_ctx);

    const char *buf = "abcdefghijklmnopqrstuvwxyzABC";
    uint32_t cnt = SCACSearch(&mpm_ctx, &mpm_thread_ctx, &pmq,
                               (uint8_t *)buf, strlen(buf));

    if (cnt == 1)
        result = 1;
    else
        printf("1 != %" PRIu32 " ",cnt);

    SCACDestroyCtx(&mpm_ctx);
    SCACDestroyThreadCtx(&mpm_ctx, &mpm_thread_ctx);
    PmqFree(&pmq);
    return result;
}

static int SCACTest17(void)
{
    int result = 0;
    MpmCtx mpm_ctx;
    MpmThreadCtx mpm_thread_ctx;
    PrefilterRuleStore pmq;

    memset(&mpm_ctx, 0x00, sizeof(MpmCtx));
    memset(&mpm_thread_ctx, 0, sizeof(MpmThreadCtx));
    MpmInitCtx(&mpm_ctx, MPM_AC);
    SCACInitThreadCtx(&mpm_ctx, &mpm_thread_ctx);

    /* 1 match */
    const char *pat = "abcdefghijklmnopqrstuvwxyzAB";
    MpmAddPatternCS(&mpm_ctx, (uint8_t *)pat, strlen(pat), 0, 0, 0, 0, 0);
    PmqSetup(&pmq);

    SCACPreparePatterns(&mpm_ctx);

    const char *buf = "abcdefghijklmnopqrstuvwxyzAB";
    uint32_t cnt = SCACSearch(&mpm_ctx, &mpm_thread_ctx, &pmq,
                               (uint8_t *)buf, strlen(buf));

    if (cnt == 1)
        result = 1;
    else
        printf("1 != %" PRIu32 " ",cnt);

    SCACDestroyCtx(&mpm_ctx);
    SCACDestroyThreadCtx(&mpm_ctx, &mpm_thread_ctx);
    PmqFree(&pmq);
    return result;
}

static int SCACTest18(void)
{
    int result = 0;
    MpmCtx mpm_ctx;
    MpmThreadCtx mpm_thread_ctx;
    PrefilterRuleStore pmq;

    memset(&mpm_ctx, 0x00, sizeof(MpmCtx));
    memset(&mpm_thread_ctx, 0, sizeof(MpmThreadCtx));
    MpmInitCtx(&mpm_ctx, MPM_AC);
    SCACInitThreadCtx(&mpm_ctx, &mpm_thread_ctx);

    /* 1 match */
    const char *pat = "abcde""fghij""klmno""pqrst""uvwxy""z";
    MpmAddPatternCS(&mpm_ctx, (uint8_t *)pat, strlen(pat), 0, 0, 0, 0, 0);
    PmqSetup(&pmq);

    SCACPreparePatterns(&mpm_ctx);

    const char *buf = "abcde""fghij""klmno""pqrst""uvwxy""z";
    uint32_t cnt = SCACSearch(&mpm_ctx, &mpm_thread_ctx, &pmq,
                               (uint8_t *)buf, strlen(buf));

    if (cnt == 1)
        result = 1;
    else
        printf("1 != %" PRIu32 " ",cnt);

    SCACDestroyCtx(&mpm_ctx);
    SCACDestroyThreadCtx(&mpm_ctx, &mpm_thread_ctx);
    PmqFree(&pmq);
    return result;
}

static int SCACTest19(void)
{
    int result = 0;
    MpmCtx mpm_ctx;
    MpmThreadCtx mpm_thread_ctx;
    PrefilterRuleStore pmq;

    memset(&mpm_ctx, 0x00, sizeof(MpmCtx));
    memset(&mpm_thread_ctx, 0, sizeof(MpmThreadCtx));
    MpmInitCtx(&mpm_ctx, MPM_AC);
    SCACInitThreadCtx(&mpm_ctx, &mpm_thread_ctx);

    /* 1 */
    const char *pat = "AAAAAAAAAAAAAAAAAAAAAAAAAAAAAA";
    MpmAddPatternCS(&mpm_ctx, (uint8_t *)pat, strlen(pat), 0, 0, 0, 0, 0);
    PmqSetup(&pmq);

    SCACPreparePatterns(&mpm_ctx);

    const char *buf = "AAAAAAAAAAAAAAAAAAAAAAAAAAAAAA";
    uint32_t cnt = SCACSearch(&mpm_ctx, &mpm_thread_ctx, &pmq,
                               (uint8_t *)buf, strlen(buf));

    if (cnt == 1)
        result = 1;
    else
        printf("1 != %" PRIu32 " ",cnt);

    SCACDestroyCtx(&mpm_ctx);
    SCACDestroyThreadCtx(&mpm_ctx, &mpm_thread_ctx);
    PmqFree(&pmq);
    return result;
}

static int SCACTest20(void)
{
    int result = 0;
    MpmCtx mpm_ctx;
    MpmThreadCtx mpm_thread_ctx;
    PrefilterRuleStore pmq;

    memset(&mpm_ctx, 0x00, sizeof(MpmCtx));
    memset(&mpm_thread_ctx, 0, sizeof(MpmThreadCtx));
    MpmInitCtx(&mpm_ctx, MPM_AC);
    SCACInitThreadCtx(&mpm_ctx, &mpm_thread_ctx);

    /* 1 */
    const char *pat = "AAAAA""AAAAA""AAAAA""AAAAA""AAAAA""AAAAA""AA";
    MpmAddPatternCS(&mpm_ctx, (uint8_t *)pat, strlen(pat), 0, 0, 0, 0, 0);
    PmqSetup(&pmq);

    SCACPreparePatterns(&mpm_ctx);

    const char *buf = "AAAAA""AAAAA""AAAAA""AAAAA""AAAAA""AAAAA""AA";
    uint32_t cnt = SCACSearch(&mpm_ctx, &mpm_thread_ctx, &pmq,
                               (uint8_t *)buf, strlen(buf));

    if (cnt == 1)
        result = 1;
    else
        printf("1 != %" PRIu32 " ",cnt);

    SCACDestroyCtx(&mpm_ctx);
    SCACDestroyThreadCtx(&mpm_ctx, &mpm_thread_ctx);
    PmqFree(&pmq);
    return result;
}

static int SCACTest21(void)
{
    int result = 0;
    MpmCtx mpm_ctx;
    MpmThreadCtx mpm_thread_ctx;
    PrefilterRuleStore pmq;

    memset(&mpm_ctx, 0x00, sizeof(MpmCtx));
    memset(&mpm_thread_ctx, 0, sizeof(MpmThreadCtx));
    MpmInitCtx(&mpm_ctx, MPM_AC);
    SCACInitThreadCtx(&mpm_ctx, &mpm_thread_ctx);

    /* 1 */
    MpmAddPatternCS(&mpm_ctx, (uint8_t *)"AA", 2, 0, 0, 0, 0, 0);
    PmqSetup(&pmq);

    SCACPreparePatterns(&mpm_ctx);

    uint32_t cnt = SCACSearch(&mpm_ctx, &mpm_thread_ctx, &pmq,
                              (uint8_t *)"AA", 2);

    if (cnt == 1)
        result = 1;
    else
        printf("1 != %" PRIu32 " ",cnt);

    SCACDestroyCtx(&mpm_ctx);
    SCACDestroyThreadCtx(&mpm_ctx, &mpm_thread_ctx);
    PmqFree(&pmq);
    return result;
}

static int SCACTest22(void)
{
    int result = 0;
    MpmCtx mpm_ctx;
    MpmThreadCtx mpm_thread_ctx;
    PrefilterRuleStore pmq;

    memset(&mpm_ctx, 0x00, sizeof(MpmCtx));
    memset(&mpm_thread_ctx, 0, sizeof(MpmThreadCtx));
    MpmInitCtx(&mpm_ctx, MPM_AC);
    SCACInitThreadCtx(&mpm_ctx, &mpm_thread_ctx);

    /* 1 match */
    MpmAddPatternCS(&mpm_ctx, (uint8_t *)"abcd", 4, 0, 0, 0, 0, 0);
    /* 1 match */
    MpmAddPatternCS(&mpm_ctx, (uint8_t *)"abcde", 5, 0, 0, 1, 0, 0);
    PmqSetup(&pmq);

    SCACPreparePatterns(&mpm_ctx);

    const char *buf = "abcdefghijklmnopqrstuvwxyz";
    uint32_t cnt = SCACSearch(&mpm_ctx, &mpm_thread_ctx, &pmq,
                              (uint8_t *)buf, strlen(buf));

    if (cnt == 2)
        result = 1;
    else
        printf("2 != %" PRIu32 " ",cnt);

    SCACDestroyCtx(&mpm_ctx);
    SCACDestroyThreadCtx(&mpm_ctx, &mpm_thread_ctx);
    PmqFree(&pmq);
    return result;
}

static int SCACTest23(void)
{
    int result = 0;
    MpmCtx mpm_ctx;
    MpmThreadCtx mpm_thread_ctx;
    PrefilterRuleStore pmq;

    memset(&mpm_ctx, 0x00, sizeof(MpmCtx));
    memset(&mpm_thread_ctx, 0, sizeof(MpmThreadCtx));
    MpmInitCtx(&mpm_ctx, MPM_AC);
    SCACInitThreadCtx(&mpm_ctx, &mpm_thread_ctx);

    /* 1 */
    MpmAddPatternCS(&mpm_ctx, (uint8_t *)"AA", 2, 0, 0, 0, 0, 0);
    PmqSetup(&pmq);

    SCACPreparePatterns(&mpm_ctx);

    uint32_t cnt = SCACSearch(&mpm_ctx, &mpm_thread_ctx, &pmq,
                              (uint8_t *)"aa", 2);

    if (cnt == 0)
        result = 1;
    else
        printf("1 != %" PRIu32 " ",cnt);

    SCACDestroyCtx(&mpm_ctx);
    SCACDestroyThreadCtx(&mpm_ctx, &mpm_thread_ctx);
    PmqFree(&pmq);
    return result;
}

static int SCACTest24(void)
{
    int result = 0;
    MpmCtx mpm_ctx;
    MpmThreadCtx mpm_thread_ctx;
    PrefilterRuleStore pmq;

    memset(&mpm_ctx, 0x00, sizeof(MpmCtx));
    memset(&mpm_thread_ctx, 0, sizeof(MpmThreadCtx));
    MpmInitCtx(&mpm_ctx, MPM_AC);
    SCACInitThreadCtx(&mpm_ctx, &mpm_thread_ctx);

    /* 1 */
    MpmAddPatternCI(&mpm_ctx, (uint8_t *)"AA", 2, 0, 0, 0, 0, 0);
    PmqSetup(&pmq);

    SCACPreparePatterns(&mpm_ctx);

    uint32_t cnt = SCACSearch(&mpm_ctx, &mpm_thread_ctx, &pmq,
                              (uint8_t *)"aa", 2);

    if (cnt == 1)
        result = 1;
    else
        printf("1 != %" PRIu32 " ",cnt);

    SCACDestroyCtx(&mpm_ctx);
    SCACDestroyThreadCtx(&mpm_ctx, &mpm_thread_ctx);
    PmqFree(&pmq);
    return result;
}

static int SCACTest25(void)
{
    int result = 0;
    MpmCtx mpm_ctx;
    MpmThreadCtx mpm_thread_ctx;
    PrefilterRuleStore pmq;

    memset(&mpm_ctx, 0x00, sizeof(MpmCtx));
    memset(&mpm_thread_ctx, 0, sizeof(MpmThreadCtx));
    MpmInitCtx(&mpm_ctx, MPM_AC);
    SCACInitThreadCtx(&mpm_ctx, &mpm_thread_ctx);

    MpmAddPatternCI(&mpm_ctx, (uint8_t *)"ABCD", 4, 0, 0, 0, 0, 0);
    MpmAddPatternCI(&mpm_ctx, (uint8_t *)"bCdEfG", 6, 0, 0, 1, 0, 0);
    MpmAddPatternCI(&mpm_ctx, (uint8_t *)"fghiJkl", 7, 0, 0, 2, 0, 0);
    PmqSetup(&pmq);

    SCACPreparePatterns(&mpm_ctx);

    const char *buf = "ABCDEFGHIJKLMNOPQRSTUVWXYZ";
    uint32_t cnt = SCACSearch(&mpm_ctx, &mpm_thread_ctx, &pmq,
                               (uint8_t *)buf, strlen(buf));

    if (cnt == 3)
        result = 1;
    else
        printf("3 != %" PRIu32 " ",cnt);

    SCACDestroyCtx(&mpm_ctx);
    SCACDestroyThreadCtx(&mpm_ctx, &mpm_thread_ctx);
    PmqFree(&pmq);
    return result;
}

static int SCACTest26(void)
{
    int result = 0;
    MpmCtx mpm_ctx;
    MpmThreadCtx mpm_thread_ctx;
    PrefilterRuleStore pmq;

    memset(&mpm_ctx, 0x00, sizeof(MpmCtx));
    memset(&mpm_thread_ctx, 0, sizeof(MpmThreadCtx));
    MpmInitCtx(&mpm_ctx, MPM_AC);
    SCACInitThreadCtx(&mpm_ctx, &mpm_thread_ctx);

    MpmAddPatternCI(&mpm_ctx, (uint8_t *)"Works", 5, 0, 0, 0, 0, 0);
    MpmAddPatternCS(&mpm_ctx, (uint8_t *)"Works", 5, 0, 0, 1, 0, 0);
    PmqSetup(&pmq);

    SCACPreparePatterns(&mpm_ctx);

    const char *buf = "works";
    uint32_t cnt = SCACSearch(&mpm_ctx, &mpm_thread_ctx, &pmq,
                               (uint8_t *)buf, strlen(buf));

    if (cnt == 1)
        result = 1;
    else
        printf("3 != %" PRIu32 " ",cnt);

    SCACDestroyCtx(&mpm_ctx);
    SCACDestroyThreadCtx(&mpm_ctx, &mpm_thread_ctx);
    PmqFree(&pmq);
    return result;
}

static int SCACTest27(void)
{
    int result = 0;
    MpmCtx mpm_ctx;
    MpmThreadCtx mpm_thread_ctx;
    PrefilterRuleStore pmq;

    memset(&mpm_ctx, 0, sizeof(MpmCtx));
    memset(&mpm_thread_ctx, 0, sizeof(MpmThreadCtx));
    MpmInitCtx(&mpm_ctx, MPM_AC);
    SCACInitThreadCtx(&mpm_ctx, &mpm_thread_ctx);

    /* 0 match */
    MpmAddPatternCS(&mpm_ctx, (uint8_t *)"ONE", 3, 0, 0, 0, 0, 0);
    PmqSetup(&pmq);

    SCACPreparePatterns(&mpm_ctx);

    const char *buf = "tone";
    uint32_t cnt = SCACSearch(&mpm_ctx, &mpm_thread_ctx, &pmq,
                               (uint8_t *)buf, strlen(buf));

    if (cnt == 0)
        result = 1;
    else
        printf("0 != %" PRIu32 " ",cnt);

    SCACDestroyCtx(&mpm_ctx);
    SCACDestroyThreadCtx(&mpm_ctx, &mpm_thread_ctx);
    PmqFree(&pmq);
    return result;
}

static int SCACTest28(void)
{
    int result = 0;
    MpmCtx mpm_ctx;
    MpmThreadCtx mpm_thread_ctx;
    PrefilterRuleStore pmq;

    memset(&mpm_ctx, 0, sizeof(MpmCtx));
    memset(&mpm_thread_ctx, 0, sizeof(MpmThreadCtx));
    MpmInitCtx(&mpm_ctx, MPM_AC);
    SCACInitThreadCtx(&mpm_ctx, &mpm_thread_ctx);

    /* 0 match */
    MpmAddPatternCS(&mpm_ctx, (uint8_t *)"one", 3, 0, 0, 0, 0, 0);
    PmqSetup(&pmq);

    SCACPreparePatterns(&mpm_ctx);

    const char *buf = "tONE";
    uint32_t cnt = SCACSearch(&mpm_ctx, &mpm_thread_ctx, &pmq,
                               (uint8_t *)buf, strlen(buf));

    if (cnt == 0)
        result = 1;
    else
        printf("0 != %" PRIu32 " ",cnt);

    SCACDestroyCtx(&mpm_ctx);
    SCACDestroyThreadCtx(&mpm_ctx, &mpm_thread_ctx);
    PmqFree(&pmq);
    return result;
}

static int SCACTest29(void)
{
    uint8_t *buf = (uint8_t *)"onetwothreefourfivesixseveneightnine";
    uint16_t buflen = strlen((char *)buf);
    Packet *p = NULL;
    ThreadVars th_v;
    DetectEngineThreadCtx *det_ctx = NULL;
    int result = 0;

    memset(&th_v, 0, sizeof(th_v));
    p = UTHBuildPacket(buf, buflen, IPPROTO_TCP);

    DetectEngineCtx *de_ctx = DetectEngineCtxInit();
    if (de_ctx == NULL)
        goto end;

    de_ctx->flags |= DE_QUIET;

    de_ctx->sig_list = SigInit(de_ctx, "alert tcp any any -> any any "
                               "(content:\"onetwothreefourfivesixseveneightnine\"; sid:1;)");
    if (de_ctx->sig_list == NULL)
        goto end;
    de_ctx->sig_list->next = SigInit(de_ctx, "alert tcp any any -> any any "
                               "(content:\"onetwothreefourfivesixseveneightnine\"; fast_pattern:3,3; sid:2;)");
    if (de_ctx->sig_list->next == NULL)
        goto end;

    SigGroupBuild(de_ctx);
    DetectEngineThreadCtxInit(&th_v, (void *)de_ctx, (void *)&det_ctx);

    SigMatchSignatures(&th_v, de_ctx, det_ctx, p);
    if (PacketAlertCheck(p, 1) != 1) {
        printf("if (PacketAlertCheck(p, 1) != 1) failure\n");
        goto end;
    }
    if (PacketAlertCheck(p, 2) != 1) {
        printf("if (PacketAlertCheck(p, 1) != 2) failure\n");
        goto end;
    }

    result = 1;
end:
    if (de_ctx != NULL) {
        SigGroupCleanup(de_ctx);
        SigCleanSignatures(de_ctx);

        DetectEngineThreadCtxDeinit(&th_v, (void *)det_ctx);
        DetectEngineCtxFree(de_ctx);
    }

    UTHFreePackets(&p, 1);
    return result;
}

#endif /* UNITTESTS */

void SCACRegisterTests(void)
{

#ifdef UNITTESTS
    UtRegisterTest("SCACTest01", SCACTest01);
    UtRegisterTest("SCACTest02", SCACTest02);
    UtRegisterTest("SCACTest03", SCACTest03);
    UtRegisterTest("SCACTest04", SCACTest04);
    UtRegisterTest("SCACTest05", SCACTest05);
    UtRegisterTest("SCACTest06", SCACTest06);
    UtRegisterTest("SCACTest07", SCACTest07);
    UtRegisterTest("SCACTest08", SCACTest08);
    UtRegisterTest("SCACTest09", SCACTest09);
    UtRegisterTest("SCACTest10", SCACTest10);
    UtRegisterTest("SCACTest11", SCACTest11);
    UtRegisterTest("SCACTest12", SCACTest12);
    UtRegisterTest("SCACTest13", SCACTest13);
    UtRegisterTest("SCACTest14", SCACTest14);
    UtRegisterTest("SCACTest15", SCACTest15);
    UtRegisterTest("SCACTest16", SCACTest16);
    UtRegisterTest("SCACTest17", SCACTest17);
    UtRegisterTest("SCACTest18", SCACTest18);
    UtRegisterTest("SCACTest19", SCACTest19);
    UtRegisterTest("SCACTest20", SCACTest20);
    UtRegisterTest("SCACTest21", SCACTest21);
    UtRegisterTest("SCACTest22", SCACTest22);
    UtRegisterTest("SCACTest23", SCACTest23);
    UtRegisterTest("SCACTest24", SCACTest24);
    UtRegisterTest("SCACTest25", SCACTest25);
    UtRegisterTest("SCACTest26", SCACTest26);
    UtRegisterTest("SCACTest27", SCACTest27);
    UtRegisterTest("SCACTest28", SCACTest28);
    UtRegisterTest("SCACTest29", SCACTest29);
#endif

    return;
}<|MERGE_RESOLUTION|>--- conflicted
+++ resolved
@@ -79,11 +79,7 @@
                      uint32_t, SigIntId, uint8_t);
 int SCACPreparePatterns(MpmCtx *mpm_ctx);
 uint32_t SCACSearch(const MpmCtx *mpm_ctx, MpmThreadCtx *mpm_thread_ctx,
-<<<<<<< HEAD
-                    PrefilterRuleStore *pmq, const uint8_t *buf, uint16_t buflen);
-=======
                     PrefilterRuleStore *pmq, const uint8_t *buf, uint32_t buflen);
->>>>>>> 57228e99
 void SCACPrintInfo(MpmCtx *mpm_ctx);
 void SCACPrintSearchStats(MpmThreadCtx *mpm_thread_ctx);
 void SCACRegisterTests(void);
@@ -1057,17 +1053,10 @@
  * \retval matches Match count.
  */
 uint32_t SCACSearch(const MpmCtx *mpm_ctx, MpmThreadCtx *mpm_thread_ctx,
-<<<<<<< HEAD
-                    PrefilterRuleStore *pmq, const uint8_t *buf, uint16_t buflen)
-{
-    const SCACCtx *ctx = (SCACCtx *)mpm_ctx->ctx;
-    int i = 0;
-=======
                     PrefilterRuleStore *pmq, const uint8_t *buf, uint32_t buflen)
 {
     const SCACCtx *ctx = (SCACCtx *)mpm_ctx->ctx;
     uint32_t i = 0;
->>>>>>> 57228e99
     int matches = 0;
 
     /* \todo tried loop unrolling with register var, with no perf increase.  Need
