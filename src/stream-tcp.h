--- conflicted
+++ resolved
@@ -128,12 +128,8 @@
         uint64_t progress_in,
         uint64_t *progress_out, bool eof);
 int StreamReassembleRaw(TcpSession *ssn, const Packet *p,
-<<<<<<< HEAD
-        StreamReassembleRawFunc Callback, void *cb_data, uint64_t *progress_out);
-=======
         StreamReassembleRawFunc Callback, void *cb_data,
         uint64_t *progress_out, bool respect_inspect_depth);
->>>>>>> c4c24044
 void StreamReassembleRawUpdateProgress(TcpSession *ssn, Packet *p, uint64_t progress);
 
 void StreamTcpDetectLogFlush(ThreadVars *tv, StreamTcpThread *stt, Flow *f, Packet *p, PacketQueue *pq);
