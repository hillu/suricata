--- conflicted
+++ resolved
@@ -103,13 +103,10 @@
         }
     }
 
-<<<<<<< HEAD
-=======
     if (s->msg != NULL) {
         SCLogError(SC_ERR_INVALID_SIGNATURE, "duplicated 'msg' keyword detected");
         goto error;
     }
->>>>>>> c4c24044
     s->msg = SCStrdup(str);
     if (s->msg == NULL)
         goto error;
