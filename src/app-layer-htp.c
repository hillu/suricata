--- conflicted
+++ resolved
@@ -2134,10 +2134,7 @@
         }
     }
 
-<<<<<<< HEAD
-=======
     hstate->last_response_data_stamp = (uint64_t)hstate->conn->out_data_counter;
->>>>>>> 3430b53d
     SCReturnInt(HTP_OK);
 }
 
@@ -2345,20 +2342,12 @@
     if (cfg_prec->randomize) {
         int rdrange = cfg_prec->randomize_range;
 
-<<<<<<< HEAD
-        long int r = RandomGet();
-=======
         long int r = RandomGetWrap();
->>>>>>> 3430b53d
         cfg_prec->request.inspect_min_size +=
             (int) (cfg_prec->request.inspect_min_size *
                    (r * 1.0 / RAND_MAX - 0.5) * rdrange / 100);
 
-<<<<<<< HEAD
-        r = RandomGet();
-=======
         r = RandomGetWrap();
->>>>>>> 3430b53d
         cfg_prec->request.inspect_window +=
             (int) (cfg_prec->request.inspect_window *
                    (r * 1.0 / RAND_MAX - 0.5) * rdrange / 100);
@@ -2370,20 +2359,12 @@
                   cfg_prec->request.inspect_window);
 
 
-<<<<<<< HEAD
-        r = RandomGet();
-=======
         r = RandomGetWrap();
->>>>>>> 3430b53d
         cfg_prec->response.inspect_min_size +=
             (int) (cfg_prec->response.inspect_min_size *
                    (r * 1.0 / RAND_MAX - 0.5) * rdrange / 100);
 
-<<<<<<< HEAD
-        r = RandomGet();
-=======
         r = RandomGetWrap();
->>>>>>> 3430b53d
         cfg_prec->response.inspect_window +=
             (int) (cfg_prec->response.inspect_window *
                    (r * 1.0 / RAND_MAX - 0.5) * rdrange / 100);
