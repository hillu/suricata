--- conflicted
+++ resolved
@@ -3043,22 +3043,9 @@
         else
             flags = STREAM_TOSERVER;
 
-<<<<<<< HEAD
-        FLOWLOCK_WRLOCK(f);
-        r = AppLayerParserParse(NULL, alp_tctx, f, ALPROTO_HTTP, flags,
-                                &httpbuf1[u], 1);
-        if (r != 0) {
-            printf("toserver chunk %" PRIu32 " returned %" PRId32 ", expected"
-                    " 0: ", u, r);
-            FLOWLOCK_UNLOCK(f);
-            goto end;
-        }
-        FLOWLOCK_UNLOCK(f);
-=======
         int r = AppLayerParserParse(NULL, alp_tctx, f, ALPROTO_HTTP, flags,
                                 &httpbuf1[u], 1);
         FAIL_IF(r != 0);
->>>>>>> 57228e99
     }
 
     HtpState *htp_state = f->alstate;
@@ -6022,39 +6009,8 @@
         else if (u == (len - 1)) flags = STREAM_TOSERVER|STREAM_EOF;
         else flags = STREAM_TOSERVER;
 
-<<<<<<< HEAD
-        FLOWLOCK_WRLOCK(f);
-        r = AppLayerParserParse(NULL, alp_tctx, f, ALPROTO_HTTP, flags,
-                                (uint8_t *)&httpbuf[u], 1);
-        if (u < 18294) { /* first 18294 bytes should result in 0 */
-            if (r != 0) {
-                printf("toserver chunk %" PRIu32 " returned %" PRId32 ", expected"
-                        " 0: ", u, r);
-                FLOWLOCK_UNLOCK(f);
-                goto end;
-            }
-        } else if (u == 18294UL) { /* byte 18294 should result in error */
-            if (r != -1) {
-                printf("toserver chunk %" PRIu32 " returned %" PRId32 ", expected"
-                        " -1: ", u, r);
-                FLOWLOCK_UNLOCK(f);
-                goto end;
-            }
-
-            /* break out, htp state is in error state now */
-            FLOWLOCK_UNLOCK(f);
-            break;
-        }
-        FLOWLOCK_UNLOCK(f);
-    }
-    htp_state = f->alstate;
-    if (htp_state == NULL) {
-        printf("no http state: ");
-        goto end;
-=======
         (void)AppLayerParserParse(NULL, alp_tctx, f, ALPROTO_HTTP, flags,
                                 (uint8_t *)&httpbuf[u], 1);
->>>>>>> 57228e99
     }
     HtpState *htp_state = f->alstate;
     FAIL_IF_NULL(htp_state);
@@ -6064,19 +6020,8 @@
     FAIL_IF(tx->request_method_number != HTP_M_GET);
     FAIL_IF(tx->request_protocol_number != HTP_PROTOCOL_1_1);
 
-<<<<<<< HEAD
-    FLOWLOCK_WRLOCK(f);
-    AppLayerDecoderEvents *decoder_events = AppLayerParserGetEventsByTx(IPPROTO_TCP, ALPROTO_HTTP,f->alstate, 0);
-    if (decoder_events == NULL) {
-        printf("no app events: ");
-        FLOWLOCK_UNLOCK(f);
-        goto end;
-    }
-    FLOWLOCK_UNLOCK(f);
-=======
     AppLayerDecoderEvents *decoder_events = AppLayerParserGetEventsByTx(IPPROTO_TCP, ALPROTO_HTTP,f->alstate, 0);
     FAIL_IF_NULL(decoder_events);
->>>>>>> 57228e99
 
     FAIL_IF(decoder_events->events[0] != HTTP_DECODER_EVENT_REQUEST_FIELD_TOO_LONG);
 
@@ -6662,11 +6607,8 @@
 #ifdef UNITTESTS
     UtRegisterTest("HTPParserTest01", HTPParserTest01);
     UtRegisterTest("HTPParserTest01a", HTPParserTest01a);
-<<<<<<< HEAD
-=======
     UtRegisterTest("HTPParserTest01b", HTPParserTest01b);
     UtRegisterTest("HTPParserTest01c", HTPParserTest01c);
->>>>>>> 57228e99
     UtRegisterTest("HTPParserTest02", HTPParserTest02);
     UtRegisterTest("HTPParserTest03", HTPParserTest03);
     UtRegisterTest("HTPParserTest04", HTPParserTest04);
