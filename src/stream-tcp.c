/* Copyright (C) 2007-2016 Open Information Security Foundation
 *
 * You can copy, redistribute or modify this Program under the terms of
 * the GNU General Public License version 2 as published by the Free
 * Software Foundation.
 *
 * This program is distributed in the hope that it will be useful,
 * but WITHOUT ANY WARRANTY; without even the implied warranty of
 * MERCHANTABILITY or FITNESS FOR A PARTICULAR PURPOSE.  See the
 * GNU General Public License for more details.
 *
 * You should have received a copy of the GNU General Public License
 * version 2 along with this program; if not, write to the Free Software
 * Foundation, Inc., 51 Franklin Street, Fifth Floor, Boston, MA
 * 02110-1301, USA.
 */

/**
 * \file
 *
 * \author Victor Julien <victor@inliniac.net>
 * \author Gurvinder Singh <gurvindersinghdahiya@gmail.com>
 *
 * TCP stream tracking and reassembly engine.
 *
 * \todo - 4WHS: what if after the 2nd SYN we turn out to be normal 3WHS anyway?
 */

#include "suricata-common.h"
#include "suricata.h"

#include "decode.h"
#include "debug.h"
#include "detect.h"

#include "flow.h"
#include "flow-util.h"

#include "conf.h"
#include "conf-yaml-loader.h"

#include "threads.h"
#include "threadvars.h"
#include "tm-threads.h"

#include "util-pool.h"
#include "util-pool-thread.h"
#include "util-checksum.h"
#include "util-unittest.h"
#include "util-print.h"
#include "util-debug.h"
#include "util-device.h"

#include "stream-tcp-private.h"
#include "stream-tcp-reassemble.h"
#include "stream-tcp.h"
#include "stream-tcp-inline.h"
#include "stream-tcp-sack.h"
#include "stream-tcp-util.h"
#include "stream.h"

#include "pkt-var.h"
#include "host.h"

#include "app-layer.h"
#include "app-layer-parser.h"
#include "app-layer-protos.h"
#include "app-layer-htp-mem.h"

#include "util-host-os-info.h"
#include "util-privs.h"
#include "util-profiling.h"
#include "util-misc.h"
#include "util-validate.h"
#include "util-runmodes.h"
#include "util-random.h"

#include "source-pcap-file.h"

//#define DEBUG

#define STREAMTCP_DEFAULT_PREALLOC              2048
#define STREAMTCP_DEFAULT_MEMCAP                (32 * 1024 * 1024) /* 32mb */
#define STREAMTCP_DEFAULT_REASSEMBLY_MEMCAP     (64 * 1024 * 1024) /* 64mb */
#define STREAMTCP_DEFAULT_TOSERVER_CHUNK_SIZE   2560
#define STREAMTCP_DEFAULT_TOCLIENT_CHUNK_SIZE   2560
#define STREAMTCP_DEFAULT_MAX_SYNACK_QUEUED     5

#define STREAMTCP_NEW_TIMEOUT                   60
#define STREAMTCP_EST_TIMEOUT                   3600
#define STREAMTCP_CLOSED_TIMEOUT                120

#define STREAMTCP_EMERG_NEW_TIMEOUT             10
#define STREAMTCP_EMERG_EST_TIMEOUT             300
#define STREAMTCP_EMERG_CLOSED_TIMEOUT          20

static int StreamTcpHandleFin(ThreadVars *tv, StreamTcpThread *, TcpSession *, Packet *, PacketQueue *);
void StreamTcpReturnStreamSegments (TcpStream *);
void StreamTcpInitConfig(char);
int StreamTcpGetFlowState(void *);
void StreamTcpSetOSPolicy(TcpStream*, Packet*);
void StreamTcpPseudoPacketCreateStreamEndPacket(ThreadVars *tv, StreamTcpThread *stt, Packet *p, TcpSession *ssn, PacketQueue *pq);

static int StreamTcpValidateTimestamp(TcpSession * , Packet *);
static int StreamTcpHandleTimestamp(TcpSession * , Packet *);
static int StreamTcpValidateRst(TcpSession * , Packet *);
static inline int StreamTcpValidateAck(TcpSession *ssn, TcpStream *, Packet *);
static int StreamTcpStateDispatch(ThreadVars *tv, Packet *p,
        StreamTcpThread *stt, TcpSession *ssn, PacketQueue *pq,
        uint8_t state);

extern int g_detect_disabled;

static PoolThread *ssn_pool = NULL;
static SCMutex ssn_pool_mutex = SCMUTEX_INITIALIZER; /**< init only, protect initializing and growing pool */
#ifdef DEBUG
static uint64_t ssn_pool_cnt = 0; /** counts ssns, protected by ssn_pool_mutex */
#endif

uint64_t StreamTcpReassembleMemuseGlobalCounter(void);
SC_ATOMIC_DECLARE(uint64_t, st_memuse);

void StreamTcpInitMemuse(void)
{
    SC_ATOMIC_INIT(st_memuse);
}

void StreamTcpIncrMemuse(uint64_t size)
{
    (void) SC_ATOMIC_ADD(st_memuse, size);
    SCLogDebug("STREAM %"PRIu64", incr %"PRIu64, StreamTcpMemuseCounter(), size);
    return;
}

void StreamTcpDecrMemuse(uint64_t size)
{
#ifdef DEBUG_VALIDATION
    uint64_t presize = SC_ATOMIC_GET(st_memuse);
    if (RunmodeIsUnittests()) {
        BUG_ON(presize > UINT_MAX);
    }
#endif

    (void) SC_ATOMIC_SUB(st_memuse, size);

#ifdef DEBUG_VALIDATION
    if (RunmodeIsUnittests()) {
        uint64_t postsize = SC_ATOMIC_GET(st_memuse);
        BUG_ON(postsize > presize);
    }
#endif
    SCLogDebug("STREAM %"PRIu64", decr %"PRIu64, StreamTcpMemuseCounter(), size);
    return;
}

uint64_t StreamTcpMemuseCounter(void)
{
    uint64_t memusecopy = SC_ATOMIC_GET(st_memuse);
    return memusecopy;
}

/**
 *  \brief Check if alloc'ing "size" would mean we're over memcap
 *
 *  \retval 1 if in bounds
 *  \retval 0 if not in bounds
 */
int StreamTcpCheckMemcap(uint64_t size)
{
    if (stream_config.memcap == 0 || size + SC_ATOMIC_GET(st_memuse) <= stream_config.memcap)
        return 1;
    return 0;
}

void StreamTcpStreamCleanup(TcpStream *stream)
{
    if (stream != NULL) {
        StreamTcpSackFreeList(stream);
        StreamTcpReturnStreamSegments(stream);
        StreamingBufferClear(&stream->sb);
    }
}

/**
 *  \brief Session cleanup function. Does not free the ssn.
 *  \param ssn tcp session
 */
void StreamTcpSessionCleanup(TcpSession *ssn)
{
    SCEnter();
    TcpStateQueue *q, *q_next;

    if (ssn == NULL)
        return;

    StreamTcpStreamCleanup(&ssn->client);
    StreamTcpStreamCleanup(&ssn->server);

    q = ssn->queue;
    while (q != NULL) {
        q_next = q->next;
        SCFree(q);
        q = q_next;
        StreamTcpDecrMemuse((uint64_t)sizeof(TcpStateQueue));
    }
    ssn->queue = NULL;
    ssn->queue_len = 0;

    SCReturn;
}

/**
 *  \brief Function to return the stream back to the pool. It returns the
 *         segments in the stream to the segment pool.
 *
 *  This function is called when the flow is destroyed, so it should free
 *  *everything* related to the tcp session. So including the app layer
 *  data. We are guaranteed to only get here when the flow's use_cnt is 0.
 *
 *  \param ssn Void ptr to the ssn.
 */
void StreamTcpSessionClear(void *ssnptr)
{
    SCEnter();
    TcpSession *ssn = (TcpSession *)ssnptr;
    if (ssn == NULL)
        return;

    StreamTcpSessionCleanup(ssn);

    /* HACK: don't loose track of thread id */
    PoolThreadReserved a = ssn->res;
    memset(ssn, 0, sizeof(TcpSession));
    ssn->res = a;

    PoolThreadReturn(ssn_pool, ssn);
#ifdef DEBUG
    SCMutexLock(&ssn_pool_mutex);
    ssn_pool_cnt--;
    SCMutexUnlock(&ssn_pool_mutex);
#endif

    SCReturn;
}

/**
 *  \brief Function to return the stream segments back to the pool.
 *
 *  We don't clear out the app layer storage here as that is under protection
 *  of the "use_cnt" reference counter in the flow. This function is called
 *  when the use_cnt is always at least 1 (this pkt has incremented the flow
 *  use_cnt itself), so we don't bother.
 *
 *  \param p Packet used to identify the stream.
 */
void StreamTcpSessionPktFree (Packet *p)
{
    SCEnter();

    TcpSession *ssn = (TcpSession *)p->flow->protoctx;
    if (ssn == NULL)
        SCReturn;

    StreamTcpReturnStreamSegments(&ssn->client);
    StreamTcpReturnStreamSegments(&ssn->server);

    SCReturn;
}

/** \brief Stream alloc function for the Pool
 *  \retval ptr void ptr to TcpSession structure with all vars set to 0/NULL
 */
static void *StreamTcpSessionPoolAlloc(void)
{
    void *ptr = NULL;

    if (StreamTcpCheckMemcap((uint32_t)sizeof(TcpSession)) == 0)
        return NULL;

    ptr = SCMalloc(sizeof(TcpSession));
    if (unlikely(ptr == NULL))
        return NULL;

    return ptr;
}

static int StreamTcpSessionPoolInit(void *data, void* initdata)
{
    memset(data, 0, sizeof(TcpSession));
    StreamTcpIncrMemuse((uint64_t)sizeof(TcpSession));

    return 1;
}

/** \brief Pool cleanup function
 *  \param s Void ptr to TcpSession memory */
static void StreamTcpSessionPoolCleanup(void *s)
{
    if (s != NULL) {
        StreamTcpSessionCleanup(s);
        /** \todo not very clean, as the memory is not freed here */
        StreamTcpDecrMemuse((uint64_t)sizeof(TcpSession));
    }
}

/**
 *  \brief See if stream engine is dropping invalid packet in inline mode
 *
 *  \retval 0 no
 *  \retval 1 yes
 */
int StreamTcpInlineDropInvalid(void)
{
    return ((stream_config.flags & STREAMTCP_INIT_FLAG_INLINE)
            && (stream_config.flags & STREAMTCP_INIT_FLAG_DROP_INVALID));
}

<<<<<<< HEAD
=======
/* hack: stream random range code expects random values in range of 0-RAND_MAX,
 * but we can get both <0 and >RAND_MAX values from RandomGet
 */
static int RandomGetWrap(void)
{
    unsigned long r;

    do {
        r = RandomGet();
    } while(r >= ULONG_MAX - (ULONG_MAX % RAND_MAX));

    return r % RAND_MAX;
}

>>>>>>> 3430b53d
/** \brief          To initialize the stream global configuration data
 *
 *  \param  quiet   It tells the mode of operation, if it is TRUE nothing will
 *                  be get printed.
 */

void StreamTcpInitConfig(char quiet)
{
    intmax_t value = 0;
    uint16_t rdrange = 10;

    SCLogDebug("Initializing Stream");

    memset(&stream_config,  0, sizeof(stream_config));

    if ((ConfGetInt("stream.max-sessions", &value)) == 1) {
        SCLogWarning(SC_WARN_OPTION_OBSOLETE, "max-sessions is obsolete. "
            "Number of concurrent sessions is now only limited by Flow and "
            "TCP stream engine memcaps.");
    }

    if ((ConfGetInt("stream.prealloc-sessions", &value)) == 1) {
        stream_config.prealloc_sessions = (uint32_t)value;
    } else {
        if (RunmodeIsUnittests()) {
            stream_config.prealloc_sessions = 128;
        } else {
            stream_config.prealloc_sessions = STREAMTCP_DEFAULT_PREALLOC;
            if (ConfGetNode("stream.prealloc-sessions") != NULL) {
                WarnInvalidConfEntry("stream.prealloc_sessions",
                                     "%"PRIu32,
                                     stream_config.prealloc_sessions);
            }
        }
    }
    if (!quiet) {
        SCLogConfig("stream \"prealloc-sessions\": %"PRIu32" (per thread)",
                stream_config.prealloc_sessions);
    }

    const char *temp_stream_memcap_str;
<<<<<<< HEAD
    if (ConfGet("stream.memcap", &temp_stream_memcap_str) == 1) {
=======
    if (ConfGetValue("stream.memcap", &temp_stream_memcap_str) == 1) {
>>>>>>> 3430b53d
        if (ParseSizeStringU64(temp_stream_memcap_str, &stream_config.memcap) < 0) {
            SCLogError(SC_ERR_SIZE_PARSE, "Error parsing stream.memcap "
                       "from conf file - %s.  Killing engine",
                       temp_stream_memcap_str);
            exit(EXIT_FAILURE);
        }
    } else {
        stream_config.memcap = STREAMTCP_DEFAULT_MEMCAP;
    }

    if (!quiet) {
        SCLogConfig("stream \"memcap\": %"PRIu64, stream_config.memcap);
    }

    ConfGetBool("stream.midstream", &stream_config.midstream);

    if (!quiet) {
        SCLogConfig("stream \"midstream\" session pickups: %s", stream_config.midstream ? "enabled" : "disabled");
    }

    ConfGetBool("stream.async-oneside", &stream_config.async_oneside);

    if (!quiet) {
        SCLogConfig("stream \"async-oneside\": %s", stream_config.async_oneside ? "enabled" : "disabled");
    }

    int csum = 0;

    if ((ConfGetBool("stream.checksum-validation", &csum)) == 1) {
        if (csum == 1) {
            stream_config.flags |= STREAMTCP_INIT_FLAG_CHECKSUM_VALIDATION;
        }
    /* Default is that we validate the checksum of all the packets */
    } else {
        stream_config.flags |= STREAMTCP_INIT_FLAG_CHECKSUM_VALIDATION;
    }

    if (!quiet) {
        SCLogConfig("stream \"checksum-validation\": %s",
                stream_config.flags & STREAMTCP_INIT_FLAG_CHECKSUM_VALIDATION ?
                "enabled" : "disabled");
    }

    const char *temp_stream_inline_str;
<<<<<<< HEAD
    if (ConfGet("stream.inline", &temp_stream_inline_str) == 1) {
=======
    if (ConfGetValue("stream.inline", &temp_stream_inline_str) == 1) {
>>>>>>> 3430b53d
        int inl = 0;

        /* checking for "auto" and falling back to boolean to provide
         * backward compatibility */
        if (strcmp(temp_stream_inline_str, "auto") == 0) {
            if (EngineModeIsIPS()) {
                stream_config.flags |= STREAMTCP_INIT_FLAG_INLINE;
            }
        } else if (ConfGetBool("stream.inline", &inl) == 1) {
            if (inl) {
                stream_config.flags |= STREAMTCP_INIT_FLAG_INLINE;
            }
        }
    } else {
        /* default to 'auto' */
        if (EngineModeIsIPS()) {
            stream_config.flags |= STREAMTCP_INIT_FLAG_INLINE;
        }
    }

    if (!quiet) {
        SCLogConfig("stream.\"inline\": %s",
                    stream_config.flags & STREAMTCP_INIT_FLAG_INLINE
                    ? "enabled" : "disabled");
    }

    int bypass = 0;
    if ((ConfGetBool("stream.bypass", &bypass)) == 1) {
        if (bypass == 1) {
            stream_config.flags |= STREAMTCP_INIT_FLAG_BYPASS;
        }
    }

    if (!quiet) {
        SCLogConfig("stream \"bypass\": %s",
                    (stream_config.flags & STREAMTCP_INIT_FLAG_BYPASS)
                    ? "enabled" : "disabled");
    }

    int drop_invalid = 0;
    if ((ConfGetBool("stream.drop-invalid", &drop_invalid)) == 1) {
        if (drop_invalid == 1) {
            stream_config.flags |= STREAMTCP_INIT_FLAG_DROP_INVALID;
        }
    } else {
        stream_config.flags |= STREAMTCP_INIT_FLAG_DROP_INVALID;
    }

    if ((ConfGetInt("stream.max-synack-queued", &value)) == 1) {
        if (value >= 0 && value <= 255) {
            stream_config.max_synack_queued = (uint8_t)value;
        } else {
            stream_config.max_synack_queued = (uint8_t)STREAMTCP_DEFAULT_MAX_SYNACK_QUEUED;
        }
    } else {
        stream_config.max_synack_queued = (uint8_t)STREAMTCP_DEFAULT_MAX_SYNACK_QUEUED;
    }
    if (!quiet) {
        SCLogConfig("stream \"max-synack-queued\": %"PRIu8, stream_config.max_synack_queued);
    }

    const char *temp_stream_reassembly_memcap_str;
<<<<<<< HEAD
    if (ConfGet("stream.reassembly.memcap", &temp_stream_reassembly_memcap_str) == 1) {
=======
    if (ConfGetValue("stream.reassembly.memcap", &temp_stream_reassembly_memcap_str) == 1) {
>>>>>>> 3430b53d
        if (ParseSizeStringU64(temp_stream_reassembly_memcap_str,
                               &stream_config.reassembly_memcap) < 0) {
            SCLogError(SC_ERR_SIZE_PARSE, "Error parsing "
                       "stream.reassembly.memcap "
                       "from conf file - %s.  Killing engine",
                       temp_stream_reassembly_memcap_str);
            exit(EXIT_FAILURE);
        }
    } else {
        stream_config.reassembly_memcap = STREAMTCP_DEFAULT_REASSEMBLY_MEMCAP;
    }

    if (!quiet) {
        SCLogConfig("stream.reassembly \"memcap\": %"PRIu64"", stream_config.reassembly_memcap);
    }

    const char *temp_stream_reassembly_depth_str;
<<<<<<< HEAD
    if (ConfGet("stream.reassembly.depth", &temp_stream_reassembly_depth_str) == 1) {
=======
    if (ConfGetValue("stream.reassembly.depth", &temp_stream_reassembly_depth_str) == 1) {
>>>>>>> 3430b53d
        if (ParseSizeStringU32(temp_stream_reassembly_depth_str,
                               &stream_config.reassembly_depth) < 0) {
            SCLogError(SC_ERR_SIZE_PARSE, "Error parsing "
                       "stream.reassembly.depth "
                       "from conf file - %s.  Killing engine",
                       temp_stream_reassembly_depth_str);
            exit(EXIT_FAILURE);
        }
    } else {
        stream_config.reassembly_depth = 0;
    }

    if (!quiet) {
        SCLogConfig("stream.reassembly \"depth\": %"PRIu32"", stream_config.reassembly_depth);
    }

    int randomize = 0;
    if ((ConfGetBool("stream.reassembly.randomize-chunk-size", &randomize)) == 0) {
        /* randomize by default if value not set
         * In ut mode we disable, to get predictible test results */
        if (!(RunmodeIsUnittests()))
            randomize = 1;
    }

    if (randomize) {
        const char *temp_rdrange;
<<<<<<< HEAD
        if (ConfGet("stream.reassembly.randomize-chunk-range",
=======
        if (ConfGetValue("stream.reassembly.randomize-chunk-range",
>>>>>>> 3430b53d
                    &temp_rdrange) == 1) {
            if (ParseSizeStringU16(temp_rdrange, &rdrange) < 0) {
                SCLogError(SC_ERR_SIZE_PARSE, "Error parsing "
                        "stream.reassembly.randomize-chunk-range "
                        "from conf file - %s.  Killing engine",
                        temp_rdrange);
                exit(EXIT_FAILURE);
            } else if (rdrange >= 100) {
                SCLogError(SC_ERR_INVALID_VALUE,
                           "stream.reassembly.randomize-chunk-range "
                           "must be lower than 100");
                exit(EXIT_FAILURE);
            }
        }
    }

    const char *temp_stream_reassembly_toserver_chunk_size_str;
<<<<<<< HEAD
    if (ConfGet("stream.reassembly.toserver-chunk-size",
=======
    if (ConfGetValue("stream.reassembly.toserver-chunk-size",
>>>>>>> 3430b53d
                &temp_stream_reassembly_toserver_chunk_size_str) == 1) {
        if (ParseSizeStringU16(temp_stream_reassembly_toserver_chunk_size_str,
                               &stream_config.reassembly_toserver_chunk_size) < 0) {
            SCLogError(SC_ERR_SIZE_PARSE, "Error parsing "
                       "stream.reassembly.toserver-chunk-size "
                       "from conf file - %s.  Killing engine",
                       temp_stream_reassembly_toserver_chunk_size_str);
            exit(EXIT_FAILURE);
        }
    } else {
        stream_config.reassembly_toserver_chunk_size =
            STREAMTCP_DEFAULT_TOSERVER_CHUNK_SIZE;
    }

    if (randomize) {
<<<<<<< HEAD
        long int r = RandomGet();
=======
        long int r = RandomGetWrap();
>>>>>>> 3430b53d
        stream_config.reassembly_toserver_chunk_size +=
            (int) (stream_config.reassembly_toserver_chunk_size *
                   (r * 1.0 / RAND_MAX - 0.5) * rdrange / 100);
    }
    const char *temp_stream_reassembly_toclient_chunk_size_str;
<<<<<<< HEAD
    if (ConfGet("stream.reassembly.toclient-chunk-size",
=======
    if (ConfGetValue("stream.reassembly.toclient-chunk-size",
>>>>>>> 3430b53d
                &temp_stream_reassembly_toclient_chunk_size_str) == 1) {
        if (ParseSizeStringU16(temp_stream_reassembly_toclient_chunk_size_str,
                               &stream_config.reassembly_toclient_chunk_size) < 0) {
            SCLogError(SC_ERR_SIZE_PARSE, "Error parsing "
                       "stream.reassembly.toclient-chunk-size "
                       "from conf file - %s.  Killing engine",
                       temp_stream_reassembly_toclient_chunk_size_str);
            exit(EXIT_FAILURE);
        }
    } else {
        stream_config.reassembly_toclient_chunk_size =
            STREAMTCP_DEFAULT_TOCLIENT_CHUNK_SIZE;
    }

    if (randomize) {
<<<<<<< HEAD
        long int r = RandomGet();
=======
        long int r = RandomGetWrap();
>>>>>>> 3430b53d
        stream_config.reassembly_toclient_chunk_size +=
            (int) (stream_config.reassembly_toclient_chunk_size *
                   (r * 1.0 / RAND_MAX - 0.5) * rdrange / 100);
    }
    if (!quiet) {
        SCLogConfig("stream.reassembly \"toserver-chunk-size\": %"PRIu16,
            stream_config.reassembly_toserver_chunk_size);
        SCLogConfig("stream.reassembly \"toclient-chunk-size\": %"PRIu16,
            stream_config.reassembly_toclient_chunk_size);
    }

    int enable_raw = 1;
    if (ConfGetBool("stream.reassembly.raw", &enable_raw) == 1) {
        if (!enable_raw) {
            stream_config.stream_init_flags = STREAMTCP_STREAM_FLAG_DISABLE_RAW;
        }
    } else {
        enable_raw = 1;
    }
    if (!quiet)
        SCLogConfig("stream.reassembly.raw: %s", enable_raw ? "enabled" : "disabled");

    /* init the memcap/use tracking */
    StreamTcpInitMemuse();
    StatsRegisterGlobalCounter("tcp.memuse", StreamTcpMemuseCounter);

    StreamTcpReassembleInit(quiet);

    /* set the default free function and flow state function
     * values. */
    FlowSetProtoFreeFunc(IPPROTO_TCP, StreamTcpSessionClear);

#ifdef UNITTESTS
    if (RunmodeIsUnittests()) {
        SCMutexLock(&ssn_pool_mutex);
        if (ssn_pool == NULL) {
            ssn_pool = PoolThreadInit(1, /* thread */
                    0, /* unlimited */
                    stream_config.prealloc_sessions,
                    sizeof(TcpSession),
                    StreamTcpSessionPoolAlloc,
                    StreamTcpSessionPoolInit, NULL,
                    StreamTcpSessionPoolCleanup, NULL);
        }
        SCMutexUnlock(&ssn_pool_mutex);
    }
#endif
}

void StreamTcpFreeConfig(char quiet)
{
    StreamTcpReassembleFree(quiet);

    SCMutexLock(&ssn_pool_mutex);
    if (ssn_pool != NULL) {
        PoolThreadFree(ssn_pool);
        ssn_pool = NULL;
    }
    SCMutexUnlock(&ssn_pool_mutex);
    SCMutexDestroy(&ssn_pool_mutex);

    SCLogDebug("ssn_pool_cnt %"PRIu64"", ssn_pool_cnt);
}

/** \internal
 *  \brief The function is used to to fetch a TCP session from the
 *         ssn_pool, when a TCP SYN is received.
 *
 *  \param p packet starting the new TCP session.
 *  \param id thread pool id
 *
 *  \retval ssn new TCP session.
 */
static TcpSession *StreamTcpNewSession (Packet *p, int id)
{
    TcpSession *ssn = (TcpSession *)p->flow->protoctx;

    if (ssn == NULL) {
        p->flow->protoctx = PoolThreadGetById(ssn_pool, id);
#ifdef DEBUG
        SCMutexLock(&ssn_pool_mutex);
        if (p->flow->protoctx != NULL)
            ssn_pool_cnt++;
        SCMutexUnlock(&ssn_pool_mutex);
#endif

        ssn = (TcpSession *)p->flow->protoctx;
        if (ssn == NULL) {
            SCLogDebug("ssn_pool is empty");
            return NULL;
        }

        ssn->state = TCP_NONE;
        ssn->reassembly_depth = stream_config.reassembly_depth;
        ssn->tcp_packet_flags = p->tcph ? p->tcph->th_flags : 0;
        ssn->server.flags = stream_config.stream_init_flags;
        ssn->client.flags = stream_config.stream_init_flags;

        StreamingBuffer x = STREAMING_BUFFER_INITIALIZER(&stream_config.sbcnf);
        ssn->client.sb = x;
        ssn->server.sb = x;

        if (PKT_IS_TOSERVER(p)) {
            ssn->client.tcp_flags = p->tcph ? p->tcph->th_flags : 0;
            ssn->server.tcp_flags = 0;
        } else if (PKT_IS_TOCLIENT(p)) {
            ssn->server.tcp_flags = p->tcph ? p->tcph->th_flags : 0;
            ssn->client.tcp_flags = 0;
        }
    }

    return ssn;
}

static void StreamTcpPacketSetState(Packet *p, TcpSession *ssn,
                                           uint8_t state)
{
    if (state == ssn->state || PKT_IS_PSEUDOPKT(p))
        return;

    ssn->pstate = ssn->state;
    ssn->state = state;

    /* update the flow state */
    switch(ssn->state) {
        case TCP_ESTABLISHED:
        case TCP_FIN_WAIT1:
        case TCP_FIN_WAIT2:
        case TCP_CLOSING:
        case TCP_CLOSE_WAIT:
            FlowUpdateState(p->flow, FLOW_STATE_ESTABLISHED);
            break;
        case TCP_LAST_ACK:
        case TCP_TIME_WAIT:
        case TCP_CLOSED:
            FlowUpdateState(p->flow, FLOW_STATE_CLOSED);
            break;
    }
}

/**
 *  \brief  Function to set the OS policy for the given stream based on the
 *          destination of the received packet.
 *
 *  \param  stream  TcpStream of which os_policy needs to set
 *  \param  p       Packet which is used to set the os policy
 */
void StreamTcpSetOSPolicy(TcpStream *stream, Packet *p)
{
    int ret = 0;

    if (PKT_IS_IPV4(p)) {
        /* Get the OS policy based on destination IP address, as destination
           OS will decide how to react on the anomalies of newly received
           packets */
        ret = SCHInfoGetIPv4HostOSFlavour((uint8_t *)GET_IPV4_DST_ADDR_PTR(p));
        if (ret > 0)
            stream->os_policy = ret;
        else
            stream->os_policy = OS_POLICY_DEFAULT;

    } else if (PKT_IS_IPV6(p)) {
        /* Get the OS policy based on destination IP address, as destination
           OS will decide how to react on the anomalies of newly received
           packets */
        ret = SCHInfoGetIPv6HostOSFlavour((uint8_t *)GET_IPV6_DST_ADDR(p));
        if (ret > 0)
            stream->os_policy = ret;
        else
            stream->os_policy = OS_POLICY_DEFAULT;
    }

    if (stream->os_policy == OS_POLICY_BSD_RIGHT)
        stream->os_policy = OS_POLICY_BSD;
    else if (stream->os_policy == OS_POLICY_OLD_SOLARIS)
        stream->os_policy = OS_POLICY_SOLARIS;

    SCLogDebug("Policy is %"PRIu8"", stream->os_policy);

}

/**
 *  \brief macro to update last_ack only if the new value is higher
 *
 *  \param ssn session
 *  \param stream stream to update
 *  \param ack ACK value to test and set
 */
#define StreamTcpUpdateLastAck(ssn, stream, ack) { \
    if (SEQ_GT((ack), (stream)->last_ack)) \
    { \
        SCLogDebug("ssn %p: last_ack set to %"PRIu32", moved %u forward", (ssn), (ack), (ack) - (stream)->last_ack); \
        if ((SEQ_LEQ((stream)->last_ack, (stream)->next_seq) && SEQ_GT((ack),(stream)->next_seq))) { \
            SCLogDebug("last_ack just passed next_seq: %u (was %u) > %u", (ack), (stream)->last_ack, (stream)->next_seq); \
        } else { \
            SCLogDebug("next_seq (%u) <> last_ack now %d", (stream)->next_seq, (int)(stream)->next_seq - (ack)); \
        }\
        (stream)->last_ack = (ack); \
        StreamTcpSackPruneList((stream)); \
    } else { \
        SCLogDebug("ssn %p: no update: ack %u, last_ack %"PRIu32", next_seq %u (state %u)", \
                    (ssn), (ack), (stream)->last_ack, (stream)->next_seq, (ssn)->state); \
    }\
}

#define StreamTcpAsyncLastAckUpdate(ssn, stream) {                              \
    if ((ssn)->flags & STREAMTCP_FLAG_ASYNC) {                                  \
        if (SEQ_GT((stream)->next_seq, (stream)->last_ack)) {                   \
            uint32_t ack_diff = (stream)->next_seq - (stream)->last_ack;        \
            (stream)->last_ack += ack_diff;                                     \
            SCLogDebug("ssn %p: ASYNC last_ack set to %"PRIu32", moved %u forward",     \
                    (ssn), (stream)->next_seq, ack_diff);                               \
        }                                                                       \
    }                                                                           \
}

#define StreamTcpUpdateNextSeq(ssn, stream, seq) {                      \
    (stream)->next_seq = seq;                                           \
    SCLogDebug("ssn %p: next_seq %" PRIu32, (ssn), (stream)->next_seq); \
    StreamTcpAsyncLastAckUpdate((ssn), (stream));                       \
}

/**
 *  \brief macro to update next_win only if the new value is higher
 *
 *  \param ssn session
 *  \param stream stream to update
 *  \param win window value to test and set
 */
#define StreamTcpUpdateNextWin(ssn, stream, win) { \
    uint32_t sacked_size__ = StreamTcpSackedSize((stream)); \
    if (SEQ_GT(((win) + sacked_size__), (stream)->next_win)) { \
        (stream)->next_win = ((win) + sacked_size__); \
        SCLogDebug("ssn %p: next_win set to %"PRIu32, (ssn), (stream)->next_win); \
    } \
}

static int StreamTcpPacketIsRetransmission(TcpStream *stream, Packet *p)
{
    if (p->payload_len == 0)
        SCReturnInt(0);

    /* retransmission of already partially ack'd data */
    if (SEQ_LT(TCP_GET_SEQ(p), stream->last_ack) && SEQ_GT((TCP_GET_SEQ(p) + p->payload_len), stream->last_ack))
    {
        StreamTcpSetEvent(p, STREAM_PKT_RETRANSMISSION);
        SCReturnInt(1);
    }

    /* retransmission of already ack'd data */
    if (SEQ_LEQ((TCP_GET_SEQ(p) + p->payload_len), stream->last_ack)) {
        StreamTcpSetEvent(p, STREAM_PKT_RETRANSMISSION);
        SCReturnInt(1);
    }

    /* retransmission of in flight data */
    if (SEQ_LEQ((TCP_GET_SEQ(p) + p->payload_len), stream->next_seq)) {
        StreamTcpSetEvent(p, STREAM_PKT_RETRANSMISSION);
        SCReturnInt(2);
    }

    SCLogDebug("seq %u payload_len %u => %u, last_ack %u, next_seq %u", TCP_GET_SEQ(p),
            p->payload_len, (TCP_GET_SEQ(p) + p->payload_len), stream->last_ack, stream->next_seq);
    SCReturnInt(0);
}

/**
 *  \internal
 *  \brief  Function to handle the TCP_CLOSED or NONE state. The function handles
 *          packets while the session state is None which means a newly
 *          initialized structure, or a fully closed session.
 *
 *  \param  tv      Thread Variable containig  input/output queue, cpu affinity
 *  \param  p       Packet which has to be handled in this TCP state.
 *  \param  stt     Strean Thread module registered to handle the stream handling
 *
 *  \retval 0 ok
 *  \retval -1 error
 */
static int StreamTcpPacketStateNone(ThreadVars *tv, Packet *p,
                        StreamTcpThread *stt, TcpSession *ssn, PacketQueue *pq)
{
    if (p->tcph->th_flags & TH_RST) {
        StreamTcpSetEvent(p, STREAM_RST_BUT_NO_SESSION);
        SCLogDebug("RST packet received, no session setup");
        return -1;

    } else if (p->tcph->th_flags & TH_FIN) {
        StreamTcpSetEvent(p, STREAM_FIN_BUT_NO_SESSION);
        SCLogDebug("FIN packet received, no session setup");
        return -1;

    /* SYN/ACK */
    } else if ((p->tcph->th_flags & (TH_SYN|TH_ACK)) == (TH_SYN|TH_ACK)) {
        if (stream_config.midstream == FALSE &&
                stream_config.async_oneside == FALSE)
            return 0;

        if (ssn == NULL) {
            ssn = StreamTcpNewSession(p, stt->ssn_pool_id);
            if (ssn == NULL) {
                StatsIncr(tv, stt->counter_tcp_ssn_memcap);
                return -1;
            }
            StatsIncr(tv, stt->counter_tcp_sessions);
        }
        /* set the state */
        StreamTcpPacketSetState(p, ssn, TCP_SYN_RECV);
        SCLogDebug("ssn %p: =~ midstream picked ssn state is now "
                "TCP_SYN_RECV", ssn);
        ssn->flags |= STREAMTCP_FLAG_MIDSTREAM;
        /* Flag used to change the direct in the later stage in the session */
        ssn->flags |= STREAMTCP_FLAG_MIDSTREAM_SYNACK;
        if (stream_config.async_oneside) {
            SCLogDebug("ssn %p: =~ ASYNC", ssn);
            ssn->flags |= STREAMTCP_FLAG_ASYNC;
        }

        /* sequence number & window */
        ssn->server.isn = TCP_GET_SEQ(p);
        STREAMTCP_SET_RA_BASE_SEQ(&ssn->server, ssn->server.isn);
        ssn->server.next_seq = ssn->server.isn + 1;
        ssn->server.window = TCP_GET_WINDOW(p);
        SCLogDebug("ssn %p: server window %u", ssn, ssn->server.window);

        ssn->client.isn = TCP_GET_ACK(p) - 1;
        STREAMTCP_SET_RA_BASE_SEQ(&ssn->client, ssn->client.isn);
        ssn->client.next_seq = ssn->client.isn + 1;

        ssn->client.last_ack = TCP_GET_ACK(p);
        ssn->server.last_ack = TCP_GET_SEQ(p);

        ssn->server.next_win = ssn->server.last_ack + ssn->server.window;

        /** If the client has a wscale option the server had it too,
         *  so set the wscale for the server to max. Otherwise none
         *  will have the wscale opt just like it should. */
        if (TCP_HAS_WSCALE(p)) {
            ssn->client.wscale = TCP_GET_WSCALE(p);
            ssn->server.wscale = TCP_WSCALE_MAX;
            SCLogDebug("ssn %p: wscale enabled. client %u server %u",
                    ssn, ssn->client.wscale, ssn->server.wscale);
        }

        SCLogDebug("ssn %p: ssn->client.isn %"PRIu32", ssn->client.next_seq"
                " %"PRIu32", ssn->client.last_ack %"PRIu32"", ssn,
                ssn->client.isn, ssn->client.next_seq,
                ssn->client.last_ack);
        SCLogDebug("ssn %p: ssn->server.isn %"PRIu32", ssn->server.next_seq"
                " %"PRIu32", ssn->server.last_ack %"PRIu32"", ssn,
                ssn->server.isn, ssn->server.next_seq,
                ssn->server.last_ack);

        /* Set the timestamp value for both streams, if packet has timestamp
         * option enabled.*/
        if (TCP_HAS_TS(p)) {
            ssn->server.last_ts = TCP_GET_TSVAL(p);
            ssn->client.last_ts = TCP_GET_TSECR(p);
            SCLogDebug("ssn %p: ssn->server.last_ts %" PRIu32" "
                    "ssn->client.last_ts %" PRIu32"", ssn,
                    ssn->server.last_ts, ssn->client.last_ts);

            ssn->flags |= STREAMTCP_FLAG_TIMESTAMP;

            ssn->server.last_pkt_ts = p->ts.tv_sec;
            if (ssn->server.last_ts == 0)
                ssn->server.flags |= STREAMTCP_STREAM_FLAG_ZERO_TIMESTAMP;
            if (ssn->client.last_ts == 0)
                ssn->client.flags |= STREAMTCP_STREAM_FLAG_ZERO_TIMESTAMP;

        } else {
            ssn->server.last_ts = 0;
            ssn->client.last_ts = 0;
        }

        if (TCP_GET_SACKOK(p) == 1) {
            ssn->flags |= STREAMTCP_FLAG_SACKOK;
            SCLogDebug("ssn %p: SYN/ACK with SACK permitted, assuming "
                    "SACK permitted for both sides", ssn);
        }

        /* packet thinks it is in the wrong direction, flip it */
        StreamTcpPacketSwitchDir(ssn, p);

    } else if (p->tcph->th_flags & TH_SYN) {
        if (ssn == NULL) {
            ssn = StreamTcpNewSession(p, stt->ssn_pool_id);
            if (ssn == NULL) {
                StatsIncr(tv, stt->counter_tcp_ssn_memcap);
                return -1;
            }

            StatsIncr(tv, stt->counter_tcp_sessions);
        }

        /* set the state */
        StreamTcpPacketSetState(p, ssn, TCP_SYN_SENT);
        SCLogDebug("ssn %p: =~ ssn state is now TCP_SYN_SENT", ssn);

        if (stream_config.async_oneside) {
            SCLogDebug("ssn %p: =~ ASYNC", ssn);
            ssn->flags |= STREAMTCP_FLAG_ASYNC;
        }

        /* set the sequence numbers and window */
        ssn->client.isn = TCP_GET_SEQ(p);
        STREAMTCP_SET_RA_BASE_SEQ(&ssn->client, ssn->client.isn);
        ssn->client.next_seq = ssn->client.isn + 1;

        /* Set the stream timestamp value, if packet has timestamp option
         * enabled. */
        if (TCP_HAS_TS(p)) {
            ssn->client.last_ts = TCP_GET_TSVAL(p);
            SCLogDebug("ssn %p: %02x", ssn, ssn->client.last_ts);

            if (ssn->client.last_ts == 0)
                ssn->client.flags |= STREAMTCP_STREAM_FLAG_ZERO_TIMESTAMP;

            ssn->client.last_pkt_ts = p->ts.tv_sec;
            ssn->client.flags |= STREAMTCP_STREAM_FLAG_TIMESTAMP;
        }

        ssn->server.window = TCP_GET_WINDOW(p);
        if (TCP_HAS_WSCALE(p)) {
            ssn->flags |= STREAMTCP_FLAG_SERVER_WSCALE;
            ssn->server.wscale = TCP_GET_WSCALE(p);
        }

        if (TCP_GET_SACKOK(p) == 1) {
            ssn->flags |= STREAMTCP_FLAG_CLIENT_SACKOK;
            SCLogDebug("ssn %p: SACK permited on SYN packet", ssn);
        }

        SCLogDebug("ssn %p: ssn->client.isn %" PRIu32 ", "
                "ssn->client.next_seq %" PRIu32 ", ssn->client.last_ack "
                "%"PRIu32"", ssn, ssn->client.isn, ssn->client.next_seq,
                ssn->client.last_ack);

    } else if (p->tcph->th_flags & TH_ACK) {
        if (stream_config.midstream == FALSE)
            return 0;

        if (ssn == NULL) {
            ssn = StreamTcpNewSession(p, stt->ssn_pool_id);
            if (ssn == NULL) {
                StatsIncr(tv, stt->counter_tcp_ssn_memcap);
                return -1;
            }
            StatsIncr(tv, stt->counter_tcp_sessions);
        }
        /* set the state */
        StreamTcpPacketSetState(p, ssn, TCP_ESTABLISHED);
        SCLogDebug("ssn %p: =~ midstream picked ssn state is now "
                "TCP_ESTABLISHED", ssn);

        ssn->flags = STREAMTCP_FLAG_MIDSTREAM;
        ssn->flags |= STREAMTCP_FLAG_MIDSTREAM_ESTABLISHED;
        if (stream_config.async_oneside) {
            SCLogDebug("ssn %p: =~ ASYNC", ssn);
            ssn->flags |= STREAMTCP_FLAG_ASYNC;
        }

        /** window scaling for midstream pickups, we can't do much other
         *  than assume that it's set to the max value: 14 */
        ssn->client.wscale = TCP_WSCALE_MAX;
        ssn->server.wscale = TCP_WSCALE_MAX;

        /* set the sequence numbers and window */
        ssn->client.isn = TCP_GET_SEQ(p) - 1;
        STREAMTCP_SET_RA_BASE_SEQ(&ssn->client, ssn->client.isn);
        ssn->client.next_seq = TCP_GET_SEQ(p) + p->payload_len;
        ssn->client.window = TCP_GET_WINDOW(p) << ssn->client.wscale;
        ssn->client.last_ack = TCP_GET_SEQ(p);
        ssn->client.next_win = ssn->client.last_ack + ssn->client.window;
        SCLogDebug("ssn %p: ssn->client.isn %u, ssn->client.next_seq %u",
                ssn, ssn->client.isn, ssn->client.next_seq);

        ssn->server.isn = TCP_GET_ACK(p) - 1;
        STREAMTCP_SET_RA_BASE_SEQ(&ssn->server, ssn->server.isn);
        ssn->server.next_seq = ssn->server.isn + 1;
        ssn->server.last_ack = TCP_GET_ACK(p);
        ssn->server.next_win = ssn->server.last_ack;

        SCLogDebug("ssn %p: ssn->client.next_win %"PRIu32", "
                "ssn->server.next_win %"PRIu32"", ssn,
                ssn->client.next_win, ssn->server.next_win);
        SCLogDebug("ssn %p: ssn->client.last_ack %"PRIu32", "
                "ssn->server.last_ack %"PRIu32"", ssn,
                ssn->client.last_ack, ssn->server.last_ack);

        /* Set the timestamp value for both streams, if packet has timestamp
         * option enabled.*/
        if (TCP_HAS_TS(p)) {
            ssn->client.last_ts = TCP_GET_TSVAL(p);
            ssn->server.last_ts = TCP_GET_TSECR(p);
            SCLogDebug("ssn %p: ssn->server.last_ts %" PRIu32" "
                    "ssn->client.last_ts %" PRIu32"", ssn,
                    ssn->server.last_ts, ssn->client.last_ts);

            ssn->flags |= STREAMTCP_FLAG_TIMESTAMP;

            ssn->client.last_pkt_ts = p->ts.tv_sec;
            if (ssn->server.last_ts == 0)
                ssn->server.flags |= STREAMTCP_STREAM_FLAG_ZERO_TIMESTAMP;
            if (ssn->client.last_ts == 0)
                ssn->client.flags |= STREAMTCP_STREAM_FLAG_ZERO_TIMESTAMP;

        } else {
            ssn->server.last_ts = 0;
            ssn->client.last_ts = 0;
        }

        StreamTcpReassembleHandleSegment(tv, stt->ra_ctx, ssn, &ssn->client, p, pq);

        ssn->flags |= STREAMTCP_FLAG_SACKOK;
        SCLogDebug("ssn %p: assuming SACK permitted for both sides", ssn);

    } else {
        SCLogDebug("default case");
    }

    return 0;
}

/** \internal
 *  \brief Setup TcpStateQueue based on SYN/ACK packet
 */
static inline void StreamTcp3whsSynAckToStateQueue(Packet *p, TcpStateQueue *q)
{
    q->flags = 0;
    q->wscale = 0;
    q->ts = 0;
    q->win = TCP_GET_WINDOW(p);
    q->seq = TCP_GET_SEQ(p);
    q->ack = TCP_GET_ACK(p);
    q->pkt_ts = p->ts.tv_sec;

    if (TCP_GET_SACKOK(p) == 1)
        q->flags |= STREAMTCP_QUEUE_FLAG_SACK;

    if (TCP_HAS_WSCALE(p)) {
        q->flags |= STREAMTCP_QUEUE_FLAG_WS;
        q->wscale = TCP_GET_WSCALE(p);
    }
    if (TCP_HAS_TS(p)) {
        q->flags |= STREAMTCP_QUEUE_FLAG_TS;
        q->ts = TCP_GET_TSVAL(p);
    }
}

/** \internal
 *  \brief Find the Queued SYN/ACK that is the same as this SYN/ACK
 *  \retval q or NULL */
static TcpStateQueue *StreamTcp3whsFindSynAckBySynAck(TcpSession *ssn, Packet *p)
{
    TcpStateQueue *q = ssn->queue;
    TcpStateQueue search;

    StreamTcp3whsSynAckToStateQueue(p, &search);

    while (q != NULL) {
        if (search.flags == q->flags &&
            search.wscale == q->wscale &&
            search.win == q->win &&
            search.seq == q->seq &&
            search.ack == q->ack &&
            search.ts == q->ts) {
            return q;
        }

        q = q->next;
    }

    return q;
}

static int StreamTcp3whsQueueSynAck(TcpSession *ssn, Packet *p)
{
    /* first see if this is already in our list */
    if (StreamTcp3whsFindSynAckBySynAck(ssn, p) != NULL)
        return 0;

    if (ssn->queue_len == stream_config.max_synack_queued) {
        SCLogDebug("ssn %p: =~ SYN/ACK queue limit reached", ssn);
        StreamTcpSetEvent(p, STREAM_3WHS_SYNACK_FLOOD);
        return -1;
    }

    if (StreamTcpCheckMemcap((uint32_t)sizeof(TcpStateQueue)) == 0) {
        SCLogDebug("ssn %p: =~ SYN/ACK queue failed: stream memcap reached", ssn);
        return -1;
    }

    TcpStateQueue *q = SCMalloc(sizeof(*q));
    if (unlikely(q == NULL)) {
        SCLogDebug("ssn %p: =~ SYN/ACK queue failed: alloc failed", ssn);
        return -1;
    }
    memset(q, 0x00, sizeof(*q));
    StreamTcpIncrMemuse((uint64_t)sizeof(TcpStateQueue));

    StreamTcp3whsSynAckToStateQueue(p, q);

    /* put in list */
    q->next = ssn->queue;
    ssn->queue = q;
    ssn->queue_len++;
    return 0;
}

/** \internal
 *  \brief Find the Queued SYN/ACK that goes with this ACK
 *  \retval q or NULL */
static TcpStateQueue *StreamTcp3whsFindSynAckByAck(TcpSession *ssn, Packet *p)
{
    uint32_t ack = TCP_GET_SEQ(p);
    uint32_t seq = TCP_GET_ACK(p) - 1;
    TcpStateQueue *q = ssn->queue;

    while (q != NULL) {
        if (seq == q->seq &&
            ack == q->ack) {
            return q;
        }

        q = q->next;
    }

    return NULL;
}

/** \internal
 *  \brief Update SSN after receiving a valid SYN/ACK
 *
 *  Normally we update the SSN from the SYN/ACK packet. But in case
 *  of queued SYN/ACKs, we can use one of those.
 *
 *  \param ssn TCP session
 *  \param p Packet
 *  \param q queued state if used, NULL otherwise
 *
 *  To make sure all SYN/ACK based state updates are in one place,
 *  this function can updated based on Packet or TcpStateQueue, where
 *  the latter takes precedence.
 */
static void StreamTcp3whsSynAckUpdate(TcpSession *ssn, Packet *p, TcpStateQueue *q)
{
    TcpStateQueue update;
    if (likely(q == NULL)) {
        StreamTcp3whsSynAckToStateQueue(p, &update);
        q = &update;
    }

    if (ssn->state != TCP_SYN_RECV) {
        /* update state */
        StreamTcpPacketSetState(p, ssn, TCP_SYN_RECV);
        SCLogDebug("ssn %p: =~ ssn state is now TCP_SYN_RECV", ssn);
    }
    /* sequence number & window */
    ssn->server.isn = q->seq;
    STREAMTCP_SET_RA_BASE_SEQ(&ssn->server, ssn->server.isn);
    ssn->server.next_seq = ssn->server.isn + 1;

    ssn->client.window = q->win;
    SCLogDebug("ssn %p: window %" PRIu32 "", ssn, ssn->server.window);

    /* Set the timestamp values used to validate the timestamp of
     * received packets.*/
    if ((q->flags & STREAMTCP_QUEUE_FLAG_TS) &&
            (ssn->client.flags & STREAMTCP_STREAM_FLAG_TIMESTAMP))
    {
        ssn->server.last_ts = q->ts;
        SCLogDebug("ssn %p: ssn->server.last_ts %" PRIu32" "
                "ssn->client.last_ts %" PRIu32"", ssn,
                ssn->server.last_ts, ssn->client.last_ts);
        ssn->flags |= STREAMTCP_FLAG_TIMESTAMP;
        ssn->server.last_pkt_ts = q->pkt_ts;
        if (ssn->server.last_ts == 0)
            ssn->server.flags |= STREAMTCP_STREAM_FLAG_ZERO_TIMESTAMP;
    } else {
        ssn->client.last_ts = 0;
        ssn->server.last_ts = 0;
        ssn->client.flags &= ~STREAMTCP_STREAM_FLAG_ZERO_TIMESTAMP;
    }

    ssn->client.last_ack = q->ack;
    ssn->server.last_ack = ssn->server.isn + 1;

    /** check for the presense of the ws ptr to determine if we
     *  support wscale at all */
    if ((ssn->flags & STREAMTCP_FLAG_SERVER_WSCALE) &&
            (q->flags & STREAMTCP_QUEUE_FLAG_WS))
    {
        ssn->client.wscale = q->wscale;
    } else {
        ssn->client.wscale = 0;
    }

    if ((ssn->flags & STREAMTCP_FLAG_CLIENT_SACKOK) &&
            (q->flags & STREAMTCP_QUEUE_FLAG_SACK)) {
        ssn->flags |= STREAMTCP_FLAG_SACKOK;
        SCLogDebug("ssn %p: SACK permitted for session", ssn);
    } else {
        ssn->flags &= ~STREAMTCP_FLAG_SACKOK;
    }

    ssn->server.next_win = ssn->server.last_ack + ssn->server.window;
    ssn->client.next_win = ssn->client.last_ack + ssn->client.window;
    SCLogDebug("ssn %p: ssn->server.next_win %" PRIu32 "", ssn,
            ssn->server.next_win);
    SCLogDebug("ssn %p: ssn->client.next_win %" PRIu32 "", ssn,
            ssn->client.next_win);
    SCLogDebug("ssn %p: ssn->server.isn %" PRIu32 ", "
            "ssn->server.next_seq %" PRIu32 ", "
            "ssn->server.last_ack %" PRIu32 " "
            "(ssn->client.last_ack %" PRIu32 ")", ssn,
            ssn->server.isn, ssn->server.next_seq,
            ssn->server.last_ack, ssn->client.last_ack);

    /* unset the 4WHS flag as we received this SYN/ACK as part of a
     * (so far) valid 3WHS */
    if (ssn->flags & STREAMTCP_FLAG_4WHS)
        SCLogDebug("ssn %p: STREAMTCP_FLAG_4WHS unset, normal SYN/ACK"
                " so considering 3WHS", ssn);

    ssn->flags &=~ STREAMTCP_FLAG_4WHS;
}

/**
 *  \brief  Function to handle the TCP_SYN_SENT state. The function handles
 *          SYN, SYN/ACK, RST packets and correspondingly changes the connection
 *          state.
 *
 *  \param  tv      Thread Variable containig  input/output queue, cpu affinity
 *  \param  p       Packet which has to be handled in this TCP state.
 *  \param  stt     Strean Thread module registered to handle the stream handling
 */

static int StreamTcpPacketStateSynSent(ThreadVars *tv, Packet *p,
                        StreamTcpThread *stt, TcpSession *ssn, PacketQueue *pq)
{
    if (ssn == NULL)
        return -1;

    SCLogDebug("ssn %p: pkt received: %s", ssn, PKT_IS_TOCLIENT(p) ?
               "toclient":"toserver");

    /* RST */
    if (p->tcph->th_flags & TH_RST) {
        if (!StreamTcpValidateRst(ssn, p))
            return -1;

        if (PKT_IS_TOSERVER(p)) {
            if (SEQ_EQ(TCP_GET_SEQ(p), ssn->client.isn) &&
                    SEQ_EQ(TCP_GET_WINDOW(p), 0) &&
                    SEQ_EQ(TCP_GET_ACK(p), (ssn->client.isn + 1)))
            {
                SCLogDebug("ssn->server.flags |= STREAMTCP_STREAM_FLAG_RST_RECV");
                ssn->server.flags |= STREAMTCP_STREAM_FLAG_RST_RECV;

                StreamTcpPacketSetState(p, ssn, TCP_CLOSED);
                SCLogDebug("ssn %p: Reset received and state changed to "
                        "TCP_CLOSED", ssn);
            }
        } else {
            ssn->client.flags |= STREAMTCP_STREAM_FLAG_RST_RECV;
            SCLogDebug("ssn->client.flags |= STREAMTCP_STREAM_FLAG_RST_RECV");
            StreamTcpPacketSetState(p, ssn, TCP_CLOSED);
            SCLogDebug("ssn %p: Reset received and state changed to "
                    "TCP_CLOSED", ssn);
        }

    /* FIN */
    } else if (p->tcph->th_flags & TH_FIN) {
        /** \todo */

    /* SYN/ACK */
    } else if ((p->tcph->th_flags & (TH_SYN|TH_ACK)) == (TH_SYN|TH_ACK)) {
        if ((ssn->flags & STREAMTCP_FLAG_4WHS) && PKT_IS_TOSERVER(p)) {
            SCLogDebug("ssn %p: SYN/ACK received on 4WHS session", ssn);

            /* Check if the SYN/ACK packet ack's the earlier
             * received SYN packet. */
            if (!(SEQ_EQ(TCP_GET_ACK(p), ssn->server.isn + 1))) {
                StreamTcpSetEvent(p, STREAM_4WHS_SYNACK_WITH_WRONG_ACK);

                SCLogDebug("ssn %p: 4WHS ACK mismatch, packet ACK %"PRIu32""
                        " != %" PRIu32 " from stream", ssn,
                        TCP_GET_ACK(p), ssn->server.isn + 1);
                return -1;
            }

            /* Check if the SYN/ACK packet SEQ's the *FIRST* received SYN
             * packet. */
            if (!(SEQ_EQ(TCP_GET_SEQ(p), ssn->client.isn))) {
                StreamTcpSetEvent(p, STREAM_4WHS_SYNACK_WITH_WRONG_SYN);

                SCLogDebug("ssn %p: 4WHS SEQ mismatch, packet SEQ %"PRIu32""
                        " != %" PRIu32 " from *first* SYN pkt", ssn,
                        TCP_GET_SEQ(p), ssn->client.isn);
                return -1;
            }


            /* update state */
            StreamTcpPacketSetState(p, ssn, TCP_SYN_RECV);
            SCLogDebug("ssn %p: =~ 4WHS ssn state is now TCP_SYN_RECV", ssn);

            /* sequence number & window */
            ssn->client.isn = TCP_GET_SEQ(p);
            STREAMTCP_SET_RA_BASE_SEQ(&ssn->client, ssn->client.isn);
            ssn->client.next_seq = ssn->client.isn + 1;

            ssn->server.window = TCP_GET_WINDOW(p);
            SCLogDebug("ssn %p: 4WHS window %" PRIu32 "", ssn,
                    ssn->client.window);

            /* Set the timestamp values used to validate the timestamp of
             * received packets. */
            if ((TCP_HAS_TS(p)) &&
                    (ssn->server.flags & STREAMTCP_STREAM_FLAG_TIMESTAMP))
            {
                ssn->client.last_ts = TCP_GET_TSVAL(p);
                SCLogDebug("ssn %p: 4WHS ssn->client.last_ts %" PRIu32" "
                        "ssn->server.last_ts %" PRIu32"", ssn,
                        ssn->client.last_ts, ssn->server.last_ts);
                ssn->flags |= STREAMTCP_FLAG_TIMESTAMP;
                ssn->client.last_pkt_ts = p->ts.tv_sec;
                if (ssn->client.last_ts == 0)
                    ssn->client.flags |= STREAMTCP_STREAM_FLAG_ZERO_TIMESTAMP;
            } else {
                ssn->server.last_ts = 0;
                ssn->client.last_ts = 0;
                ssn->server.flags &= ~STREAMTCP_STREAM_FLAG_ZERO_TIMESTAMP;
            }

            ssn->server.last_ack = TCP_GET_ACK(p);
            ssn->client.last_ack = ssn->client.isn + 1;

            /** check for the presense of the ws ptr to determine if we
             *  support wscale at all */
            if ((ssn->flags & STREAMTCP_FLAG_SERVER_WSCALE) &&
                    (TCP_HAS_WSCALE(p)))
            {
                ssn->server.wscale = TCP_GET_WSCALE(p);
            } else {
                ssn->server.wscale = 0;
            }

            if ((ssn->flags & STREAMTCP_FLAG_CLIENT_SACKOK) &&
                    TCP_GET_SACKOK(p) == 1) {
                ssn->flags |= STREAMTCP_FLAG_SACKOK;
                SCLogDebug("ssn %p: SACK permitted for 4WHS session", ssn);
            }

            ssn->client.next_win = ssn->client.last_ack + ssn->client.window;
            ssn->server.next_win = ssn->server.last_ack + ssn->server.window;
            SCLogDebug("ssn %p: 4WHS ssn->client.next_win %" PRIu32 "", ssn,
                    ssn->client.next_win);
            SCLogDebug("ssn %p: 4WHS ssn->server.next_win %" PRIu32 "", ssn,
                    ssn->server.next_win);
            SCLogDebug("ssn %p: 4WHS ssn->client.isn %" PRIu32 ", "
                    "ssn->client.next_seq %" PRIu32 ", "
                    "ssn->client.last_ack %" PRIu32 " "
                    "(ssn->server.last_ack %" PRIu32 ")", ssn,
                    ssn->client.isn, ssn->client.next_seq,
                    ssn->client.last_ack, ssn->server.last_ack);

            /* done here */
            return 0;
        }

        if (PKT_IS_TOSERVER(p)) {
            StreamTcpSetEvent(p, STREAM_3WHS_SYNACK_IN_WRONG_DIRECTION);
            SCLogDebug("ssn %p: SYN/ACK received in the wrong direction", ssn);
            return -1;
        }

        /* Check if the SYN/ACK packet ack's the earlier
         * received SYN packet. */
        if (!(SEQ_EQ(TCP_GET_ACK(p), ssn->client.isn + 1))) {
            StreamTcpSetEvent(p, STREAM_3WHS_SYNACK_WITH_WRONG_ACK);
            SCLogDebug("ssn %p: ACK mismatch, packet ACK %" PRIu32 " != "
                    "%" PRIu32 " from stream", ssn, TCP_GET_ACK(p),
                    ssn->client.isn + 1);
            return -1;
        }

        StreamTcp3whsSynAckUpdate(ssn, p, /* no queue override */NULL);

    } else if (p->tcph->th_flags & TH_SYN) {
        SCLogDebug("ssn %p: SYN packet on state SYN_SENT... resent", ssn);
        if (ssn->flags & STREAMTCP_FLAG_4WHS) {
            SCLogDebug("ssn %p: SYN packet on state SYN_SENT... resent of "
                    "4WHS SYN", ssn);
        }

        if (PKT_IS_TOCLIENT(p)) {
            /** a SYN only packet in the opposite direction could be:
             *  http://www.breakingpointsystems.com/community/blog/tcp-
             *  portals-the-three-way-handshake-is-a-lie
             *
             * \todo improve resetting the session */

            /* indicate that we're dealing with 4WHS here */
            ssn->flags |= STREAMTCP_FLAG_4WHS;
            SCLogDebug("ssn %p: STREAMTCP_FLAG_4WHS flag set", ssn);

            /* set the sequence numbers and window for server
             * We leave the ssn->client.isn in place as we will
             * check the SYN/ACK pkt with that.
             */
            ssn->server.isn = TCP_GET_SEQ(p);
            STREAMTCP_SET_RA_BASE_SEQ(&ssn->server, ssn->server.isn);
            ssn->server.next_seq = ssn->server.isn + 1;

            /* Set the stream timestamp value, if packet has timestamp
             * option enabled. */
            if (TCP_HAS_TS(p)) {
                ssn->server.last_ts = TCP_GET_TSVAL(p);
                SCLogDebug("ssn %p: %02x", ssn, ssn->server.last_ts);

                if (ssn->server.last_ts == 0)
                    ssn->server.flags |= STREAMTCP_STREAM_FLAG_ZERO_TIMESTAMP;
                ssn->server.last_pkt_ts = p->ts.tv_sec;
                ssn->server.flags |= STREAMTCP_STREAM_FLAG_TIMESTAMP;
            }

            ssn->server.window = TCP_GET_WINDOW(p);
            if (TCP_HAS_WSCALE(p)) {
                ssn->flags |= STREAMTCP_FLAG_SERVER_WSCALE;
                ssn->server.wscale = TCP_GET_WSCALE(p);
            } else {
                ssn->flags &= ~STREAMTCP_FLAG_SERVER_WSCALE;
                ssn->server.wscale = 0;
            }

            if (TCP_GET_SACKOK(p) == 1) {
                ssn->flags |= STREAMTCP_FLAG_CLIENT_SACKOK;
            } else {
                ssn->flags &= ~STREAMTCP_FLAG_CLIENT_SACKOK;
            }

            SCLogDebug("ssn %p: 4WHS ssn->server.isn %" PRIu32 ", "
                    "ssn->server.next_seq %" PRIu32 ", "
                    "ssn->server.last_ack %"PRIu32"", ssn,
                    ssn->server.isn, ssn->server.next_seq,
                    ssn->server.last_ack);
            SCLogDebug("ssn %p: 4WHS ssn->client.isn %" PRIu32 ", "
                    "ssn->client.next_seq %" PRIu32 ", "
                    "ssn->client.last_ack %"PRIu32"", ssn,
                    ssn->client.isn, ssn->client.next_seq,
                    ssn->client.last_ack);
        }

        /** \todo check if it's correct or set event */

    } else if (p->tcph->th_flags & TH_ACK) {
        /* Handle the asynchronous stream, when we receive a  SYN packet
           and now istead of receving a SYN/ACK we receive a ACK from the
           same host, which sent the SYN, this suggests the ASNYC streams.*/
        if (stream_config.async_oneside == FALSE)
            return 0;

        /* we are in AYNC (one side) mode now. */

        /* one side async means we won't see a SYN/ACK, so we can
         * only check the SYN. */
        if (!(SEQ_EQ(TCP_GET_SEQ(p), ssn->client.next_seq))) {
            StreamTcpSetEvent(p, STREAM_3WHS_ASYNC_WRONG_SEQ);

            SCLogDebug("ssn %p: SEQ mismatch, packet SEQ %" PRIu32 " != "
                    "%" PRIu32 " from stream",ssn, TCP_GET_SEQ(p),
                    ssn->client.next_seq);
            return -1;
        }

        ssn->flags |= STREAMTCP_FLAG_ASYNC;
        StreamTcpPacketSetState(p, ssn, TCP_ESTABLISHED);
        SCLogDebug("ssn %p: =~ ssn state is now TCP_ESTABLISHED", ssn);

        ssn->client.window = TCP_GET_WINDOW(p);
        ssn->client.last_ack = TCP_GET_SEQ(p);
        ssn->client.next_win = ssn->client.last_ack + ssn->client.window;

        /* Set the server side parameters */
        ssn->server.isn = TCP_GET_ACK(p) - 1;
        STREAMTCP_SET_RA_BASE_SEQ(&ssn->server, ssn->server.isn);
        ssn->server.next_seq = ssn->server.isn + 1;
        ssn->server.last_ack = ssn->server.next_seq;
        ssn->server.next_win = ssn->server.last_ack;

        SCLogDebug("ssn %p: synsent => Asynchronous stream, packet SEQ"
                " %" PRIu32 ", payload size %" PRIu32 " (%" PRIu32 "), "
                "ssn->client.next_seq %" PRIu32 ""
                ,ssn, TCP_GET_SEQ(p), p->payload_len, TCP_GET_SEQ(p)
                + p->payload_len, ssn->client.next_seq);

        /* if SYN had wscale, assume it to be supported. Otherwise
         * we know it not to be supported. */
        if (ssn->flags & STREAMTCP_FLAG_SERVER_WSCALE) {
            ssn->client.wscale = TCP_WSCALE_MAX;
        }

        /* Set the timestamp values used to validate the timestamp of
         * received packets.*/
        if (TCP_HAS_TS(p) &&
                (ssn->client.flags & STREAMTCP_STREAM_FLAG_TIMESTAMP))
        {
            ssn->flags |= STREAMTCP_FLAG_TIMESTAMP;
            ssn->client.flags &= ~STREAMTCP_STREAM_FLAG_TIMESTAMP;
            ssn->client.last_pkt_ts = p->ts.tv_sec;
        } else {
            ssn->client.last_ts = 0;
            ssn->client.flags &= ~STREAMTCP_STREAM_FLAG_ZERO_TIMESTAMP;
        }

        if (ssn->flags & STREAMTCP_FLAG_CLIENT_SACKOK) {
            ssn->flags |= STREAMTCP_FLAG_SACKOK;
        }

        StreamTcpReassembleHandleSegment(tv, stt->ra_ctx, ssn,
                &ssn->client, p, pq);

    } else {
        SCLogDebug("ssn %p: default case", ssn);
    }

    return 0;
}

/**
 *  \brief  Function to handle the TCP_SYN_RECV state. The function handles
 *          SYN, SYN/ACK, ACK, FIN, RST packets and correspondingly changes
 *          the connection state.
 *
 *  \param  tv      Thread Variable containig  input/output queue, cpu affinity
 *  \param  p       Packet which has to be handled in this TCP state.
 *  \param  stt     Strean Thread module registered to handle the stream handling
 *
 *  \retval  0 ok
 *  \retval -1 error
 */

static int StreamTcpPacketStateSynRecv(ThreadVars *tv, Packet *p,
                        StreamTcpThread *stt, TcpSession *ssn, PacketQueue *pq)
{
    if (ssn == NULL)
        return -1;

    if (p->tcph->th_flags & TH_RST) {
        if (!StreamTcpValidateRst(ssn, p))
            return -1;

        uint8_t reset = TRUE;
        /* After receiveing the RST in SYN_RECV state and if detection
           evasion flags has been set, then the following operating
           systems will not closed the connection. As they consider the
           packet as stray packet and not belonging to the current
           session, for more information check
           http://www.packetstan.com/2010/06/recently-ive-been-on-campaign-to-make.html */
        if (ssn->flags & STREAMTCP_FLAG_DETECTION_EVASION_ATTEMPT) {
            if (PKT_IS_TOSERVER(p)) {
                if ((ssn->server.os_policy == OS_POLICY_LINUX) ||
                        (ssn->server.os_policy == OS_POLICY_OLD_LINUX) ||
                        (ssn->server.os_policy == OS_POLICY_SOLARIS))
                {
                    reset = FALSE;
                    SCLogDebug("Detection evasion has been attempted, so"
                            " not resetting the connection !!");
                }
            } else {
                if ((ssn->client.os_policy == OS_POLICY_LINUX) ||
                        (ssn->client.os_policy == OS_POLICY_OLD_LINUX) ||
                        (ssn->client.os_policy == OS_POLICY_SOLARIS))
                {
                    reset = FALSE;
                    SCLogDebug("Detection evasion has been attempted, so"
                            " not resetting the connection !!");
                }
            }
        }

        if (reset == TRUE) {
            StreamTcpPacketSetState(p, ssn, TCP_CLOSED);
            SCLogDebug("ssn %p: Reset received and state changed to "
                    "TCP_CLOSED", ssn);

            if (ssn->flags & STREAMTCP_FLAG_TIMESTAMP) {
                StreamTcpHandleTimestamp(ssn, p);
            }
        }

    } else if (p->tcph->th_flags & TH_FIN) {
        /* FIN is handled in the same way as in TCP_ESTABLISHED case */;
        if (ssn->flags & STREAMTCP_FLAG_TIMESTAMP) {
            if (!StreamTcpValidateTimestamp(ssn, p))
                return -1;
        }

        if ((StreamTcpHandleFin(tv, stt, ssn, p, pq)) == -1)
            return -1;

    /* SYN/ACK */
    } else if ((p->tcph->th_flags & (TH_SYN|TH_ACK)) == (TH_SYN|TH_ACK)) {
        SCLogDebug("ssn %p: SYN/ACK packet on state SYN_RECV. resent", ssn);

        if (PKT_IS_TOSERVER(p)) {
            SCLogDebug("ssn %p: SYN/ACK-pkt to server in SYN_RECV state", ssn);

            StreamTcpSetEvent(p, STREAM_3WHS_SYNACK_TOSERVER_ON_SYN_RECV);
            return -1;
        }

        /* Check if the SYN/ACK packets ACK matches the earlier
         * received SYN/ACK packet. */
        if (!(SEQ_EQ(TCP_GET_ACK(p), ssn->client.last_ack))) {
            SCLogDebug("ssn %p: ACK mismatch, packet ACK %" PRIu32 " != "
                    "%" PRIu32 " from stream", ssn, TCP_GET_ACK(p),
                    ssn->client.isn + 1);

            StreamTcpSetEvent(p, STREAM_3WHS_SYNACK_RESEND_WITH_DIFFERENT_ACK);
            return -1;
        }

        /* Check if the SYN/ACK packet SEQ the earlier
         * received SYN/ACK packet, server resend with different ISN. */
        if (!(SEQ_EQ(TCP_GET_SEQ(p), ssn->server.isn))) {
            SCLogDebug("ssn %p: SEQ mismatch, packet SEQ %" PRIu32 " != "
                    "%" PRIu32 " from stream", ssn, TCP_GET_SEQ(p),
                    ssn->client.isn);

            if (StreamTcp3whsQueueSynAck(ssn, p) == -1)
                return -1;
            SCLogDebug("ssn %p: queued different SYN/ACK", ssn);
        }

    } else if (p->tcph->th_flags & TH_SYN) {
        SCLogDebug("ssn %p: SYN packet on state SYN_RECV... resent", ssn);

        if (PKT_IS_TOCLIENT(p)) {
            SCLogDebug("ssn %p: SYN-pkt to client in SYN_RECV state", ssn);

            StreamTcpSetEvent(p, STREAM_3WHS_SYN_TOCLIENT_ON_SYN_RECV);
            return -1;
        }

        if (!(SEQ_EQ(TCP_GET_SEQ(p), ssn->client.isn))) {
            SCLogDebug("ssn %p: SYN with different SEQ on SYN_RECV state", ssn);

            StreamTcpSetEvent(p, STREAM_3WHS_SYN_RESEND_DIFF_SEQ_ON_SYN_RECV);
            return -1;
        }

    } else if (p->tcph->th_flags & TH_ACK) {
        if (ssn->queue_len) {
            SCLogDebug("ssn %p: checking ACK against queued SYN/ACKs", ssn);
            TcpStateQueue *q = StreamTcp3whsFindSynAckByAck(ssn, p);
            if (q != NULL) {
                SCLogDebug("ssn %p: here we update state against queued SYN/ACK", ssn);
                StreamTcp3whsSynAckUpdate(ssn, p, /* using queue to update state */q);
            } else {
                SCLogDebug("ssn %p: none found, now checking ACK against original SYN/ACK (state)", ssn);
            }
        }


        /* If the timestamp option is enabled for both the streams, then
         * validate the received packet timestamp value against the
         * stream->last_ts. If the timestamp is valid then process the
         * packet normally otherwise the drop the packet (RFC 1323)*/
        if (ssn->flags & STREAMTCP_FLAG_TIMESTAMP) {
            if (!(StreamTcpValidateTimestamp(ssn, p))) {
                return -1;
            }
        }

        if ((ssn->flags & STREAMTCP_FLAG_4WHS) && PKT_IS_TOCLIENT(p)) {
            SCLogDebug("ssn %p: ACK received on 4WHS session",ssn);

            if (!(SEQ_EQ(TCP_GET_SEQ(p), ssn->server.next_seq))) {
                SCLogDebug("ssn %p: 4WHS wrong seq nr on packet", ssn);
                StreamTcpSetEvent(p, STREAM_4WHS_WRONG_SEQ);
                return -1;
            }

            if (StreamTcpValidateAck(ssn, &ssn->client, p) == -1) {
                SCLogDebug("ssn %p: 4WHS invalid ack nr on packet", ssn);
                StreamTcpSetEvent(p, STREAM_4WHS_INVALID_ACK);
                return -1;
            }

            SCLogDebug("4WHS normal pkt");
            SCLogDebug("ssn %p: pkt (%" PRIu32 ") is to client: SEQ "
                    "%" PRIu32 ", ACK %" PRIu32 "", ssn, p->payload_len,
                    TCP_GET_SEQ(p), TCP_GET_ACK(p));

            if (ssn->flags & STREAMTCP_FLAG_TIMESTAMP) {
                StreamTcpHandleTimestamp(ssn, p);
            }

            StreamTcpUpdateLastAck(ssn, &ssn->client, TCP_GET_ACK(p));
            StreamTcpUpdateNextSeq(ssn, &ssn->server, (ssn->server.next_seq + p->payload_len));
            ssn->client.window = TCP_GET_WINDOW(p) << ssn->client.wscale;
            ssn->client.next_win = ssn->client.last_ack + ssn->client.window;

            StreamTcpPacketSetState(p, ssn, TCP_ESTABLISHED);
            SCLogDebug("ssn %p: =~ ssn state is now TCP_ESTABLISHED", ssn);

            StreamTcpReassembleHandleSegment(tv, stt->ra_ctx, ssn,
                    &ssn->server, p, pq);

            SCLogDebug("ssn %p: ssn->client.next_win %" PRIu32 ", "
                    "ssn->client.last_ack %"PRIu32"", ssn,
                    ssn->client.next_win, ssn->client.last_ack);
            return 0;
        }

        bool ack_indicates_missed_3whs_ack_packet = false;
        /* Check if the ACK received is in right direction. But when we have
         * picked up a mid stream session after missing the initial SYN pkt,
         * in this case the ACK packet can arrive from either client (normal
         * case) or from server itself (asynchronous streams). Therefore
         *  the check has been avoided in this case */
        if (PKT_IS_TOCLIENT(p)) {
            /* special case, handle 4WHS, so SYN/ACK in the opposite
             * direction */
            if (ssn->flags & STREAMTCP_FLAG_MIDSTREAM_SYNACK) {
                SCLogDebug("ssn %p: ACK received on midstream SYN/ACK "
                        "pickup session",ssn);
                /* fall through */

            } else {
                /* if we missed traffic between the S/SA and the current
                 * 'wrong direction' ACK, we could end up here. In IPS
                 * reject it. But in IDS mode we continue.
                 *
                 * IPS rejects as it should see all packets, so pktloss
                 * should lead to retransmissions. As this can also be
                 * pattern for MOTS/MITM injection attacks, we need to be
                 * careful.
                 */
                if (StreamTcpInlineMode()) {
                    if (p->payload_len > 0 &&
                            SEQ_EQ(TCP_GET_ACK(p), ssn->client.last_ack) &&
                            SEQ_EQ(TCP_GET_SEQ(p), ssn->server.next_seq)) {
                        /* packet loss is possible but unlikely here */
                        SCLogDebug("ssn %p: possible data injection", ssn);
                        StreamTcpSetEvent(p, STREAM_3WHS_ACK_DATA_INJECT);
                        return -1;
                    }

                    SCLogDebug("ssn %p: ACK received in the wrong direction",
                            ssn);
                    StreamTcpSetEvent(p, STREAM_3WHS_ACK_IN_WRONG_DIR);
                    return -1;
                }
                ack_indicates_missed_3whs_ack_packet = true;
            }
        }

        SCLogDebug("ssn %p: pkt (%" PRIu32 ") is to server: SEQ %" PRIu32 ""
                ", ACK %" PRIu32 "", ssn, p->payload_len, TCP_GET_SEQ(p),
                TCP_GET_ACK(p));

        /* Check both seq and ack number before accepting the packet and
           changing to ESTABLISHED state */
        if ((SEQ_EQ(TCP_GET_SEQ(p), ssn->client.next_seq)) &&
                SEQ_EQ(TCP_GET_ACK(p), ssn->server.next_seq)) {
            SCLogDebug("normal pkt");

            /* process the packet normal, No Async streams :) */

            if (ssn->flags & STREAMTCP_FLAG_TIMESTAMP) {
                StreamTcpHandleTimestamp(ssn, p);
            }

            StreamTcpUpdateLastAck(ssn, &ssn->server, TCP_GET_ACK(p));
            StreamTcpUpdateNextSeq(ssn, &ssn->client, (ssn->client.next_seq + p->payload_len));
            ssn->server.window = TCP_GET_WINDOW(p) << ssn->server.wscale;

            ssn->server.next_win = ssn->server.last_ack + ssn->server.window;

            if (ssn->flags & STREAMTCP_FLAG_MIDSTREAM) {
                ssn->client.window = TCP_GET_WINDOW(p) << ssn->client.wscale;
                ssn->client.next_win = ssn->client.last_ack + ssn->client.window;
                ssn->server.next_win = ssn->server.last_ack +
                    ssn->server.window;
                if (!(ssn->flags & STREAMTCP_FLAG_MIDSTREAM_SYNACK)) {
                    /* window scaling for midstream pickups, we can't do much
                     * other than assume that it's set to the max value: 14 */
                    ssn->server.wscale = TCP_WSCALE_MAX;
                    ssn->client.wscale = TCP_WSCALE_MAX;
                    ssn->flags |= STREAMTCP_FLAG_SACKOK;
                }
            }

            StreamTcpPacketSetState(p, ssn, TCP_ESTABLISHED);
            SCLogDebug("ssn %p: =~ ssn state is now TCP_ESTABLISHED", ssn);

            StreamTcpReassembleHandleSegment(tv, stt->ra_ctx, ssn,
                    &ssn->client, p, pq);

            /* If asynchronous stream handling is allowed then set the session,
               if packet's seq number is equal the expected seq no.*/
        } else if (stream_config.async_oneside == TRUE &&
                (SEQ_EQ(TCP_GET_SEQ(p), ssn->server.next_seq)))
        {
            /*set the ASYNC flag used to indicate the session as async stream
              and helps in relaxing the windows checks.*/
            ssn->flags |= STREAMTCP_FLAG_ASYNC;
            ssn->server.next_seq += p->payload_len;
            ssn->server.last_ack = TCP_GET_SEQ(p);

            ssn->client.window = TCP_GET_WINDOW(p) << ssn->client.wscale;
            ssn->client.last_ack = TCP_GET_ACK(p);

            if (ssn->flags & STREAMTCP_FLAG_TIMESTAMP) {
                StreamTcpHandleTimestamp(ssn, p);
            }

            if (ssn->flags & STREAMTCP_FLAG_MIDSTREAM) {
                ssn->server.window = TCP_GET_WINDOW(p);
                ssn->client.next_win = ssn->server.last_ack +
                    ssn->server.window;
                /* window scaling for midstream pickups, we can't do much
                 * other than assume that it's set to the max value: 14 */
                ssn->server.wscale = TCP_WSCALE_MAX;
                ssn->client.wscale = TCP_WSCALE_MAX;
                ssn->flags |= STREAMTCP_FLAG_SACKOK;
            }

            SCLogDebug("ssn %p: synrecv => Asynchronous stream, packet SEQ"
                    " %" PRIu32 ", payload size %" PRIu32 " (%" PRIu32 "), "
                    "ssn->server.next_seq %" PRIu32 "\n"
                    , ssn, TCP_GET_SEQ(p), p->payload_len, TCP_GET_SEQ(p)
                    + p->payload_len, ssn->server.next_seq);

            StreamTcpPacketSetState(p, ssn, TCP_ESTABLISHED);
            SCLogDebug("ssn %p: =~ ssn state is now TCP_ESTABLISHED", ssn);

            StreamTcpReassembleHandleSegment(tv, stt->ra_ctx, ssn,
                    &ssn->server, p, pq);
            /* Upon receiving the packet with correct seq number and wrong
               ACK number, it causes the other end to send RST. But some target
               system (Linux & solaris) does not RST the connection, so it is
               likely to avoid the detection */
        } else if (SEQ_EQ(TCP_GET_SEQ(p), ssn->client.next_seq)){
            ssn->flags |= STREAMTCP_FLAG_DETECTION_EVASION_ATTEMPT;
            SCLogDebug("ssn %p: wrong ack nr on packet, possible evasion!!",
                    ssn);

            StreamTcpSetEvent(p, STREAM_3WHS_RIGHT_SEQ_WRONG_ACK_EVASION);
            return -1;

        /* if we get a packet with a proper ack, but a seq that is beyond
         * next_seq but in-window, we probably missed some packets */
        } else if (SEQ_GT(TCP_GET_SEQ(p), ssn->client.next_seq) &&
                   SEQ_LEQ(TCP_GET_SEQ(p),ssn->client.next_win) &&
                   SEQ_EQ(TCP_GET_ACK(p), ssn->server.next_seq))
        {
            SCLogDebug("ssn %p: ACK for missing data", ssn);

            if (ssn->flags & STREAMTCP_FLAG_TIMESTAMP) {
                StreamTcpHandleTimestamp(ssn, p);
            }

            StreamTcpUpdateLastAck(ssn, &ssn->server, TCP_GET_ACK(p));

            ssn->client.next_seq = TCP_GET_SEQ(p) + p->payload_len;
            SCLogDebug("ssn %p: ACK for missing data: ssn->client.next_seq %u", ssn, ssn->client.next_seq);
            ssn->server.window = TCP_GET_WINDOW(p) << ssn->server.wscale;

            ssn->server.next_win = ssn->server.last_ack + ssn->server.window;

            if (ssn->flags & STREAMTCP_FLAG_MIDSTREAM) {
                ssn->client.window = TCP_GET_WINDOW(p);
                ssn->server.next_win = ssn->server.last_ack +
                    ssn->server.window;
                /* window scaling for midstream pickups, we can't do much
                 * other than assume that it's set to the max value: 14 */
                ssn->server.wscale = TCP_WSCALE_MAX;
                ssn->client.wscale = TCP_WSCALE_MAX;
                ssn->flags |= STREAMTCP_FLAG_SACKOK;
            }

            StreamTcpPacketSetState(p, ssn, TCP_ESTABLISHED);
            SCLogDebug("ssn %p: =~ ssn state is now TCP_ESTABLISHED", ssn);

            StreamTcpReassembleHandleSegment(tv, stt->ra_ctx, ssn,
                    &ssn->client, p, pq);

        /* toclient packet: after having missed the 3whs's final ACK */
        } else if (ack_indicates_missed_3whs_ack_packet &&
                SEQ_EQ(TCP_GET_ACK(p), ssn->client.last_ack) &&
                SEQ_EQ(TCP_GET_SEQ(p), ssn->server.next_seq))
        {
            SCLogDebug("ssn %p: packet fits perfectly after a missed 3whs-ACK", ssn);

            StreamTcpUpdateNextSeq(ssn, &ssn->server, (TCP_GET_SEQ(p) + p->payload_len));

            ssn->server.window = TCP_GET_WINDOW(p) << ssn->server.wscale;
            ssn->server.next_win = ssn->server.last_ack + ssn->server.window;

            StreamTcpPacketSetState(p, ssn, TCP_ESTABLISHED);
            SCLogDebug("ssn %p: =~ ssn state is now TCP_ESTABLISHED", ssn);

            StreamTcpReassembleHandleSegment(tv, stt->ra_ctx, ssn,
                    &ssn->server, p, pq);

        } else {
            SCLogDebug("ssn %p: wrong seq nr on packet", ssn);

            StreamTcpSetEvent(p, STREAM_3WHS_WRONG_SEQ_WRONG_ACK);
            return -1;
        }

        SCLogDebug("ssn %p: ssn->server.next_win %" PRIu32 ", "
                "ssn->server.last_ack %"PRIu32"", ssn,
                ssn->server.next_win, ssn->server.last_ack);
    } else {
        SCLogDebug("ssn %p: default case", ssn);
    }

    return 0;
}

/**
 *  \brief  Function to handle the TCP_ESTABLISHED state packets, which are
 *          sent by the client to server. The function handles
 *          ACK packets and call StreamTcpReassembleHandleSegment() to handle
 *          the reassembly.
 *
 *  Timestamp has already been checked at this point.
 *
 *  \param  tv      Thread Variable containig  input/output queue, cpu affinity etc.
 *  \param  ssn     Pointer to the current TCP session
 *  \param  p       Packet which has to be handled in this TCP state.
 *  \param  stt     Strean Thread module registered to handle the stream handling
 */
static int HandleEstablishedPacketToServer(ThreadVars *tv, TcpSession *ssn, Packet *p,
                        StreamTcpThread *stt, PacketQueue *pq)
{
    SCLogDebug("ssn %p: =+ pkt (%" PRIu32 ") is to server: SEQ %" PRIu32 ","
               "ACK %" PRIu32 ", WIN %"PRIu16"", ssn, p->payload_len,
                TCP_GET_SEQ(p), TCP_GET_ACK(p), TCP_GET_WINDOW(p));

    if (StreamTcpValidateAck(ssn, &(ssn->server), p) == -1) {
        SCLogDebug("ssn %p: rejecting because of invalid ack value", ssn);
        StreamTcpSetEvent(p, STREAM_EST_INVALID_ACK);
        return -1;
    }

    /* check for Keep Alive */
    if ((p->payload_len == 0 || p->payload_len == 1) &&
            (TCP_GET_SEQ(p) == (ssn->client.next_seq - 1))) {
        SCLogDebug("ssn %p: pkt is keep alive", ssn);

    /* normal pkt */
    } else if (!(SEQ_GEQ((TCP_GET_SEQ(p)+p->payload_len), ssn->client.last_ack))) {
        if (ssn->flags & STREAMTCP_FLAG_ASYNC) {
            SCLogDebug("ssn %p: server => Asynchrouns stream, packet SEQ"
                    " %" PRIu32 ", payload size %" PRIu32 " (%" PRIu32 "),"
                    " ssn->client.last_ack %" PRIu32 ", ssn->client.next_win"
                    "%" PRIu32"(%"PRIu32")", ssn, TCP_GET_SEQ(p),
                    p->payload_len, TCP_GET_SEQ(p) + p->payload_len,
                    ssn->client.last_ack, ssn->client.next_win,
                    TCP_GET_SEQ(p) + p->payload_len - ssn->client.next_win);

            /* update the last_ack to current seq number as the session is
             * async and other stream is not updating it anymore :( */
            StreamTcpUpdateLastAck(ssn, &ssn->client, TCP_GET_SEQ(p));

        } else if (SEQ_EQ(ssn->client.next_seq, TCP_GET_SEQ(p)) &&
                (stream_config.async_oneside == TRUE) &&
                (ssn->flags & STREAMTCP_FLAG_MIDSTREAM)) {
            SCLogDebug("ssn %p: server => Asynchronous stream, packet SEQ."
                    " %" PRIu32 ", payload size %" PRIu32 " (%" PRIu32 "), "
                    "ssn->client.last_ack %" PRIu32 ", ssn->client.next_win "
                    "%" PRIu32 "(%"PRIu32")", ssn, TCP_GET_SEQ(p),
                    p->payload_len, TCP_GET_SEQ(p) + p->payload_len,
                    ssn->client.last_ack, ssn->client.next_win,
                    TCP_GET_SEQ(p) + p->payload_len - ssn->client.next_win);

            /* it seems we missed SYN and SYN/ACK packets of this session.
             * Update the last_ack to current seq number as the session
             * is async and other stream is not updating it anymore :( */
            StreamTcpUpdateLastAck(ssn, &ssn->client, TCP_GET_SEQ(p));
            ssn->flags |= STREAMTCP_FLAG_ASYNC;

        } else if (SEQ_EQ(ssn->client.last_ack, (ssn->client.isn + 1)) &&
                (stream_config.async_oneside == TRUE) &&
                (ssn->flags & STREAMTCP_FLAG_MIDSTREAM)) {
            SCLogDebug("ssn %p: server => Asynchronous stream, packet SEQ"
                    " %" PRIu32 ", payload size %" PRIu32 " (%" PRIu32 "), "
                    "ssn->client.last_ack %" PRIu32 ", ssn->client.next_win "
                    "%" PRIu32 "(%"PRIu32")", ssn, TCP_GET_SEQ(p),
                    p->payload_len, TCP_GET_SEQ(p) + p->payload_len,
                    ssn->client.last_ack, ssn->client.next_win,
                    TCP_GET_SEQ(p) + p->payload_len - ssn->client.next_win);

            /* it seems we missed SYN and SYN/ACK packets of this session.
             * Update the last_ack to current seq number as the session
             * is async and other stream is not updating it anymore :(*/
            StreamTcpUpdateLastAck(ssn, &ssn->client, TCP_GET_SEQ(p));
            ssn->flags |= STREAMTCP_FLAG_ASYNC;

        /* if last ack is beyond next_seq, we have accepted ack's for missing data.
         * In this case we do accept the data before last_ack if it is (partly)
         * beyond next seq */
        } else if (SEQ_GT(ssn->client.last_ack, ssn->client.next_seq) &&
                   SEQ_GT((TCP_GET_SEQ(p)+p->payload_len),ssn->client.next_seq))
        {
            SCLogDebug("ssn %p: PKT SEQ %"PRIu32" payload_len %"PRIu16
                    " before last_ack %"PRIu32", after next_seq %"PRIu32":"
                    " acked data that we haven't seen before",
                    ssn, TCP_GET_SEQ(p), p->payload_len, ssn->client.last_ack, ssn->client.next_seq);
            if (SEQ_EQ(TCP_GET_SEQ(p),ssn->client.next_seq)) {
                StreamTcpUpdateNextSeq(ssn, &ssn->client, (ssn->client.next_seq + p->payload_len));
            }
        } else {
            SCLogDebug("ssn %p: server => SEQ before last_ack, packet SEQ"
                    " %" PRIu32 ", payload size %" PRIu32 " (%" PRIu32 "), "
                    "ssn->client.last_ack %" PRIu32 ", ssn->client.next_win "
                    "%" PRIu32 "(%"PRIu32")", ssn, TCP_GET_SEQ(p),
                    p->payload_len, TCP_GET_SEQ(p) + p->payload_len,
                    ssn->client.last_ack, ssn->client.next_win,
                    TCP_GET_SEQ(p) + p->payload_len - ssn->client.next_win);

            SCLogDebug("ssn %p: rejecting because pkt before last_ack", ssn);
            StreamTcpSetEvent(p, STREAM_EST_PKT_BEFORE_LAST_ACK);
            return -1;
        }
    }

    int zerowindowprobe = 0;
    /* zero window probe */
    if (p->payload_len == 1 && TCP_GET_SEQ(p) == ssn->client.next_seq && ssn->client.window == 0) {
        SCLogDebug("ssn %p: zero window probe", ssn);
        zerowindowprobe = 1;

    /* expected packet */
    } else if (SEQ_EQ(ssn->client.next_seq, TCP_GET_SEQ(p))) {
        StreamTcpUpdateNextSeq(ssn, &ssn->client, (ssn->client.next_seq + p->payload_len));

    /* not completely as expected, but valid */
    } else if (SEQ_LT(TCP_GET_SEQ(p),ssn->client.next_seq) &&
               SEQ_GT((TCP_GET_SEQ(p)+p->payload_len), ssn->client.next_seq))
    {
        StreamTcpUpdateNextSeq(ssn, &ssn->client, (TCP_GET_SEQ(p) + p->payload_len));
        SCLogDebug("ssn %p: ssn->client.next_seq %"PRIu32
                   " (started before next_seq, ended after)",
                   ssn, ssn->client.next_seq);

    /* if next_seq has fallen behind last_ack, we got some catching up to do */
    } else if (SEQ_LT(ssn->client.next_seq, ssn->client.last_ack)) {
        StreamTcpUpdateNextSeq(ssn, &ssn->client, (TCP_GET_SEQ(p) + p->payload_len));
        SCLogDebug("ssn %p: ssn->client.next_seq %"PRIu32
                   " (next_seq had fallen behind last_ack)",
                   ssn, ssn->client.next_seq);

    } else {
        SCLogDebug("ssn %p: no update to ssn->client.next_seq %"PRIu32
                   " SEQ %u SEQ+ %u last_ack %u",
                   ssn, ssn->client.next_seq,
                   TCP_GET_SEQ(p), TCP_GET_SEQ(p)+p->payload_len, ssn->client.last_ack);
    }

    /* in window check */
    if (zerowindowprobe) {
        SCLogDebug("ssn %p: zero window probe, skipping oow check", ssn);
    } else if (SEQ_LEQ(TCP_GET_SEQ(p) + p->payload_len, ssn->client.next_win) ||
            (ssn->flags & (STREAMTCP_FLAG_MIDSTREAM|STREAMTCP_FLAG_ASYNC)))
    {
        SCLogDebug("ssn %p: seq %"PRIu32" in window, ssn->client.next_win "
                   "%" PRIu32 "", ssn, TCP_GET_SEQ(p), ssn->client.next_win);

        ssn->server.window = TCP_GET_WINDOW(p) << ssn->server.wscale;
        SCLogDebug("ssn %p: ssn->server.window %"PRIu32"", ssn,
                    ssn->server.window);

        /* Check if the ACK value is sane and inside the window limit */
        StreamTcpUpdateLastAck(ssn, &ssn->server, TCP_GET_ACK(p));
        SCLogDebug("ack %u last_ack %u next_seq %u", TCP_GET_ACK(p), ssn->server.last_ack, ssn->server.next_seq);

        if (ssn->flags & STREAMTCP_FLAG_TIMESTAMP) {
            StreamTcpHandleTimestamp(ssn, p);
        }

        StreamTcpSackUpdatePacket(&ssn->server, p);

        /* update next_win */
        StreamTcpUpdateNextWin(ssn, &ssn->server, (ssn->server.last_ack + ssn->server.window));

        /* handle data (if any) */
        StreamTcpReassembleHandleSegment(tv, stt->ra_ctx, ssn, &ssn->client, p, pq);

    } else {
        SCLogDebug("ssn %p: toserver => SEQ out of window, packet SEQ "
                "%" PRIu32 ", payload size %" PRIu32 " (%" PRIu32 "),"
                "ssn->client.last_ack %" PRIu32 ", ssn->client.next_win "
                "%" PRIu32 "(%"PRIu32")", ssn, TCP_GET_SEQ(p),
                p->payload_len, TCP_GET_SEQ(p) + p->payload_len,
                ssn->client.last_ack, ssn->client.next_win,
                (TCP_GET_SEQ(p) + p->payload_len) - ssn->client.next_win);
        SCLogDebug("ssn %p: window %u sacked %u", ssn, ssn->client.window,
                StreamTcpSackedSize(&ssn->client));
        StreamTcpSetEvent(p, STREAM_EST_PACKET_OUT_OF_WINDOW);
        return -1;
    }
    return 0;
}

/**
 *  \brief  Function to handle the TCP_ESTABLISHED state packets, which are
 *          sent by the server to client. The function handles
 *          ACK packets and call StreamTcpReassembleHandleSegment() to handle
 *          the reassembly
 *
 *  Timestamp has already been checked at this point.
 *
 *  \param  tv      Thread Variable containig  input/output queue, cpu affinity etc.
 *  \param  ssn     Pointer to the current TCP session
 *  \param  p       Packet which has to be handled in this TCP state.
 *  \param  stt     Strean Thread module registered to handle the stream handling
 */
static int HandleEstablishedPacketToClient(ThreadVars *tv, TcpSession *ssn, Packet *p,
                        StreamTcpThread *stt, PacketQueue *pq)
{
    SCLogDebug("ssn %p: =+ pkt (%" PRIu32 ") is to client: SEQ %" PRIu32 ","
               " ACK %" PRIu32 ", WIN %"PRIu16"", ssn, p->payload_len,
                TCP_GET_SEQ(p), TCP_GET_ACK(p), TCP_GET_WINDOW(p));

    if (StreamTcpValidateAck(ssn, &ssn->client, p) == -1) {
        SCLogDebug("ssn %p: rejecting because of invalid ack value", ssn);
        StreamTcpSetEvent(p, STREAM_EST_INVALID_ACK);
        return -1;
    }

    /* To get the server window value from the servers packet, when connection
       is picked up as midstream */
    if ((ssn->flags & STREAMTCP_FLAG_MIDSTREAM) &&
            (ssn->flags & STREAMTCP_FLAG_MIDSTREAM_ESTABLISHED))
    {
        ssn->server.window = TCP_GET_WINDOW(p) << ssn->server.wscale;
        ssn->server.next_win = ssn->server.last_ack + ssn->server.window;
        ssn->flags &= ~STREAMTCP_FLAG_MIDSTREAM_ESTABLISHED;
        SCLogDebug("ssn %p: adjusted midstream ssn->server.next_win to "
                "%" PRIu32 "", ssn, ssn->server.next_win);
    }

    /* check for Keep Alive */
    if ((p->payload_len == 0 || p->payload_len == 1) &&
            (TCP_GET_SEQ(p) == (ssn->server.next_seq - 1))) {
        SCLogDebug("ssn %p: pkt is keep alive", ssn);

    /* normal pkt */
    } else if (!(SEQ_GEQ((TCP_GET_SEQ(p)+p->payload_len), ssn->server.last_ack))) {
        if (ssn->flags & STREAMTCP_FLAG_ASYNC) {

            SCLogDebug("ssn %p: client => Asynchrouns stream, packet SEQ"
                    " %" PRIu32 ", payload size %" PRIu32 " (%" PRIu32 "),"
                    " ssn->client.last_ack %" PRIu32 ", ssn->client.next_win"
                    " %"PRIu32"(%"PRIu32")", ssn, TCP_GET_SEQ(p),
                    p->payload_len, TCP_GET_SEQ(p) + p->payload_len,
                    ssn->server.last_ack, ssn->server.next_win,
                    TCP_GET_SEQ(p) + p->payload_len - ssn->server.next_win);

            ssn->server.last_ack = TCP_GET_SEQ(p);

        /* if last ack is beyond next_seq, we have accepted ack's for missing data.
         * In this case we do accept the data before last_ack if it is (partly)
         * beyond next seq */
        } else if (SEQ_GT(ssn->server.last_ack, ssn->server.next_seq) &&
                   SEQ_GT((TCP_GET_SEQ(p)+p->payload_len),ssn->server.next_seq))
        {
            SCLogDebug("ssn %p: PKT SEQ %"PRIu32" payload_len %"PRIu16
                    " before last_ack %"PRIu32", after next_seq %"PRIu32":"
                    " acked data that we haven't seen before",
                    ssn, TCP_GET_SEQ(p), p->payload_len, ssn->server.last_ack, ssn->server.next_seq);
            if (SEQ_EQ(TCP_GET_SEQ(p),ssn->server.next_seq)) {
                StreamTcpUpdateNextSeq(ssn, &ssn->server, (ssn->server.next_seq + p->payload_len));
            }
        } else {
            SCLogDebug("ssn %p: PKT SEQ %"PRIu32" payload_len %"PRIu16
                    " before last_ack %"PRIu32". next_seq %"PRIu32,
                    ssn, TCP_GET_SEQ(p), p->payload_len, ssn->server.last_ack, ssn->server.next_seq);
            StreamTcpSetEvent(p, STREAM_EST_PKT_BEFORE_LAST_ACK);
            return -1;
        }
    }

    int zerowindowprobe = 0;
    /* zero window probe */
    if (p->payload_len == 1 && TCP_GET_SEQ(p) == ssn->server.next_seq && ssn->server.window == 0) {
        SCLogDebug("ssn %p: zero window probe", ssn);
        zerowindowprobe = 1;

    /* expected packet */
    } else if (SEQ_EQ(ssn->server.next_seq, TCP_GET_SEQ(p))) {
        StreamTcpUpdateNextSeq(ssn, &ssn->server, (ssn->server.next_seq + p->payload_len));

    /* not completely as expected, but valid */
    } else if (SEQ_LT(TCP_GET_SEQ(p),ssn->server.next_seq) &&
               SEQ_GT((TCP_GET_SEQ(p)+p->payload_len), ssn->server.next_seq))
    {
        StreamTcpUpdateNextSeq(ssn, &ssn->server, (TCP_GET_SEQ(p) + p->payload_len));
        SCLogDebug("ssn %p: ssn->server.next_seq %" PRIu32
                   " (started before next_seq, ended after)",
                   ssn, ssn->server.next_seq);

    /* if next_seq has fallen behind last_ack, we got some catching up to do */
    } else if (SEQ_LT(ssn->server.next_seq, ssn->server.last_ack)) {
        StreamTcpUpdateNextSeq(ssn, &ssn->server, (TCP_GET_SEQ(p) + p->payload_len));
        SCLogDebug("ssn %p: ssn->server.next_seq %"PRIu32
                   " (next_seq had fallen behind last_ack)",
                   ssn, ssn->server.next_seq);

    } else {
        SCLogDebug("ssn %p: no update to ssn->server.next_seq %"PRIu32
                   " SEQ %u SEQ+ %u last_ack %u",
                   ssn, ssn->server.next_seq,
                   TCP_GET_SEQ(p), TCP_GET_SEQ(p)+p->payload_len, ssn->server.last_ack);
    }

    if (zerowindowprobe) {
        SCLogDebug("ssn %p: zero window probe, skipping oow check", ssn);
    } else if (SEQ_LEQ(TCP_GET_SEQ(p) + p->payload_len, ssn->server.next_win) ||
            (ssn->flags & (STREAMTCP_FLAG_MIDSTREAM|STREAMTCP_FLAG_ASYNC)))
    {
        SCLogDebug("ssn %p: seq %"PRIu32" in window, ssn->server.next_win "
                "%" PRIu32 "", ssn, TCP_GET_SEQ(p), ssn->server.next_win);
        ssn->client.window = TCP_GET_WINDOW(p) << ssn->client.wscale;
        SCLogDebug("ssn %p: ssn->client.window %"PRIu32"", ssn,
                    ssn->client.window);

        StreamTcpUpdateLastAck(ssn, &ssn->client, TCP_GET_ACK(p));

        if (ssn->flags & STREAMTCP_FLAG_TIMESTAMP) {
            StreamTcpHandleTimestamp(ssn, p);
        }

        StreamTcpSackUpdatePacket(&ssn->client, p);

        StreamTcpUpdateNextWin(ssn, &ssn->client, (ssn->client.last_ack + ssn->client.window));

        StreamTcpReassembleHandleSegment(tv, stt->ra_ctx, ssn, &ssn->server, p, pq);
    } else {
        SCLogDebug("ssn %p: client => SEQ out of window, packet SEQ"
                   "%" PRIu32 ", payload size %" PRIu32 " (%" PRIu32 "),"
                   " ssn->server.last_ack %" PRIu32 ", ssn->server.next_win "
                   "%" PRIu32 "(%"PRIu32")", ssn, TCP_GET_SEQ(p),
                   p->payload_len, TCP_GET_SEQ(p) + p->payload_len,
                   ssn->server.last_ack, ssn->server.next_win,
                   TCP_GET_SEQ(p) + p->payload_len - ssn->server.next_win);
        StreamTcpSetEvent(p, STREAM_EST_PACKET_OUT_OF_WINDOW);
        return -1;
    }
    return 0;
}

/**
 *  \internal
 *
 *  \brief Find the highest sequence number needed to consider all segments as ACK'd
 *
 *  Used to treat all segments as ACK'd upon receiving a valid RST.
 *
 *  \param stream stream to inspect the segments from
 *  \param seq sequence number to check against
 *
 *  \retval ack highest ack we need to set
 */
static inline uint32_t StreamTcpResetGetMaxAck(TcpStream *stream, uint32_t seq)
{
    uint32_t ack = seq;

    if (stream->seg_list_tail != NULL) {
        if (SEQ_GT((stream->seg_list_tail->seq + TCP_SEG_LEN(stream->seg_list_tail)), ack))
        {
            ack = stream->seg_list_tail->seq + TCP_SEG_LEN(stream->seg_list_tail);
        }
    }

    SCReturnUInt(ack);
}

/**
 *  \brief  Function to handle the TCP_ESTABLISHED state. The function handles
 *          ACK, FIN, RST packets and correspondingly changes the connection
 *          state. The function handles the data inside packets and call
 *          StreamTcpReassembleHandleSegment(tv, ) to handle the reassembling.
 *
 *  \param  tv      Thread Variable containig  input/output queue, cpu affinity etc.
 *  \param  p       Packet which has to be handled in this TCP state.
 *  \param  stt     Strean Thread module registered to handle the stream handling
 */

static int StreamTcpPacketStateEstablished(ThreadVars *tv, Packet *p,
                        StreamTcpThread *stt, TcpSession *ssn, PacketQueue *pq)
{
    if (ssn == NULL)
        return -1;

    if (p->tcph->th_flags & TH_RST) {
        if (!StreamTcpValidateRst(ssn, p))
            return -1;

        if (PKT_IS_TOSERVER(p)) {
            StreamTcpPacketSetState(p, ssn, TCP_CLOSED);
            SCLogDebug("ssn %p: Reset received and state changed to "
                    "TCP_CLOSED", ssn);

            ssn->server.next_seq = TCP_GET_ACK(p);
            ssn->client.next_seq = TCP_GET_SEQ(p) + p->payload_len;
            SCLogDebug("ssn %p: ssn->server.next_seq %" PRIu32 "", ssn,
                    ssn->server.next_seq);
            ssn->client.window = TCP_GET_WINDOW(p) << ssn->client.wscale;

            if ((p->tcph->th_flags & TH_ACK) && StreamTcpValidateAck(ssn, &ssn->server, p) == 0)
                StreamTcpUpdateLastAck(ssn, &ssn->server,
                        StreamTcpResetGetMaxAck(&ssn->server, TCP_GET_ACK(p)));

            StreamTcpUpdateLastAck(ssn, &ssn->client,
                    StreamTcpResetGetMaxAck(&ssn->client, TCP_GET_SEQ(p)));

            if (ssn->flags & STREAMTCP_FLAG_TIMESTAMP) {
                StreamTcpHandleTimestamp(ssn, p);
            }

            StreamTcpReassembleHandleSegment(tv, stt->ra_ctx, ssn,
                    &ssn->client, p, pq);
            SCLogDebug("ssn %p: =+ next SEQ %" PRIu32 ", last ACK "
                    "%" PRIu32 "", ssn, ssn->client.next_seq,
                    ssn->server.last_ack);

            /* don't return packets to pools here just yet, the pseudo
             * packet will take care, otherwise the normal session
             * cleanup. */
        } else {
            StreamTcpPacketSetState(p, ssn, TCP_CLOSED);
            SCLogDebug("ssn %p: Reset received and state changed to "
                    "TCP_CLOSED", ssn);

            ssn->server.next_seq = TCP_GET_SEQ(p) + p->payload_len + 1;
            ssn->client.next_seq = TCP_GET_ACK(p);

            SCLogDebug("ssn %p: ssn->server.next_seq %" PRIu32 "", ssn,
                    ssn->server.next_seq);
            ssn->server.window = TCP_GET_WINDOW(p) << ssn->server.wscale;

            if ((p->tcph->th_flags & TH_ACK) && StreamTcpValidateAck(ssn, &ssn->client, p) == 0)
                StreamTcpUpdateLastAck(ssn, &ssn->client,
                        StreamTcpResetGetMaxAck(&ssn->client, TCP_GET_ACK(p)));

            StreamTcpUpdateLastAck(ssn, &ssn->server,
                    StreamTcpResetGetMaxAck(&ssn->server, TCP_GET_SEQ(p)));

            if (ssn->flags & STREAMTCP_FLAG_TIMESTAMP) {
                StreamTcpHandleTimestamp(ssn, p);
            }

            StreamTcpReassembleHandleSegment(tv, stt->ra_ctx, ssn,
                    &ssn->server, p, pq);
            SCLogDebug("ssn %p: =+ next SEQ %" PRIu32 ", last ACK "
                    "%" PRIu32 "", ssn, ssn->server.next_seq,
                    ssn->client.last_ack);

            /* don't return packets to pools here just yet, the pseudo
             * packet will take care, otherwise the normal session
             * cleanup. */
        }

    } else if (p->tcph->th_flags & TH_FIN) {
        if (ssn->flags & STREAMTCP_FLAG_TIMESTAMP) {
            if (!StreamTcpValidateTimestamp(ssn, p))
                return -1;
        }

        SCLogDebug("ssn (%p: FIN received SEQ"
                " %" PRIu32 ", last ACK %" PRIu32 ", next win %"PRIu32","
                " win %" PRIu32 "", ssn, ssn->server.next_seq,
                ssn->client.last_ack, ssn->server.next_win,
                ssn->server.window);

        if ((StreamTcpHandleFin(tv, stt, ssn, p, pq)) == -1)
            return -1;

    /* SYN/ACK */
    } else if ((p->tcph->th_flags & (TH_SYN|TH_ACK)) == (TH_SYN|TH_ACK)) {
        SCLogDebug("ssn %p: SYN/ACK packet on state ESTABLISHED... resent",
                ssn);

        if (PKT_IS_TOSERVER(p)) {
            SCLogDebug("ssn %p: SYN/ACK-pkt to server in ESTABLISHED state", ssn);

            StreamTcpSetEvent(p, STREAM_EST_SYNACK_TOSERVER);
            return -1;
        }

        /* Check if the SYN/ACK packets ACK matches the earlier
         * received SYN/ACK packet. */
        if (!(SEQ_EQ(TCP_GET_ACK(p), ssn->client.last_ack))) {
            SCLogDebug("ssn %p: ACK mismatch, packet ACK %" PRIu32 " != "
                    "%" PRIu32 " from stream", ssn, TCP_GET_ACK(p),
                    ssn->client.isn + 1);

            StreamTcpSetEvent(p, STREAM_EST_SYNACK_RESEND_WITH_DIFFERENT_ACK);
            return -1;
        }

        /* Check if the SYN/ACK packet SEQ the earlier
         * received SYN packet. */
        if (!(SEQ_EQ(TCP_GET_SEQ(p), ssn->server.isn))) {
            SCLogDebug("ssn %p: SEQ mismatch, packet SEQ %" PRIu32 " != "
                    "%" PRIu32 " from stream", ssn, TCP_GET_ACK(p),
                    ssn->client.isn + 1);

            StreamTcpSetEvent(p, STREAM_EST_SYNACK_RESEND_WITH_DIFF_SEQ);
            return -1;
        }

        if (ssn->flags & STREAMTCP_FLAG_3WHS_CONFIRMED) {
            /* a resend of a SYN while we are established already -- fishy */
            StreamTcpSetEvent(p, STREAM_EST_SYNACK_RESEND);
            return -1;
        }

        SCLogDebug("ssn %p: SYN/ACK packet on state ESTABLISHED... resent. "
                "Likely due server not receiving final ACK in 3whs", ssn);
        return 0;

    } else if (p->tcph->th_flags & TH_SYN) {
        SCLogDebug("ssn %p: SYN packet on state ESTABLISED... resent", ssn);
        if (PKT_IS_TOCLIENT(p)) {
            SCLogDebug("ssn %p: SYN-pkt to client in EST state", ssn);

            StreamTcpSetEvent(p, STREAM_EST_SYN_TOCLIENT);
            return -1;
        }

        if (!(SEQ_EQ(TCP_GET_SEQ(p), ssn->client.isn))) {
            SCLogDebug("ssn %p: SYN with different SEQ on SYN_RECV state", ssn);

            StreamTcpSetEvent(p, STREAM_EST_SYN_RESEND_DIFF_SEQ);
            return -1;
        }

        /* a resend of a SYN while we are established already -- fishy */
        StreamTcpSetEvent(p, STREAM_EST_SYN_RESEND);
        return -1;

    } else if (p->tcph->th_flags & TH_ACK) {
        /* Urgent pointer size can be more than the payload size, as it tells
         * the future coming data from the sender will be handled urgently
         * until data of size equal to urgent offset has been processed
         * (RFC 2147) */

        /* If the timestamp option is enabled for both the streams, then
         * validate the received packet timestamp value against the
         * stream->last_ts. If the timestamp is valid then process the
         * packet normally otherwise the drop the packet (RFC 1323) */
        if (ssn->flags & STREAMTCP_FLAG_TIMESTAMP) {
            if (!StreamTcpValidateTimestamp(ssn, p))
                return -1;
        }

        if (PKT_IS_TOSERVER(p)) {
            /* Process the received packet to server */
            HandleEstablishedPacketToServer(tv, ssn, p, stt, pq);

            SCLogDebug("ssn %p: next SEQ %" PRIu32 ", last ACK %" PRIu32 ","
                    " next win %" PRIu32 ", win %" PRIu32 "", ssn,
                    ssn->client.next_seq, ssn->server.last_ack
                    ,ssn->client.next_win, ssn->client.window);

        } else { /* implied to client */
            if (!(ssn->flags & STREAMTCP_FLAG_3WHS_CONFIRMED)) {
                ssn->flags |= STREAMTCP_FLAG_3WHS_CONFIRMED;
                SCLogDebug("3whs is now confirmed by server");
            }

            /* Process the received packet to client */
            HandleEstablishedPacketToClient(tv, ssn, p, stt, pq);

            SCLogDebug("ssn %p: next SEQ %" PRIu32 ", last ACK %" PRIu32 ","
                    " next win %" PRIu32 ", win %" PRIu32 "", ssn,
                    ssn->server.next_seq, ssn->client.last_ack,
                    ssn->server.next_win, ssn->server.window);
        }
    } else {
        SCLogDebug("ssn %p: default case", ssn);
    }

    return 0;
}

/**
 *  \brief  Function to handle the FIN packets for states TCP_SYN_RECV and
 *          TCP_ESTABLISHED and changes to another TCP state as required.
 *
 *  \param  tv      Thread Variable containig  input/output queue, cpu affinity
 *  \param  p       Packet which has to be handled in this TCP state.
 *  \param  stt     Strean Thread module registered to handle the stream handling
 *
 *  \retval 0 success
 *  \retval -1 something wrong with the packet
 */

static int StreamTcpHandleFin(ThreadVars *tv, StreamTcpThread *stt,
                                TcpSession *ssn, Packet *p, PacketQueue *pq)
{
    if (PKT_IS_TOSERVER(p)) {
        SCLogDebug("ssn %p: pkt (%" PRIu32 ") is to server: SEQ %" PRIu32 ","
                " ACK %" PRIu32 "", ssn, p->payload_len, TCP_GET_SEQ(p),
                TCP_GET_ACK(p));

        if (StreamTcpValidateAck(ssn, &ssn->server, p) == -1) {
            SCLogDebug("ssn %p: rejecting because of invalid ack value", ssn);
            StreamTcpSetEvent(p, STREAM_FIN_INVALID_ACK);
            return -1;
        }

        if (SEQ_LT(TCP_GET_SEQ(p), ssn->client.next_seq) ||
            SEQ_GT(TCP_GET_SEQ(p), (ssn->client.last_ack + ssn->client.window)))
        {
            SCLogDebug("ssn %p: -> SEQ mismatch, packet SEQ %" PRIu32 " != "
                    "%" PRIu32 " from stream", ssn, TCP_GET_SEQ(p),
                    ssn->client.next_seq);

            StreamTcpSetEvent(p, STREAM_FIN_OUT_OF_WINDOW);
            return -1;
        }

        StreamTcpPacketSetState(p, ssn, TCP_CLOSE_WAIT);
        SCLogDebug("ssn %p: state changed to TCP_CLOSE_WAIT", ssn);

        if (SEQ_EQ(TCP_GET_SEQ(p), ssn->client.next_seq))
            ssn->client.next_seq = TCP_GET_SEQ(p) + p->payload_len;

        SCLogDebug("ssn %p: ssn->client.next_seq %" PRIu32 "", ssn,
                    ssn->client.next_seq);
        ssn->server.window = TCP_GET_WINDOW(p) << ssn->server.wscale;

        StreamTcpUpdateLastAck(ssn, &ssn->server, TCP_GET_ACK(p));

        if (ssn->flags & STREAMTCP_FLAG_TIMESTAMP) {
            StreamTcpHandleTimestamp(ssn, p);
        }

        /* Update the next_seq, in case if we have missed the client packet
           and server has already received and acked it */
        if (SEQ_LT(ssn->server.next_seq, TCP_GET_ACK(p)))
            ssn->server.next_seq = TCP_GET_ACK(p);

        StreamTcpReassembleHandleSegment(tv, stt->ra_ctx, ssn, &ssn->client, p, pq);

        SCLogDebug("ssn %p: =+ next SEQ %" PRIu32 ", last ACK %" PRIu32 "",
                ssn, ssn->client.next_seq, ssn->server.last_ack);
    } else { /* implied to client */
        SCLogDebug("ssn %p: pkt (%" PRIu32 ") is to client: SEQ %" PRIu32 ", "
                   "ACK %" PRIu32 "", ssn, p->payload_len, TCP_GET_SEQ(p),
                    TCP_GET_ACK(p));

        if (StreamTcpValidateAck(ssn, &ssn->client, p) == -1) {
            SCLogDebug("ssn %p: rejecting because of invalid ack value", ssn);
            StreamTcpSetEvent(p, STREAM_FIN_INVALID_ACK);
            return -1;
        }

        if (SEQ_LT(TCP_GET_SEQ(p), ssn->server.next_seq) ||
                SEQ_GT(TCP_GET_SEQ(p), (ssn->server.last_ack + ssn->server.window)))
        {
            SCLogDebug("ssn %p: -> SEQ mismatch, packet SEQ %" PRIu32 " != "
                    "%" PRIu32 " from stream (last_ack %u win %u = %u)", ssn, TCP_GET_SEQ(p),
                    ssn->server.next_seq, ssn->server.last_ack, ssn->server.window, (ssn->server.last_ack + ssn->server.window));

            StreamTcpSetEvent(p, STREAM_FIN_OUT_OF_WINDOW);
            return -1;
        }

        StreamTcpPacketSetState(p, ssn, TCP_FIN_WAIT1);
        SCLogDebug("ssn %p: state changed to TCP_FIN_WAIT1", ssn);

        if (SEQ_EQ(TCP_GET_SEQ(p), ssn->server.next_seq))
            ssn->server.next_seq = TCP_GET_SEQ(p) + p->payload_len;

        SCLogDebug("ssn %p: ssn->server.next_seq %" PRIu32 "", ssn,
                    ssn->server.next_seq);
        ssn->client.window = TCP_GET_WINDOW(p) << ssn->client.wscale;

        StreamTcpUpdateLastAck(ssn, &ssn->client, TCP_GET_ACK(p));

        if (ssn->flags & STREAMTCP_FLAG_TIMESTAMP) {
            StreamTcpHandleTimestamp(ssn, p);
        }

        /* Update the next_seq, in case if we have missed the client packet
           and server has already received and acked it */
        if (SEQ_LT(ssn->client.next_seq, TCP_GET_ACK(p)))
            ssn->client.next_seq = TCP_GET_ACK(p);

        StreamTcpReassembleHandleSegment(tv, stt->ra_ctx, ssn, &ssn->server, p, pq);

        SCLogDebug("ssn %p: =+ next SEQ %" PRIu32 ", last ACK %" PRIu32 "",
                ssn, ssn->server.next_seq, ssn->client.last_ack);
    }

    return 0;
}

/**
 *  \brief  Function to handle the TCP_FIN_WAIT1 state. The function handles
 *          ACK, FIN, RST packets and correspondingly changes the connection
 *          state.
 *
 *  \param  tv      Thread Variable containig  input/output queue, cpu affinity
 *  \param  p       Packet which has to be handled in this TCP state.
 *  \param  stt     Strean Thread module registered to handle the stream handling
 *
 *  \retval 0 success
 *  \retval -1 something wrong with the packet
 */

static int StreamTcpPacketStateFinWait1(ThreadVars *tv, Packet *p,
                        StreamTcpThread *stt, TcpSession *ssn, PacketQueue *pq)
{
    if (ssn == NULL)
        return -1;

    if (p->tcph->th_flags & TH_RST) {
        if (!StreamTcpValidateRst(ssn, p))
            return -1;

        StreamTcpPacketSetState(p, ssn, TCP_CLOSED);
        SCLogDebug("ssn %p: Reset received state changed to TCP_CLOSED",
                ssn);

        if (PKT_IS_TOSERVER(p)) {
            if ((p->tcph->th_flags & TH_ACK) && StreamTcpValidateAck(ssn, &ssn->server, p) == 0)
                StreamTcpUpdateLastAck(ssn, &ssn->server,
                        StreamTcpResetGetMaxAck(&ssn->server, TCP_GET_ACK(p)));

            StreamTcpUpdateLastAck(ssn, &ssn->client,
                    StreamTcpResetGetMaxAck(&ssn->client, TCP_GET_SEQ(p)));

            if (ssn->flags & STREAMTCP_FLAG_TIMESTAMP) {
                StreamTcpHandleTimestamp(ssn, p);
            }

            StreamTcpReassembleHandleSegment(tv, stt->ra_ctx, ssn,
                    &ssn->client, p, pq);
        } else {
            if ((p->tcph->th_flags & TH_ACK) && StreamTcpValidateAck(ssn, &ssn->client, p) == 0)
                StreamTcpUpdateLastAck(ssn, &ssn->client,
                        StreamTcpResetGetMaxAck(&ssn->client, TCP_GET_ACK(p)));

            StreamTcpUpdateLastAck(ssn, &ssn->server,
                    StreamTcpResetGetMaxAck(&ssn->server, TCP_GET_SEQ(p)));

            if (ssn->flags & STREAMTCP_FLAG_TIMESTAMP) {
                StreamTcpHandleTimestamp(ssn, p);
            }

            StreamTcpReassembleHandleSegment(tv, stt->ra_ctx, ssn,
                    &ssn->server, p, pq);
        }

    } else if ((p->tcph->th_flags & (TH_FIN|TH_ACK)) == (TH_FIN|TH_ACK)) {
        if (ssn->flags & STREAMTCP_FLAG_TIMESTAMP) {
            if (!StreamTcpValidateTimestamp(ssn, p))
                return -1;
        }

        if (PKT_IS_TOSERVER(p)) {
            SCLogDebug("ssn %p: pkt (%" PRIu32 ") is to server: SEQ "
                    "%" PRIu32 ", ACK %" PRIu32 "", ssn, p->payload_len,
                    TCP_GET_SEQ(p), TCP_GET_ACK(p));
            int retransmission = 0;

            if (StreamTcpPacketIsRetransmission(&ssn->client, p)) {
                SCLogDebug("ssn %p: packet is retransmission", ssn);
                retransmission = 1;

            } else if (SEQ_LT(TCP_GET_SEQ(p), ssn->client.next_seq) ||
                    SEQ_GT(TCP_GET_SEQ(p), (ssn->client.last_ack + ssn->client.window)))
            {
                SCLogDebug("ssn %p: -> SEQ mismatch, packet SEQ %" PRIu32 ""
                        " != %" PRIu32 " from stream", ssn,
                        TCP_GET_SEQ(p), ssn->client.next_seq);
                StreamTcpSetEvent(p, STREAM_FIN1_FIN_WRONG_SEQ);
                return -1;
            }

            if (StreamTcpValidateAck(ssn, &ssn->server, p) == -1) {
                SCLogDebug("ssn %p: rejecting because of invalid ack value", ssn);
                StreamTcpSetEvent(p, STREAM_FIN1_INVALID_ACK);
                return -1;
            }

            if (!retransmission) {
                StreamTcpPacketSetState(p, ssn, TCP_TIME_WAIT);
                SCLogDebug("ssn %p: state changed to TCP_TIME_WAIT", ssn);

                ssn->server.window = TCP_GET_WINDOW(p) << ssn->server.wscale;
            }

            StreamTcpUpdateLastAck(ssn, &ssn->server, TCP_GET_ACK(p));

            if (ssn->flags & STREAMTCP_FLAG_TIMESTAMP) {
                StreamTcpHandleTimestamp(ssn, p);
            }

            /* Update the next_seq, in case if we have missed the client
               packet and server has already received and acked it */
            if (SEQ_LT(ssn->server.next_seq, TCP_GET_ACK(p)))
                ssn->server.next_seq = TCP_GET_ACK(p);

            if (SEQ_EQ(ssn->client.next_seq, TCP_GET_SEQ(p))) {
                StreamTcpUpdateNextSeq(ssn, &ssn->client, (ssn->client.next_seq + p->payload_len));
            }

            StreamTcpReassembleHandleSegment(tv, stt->ra_ctx, ssn,
                    &ssn->client, p, pq);

            SCLogDebug("ssn %p: =+ next SEQ %" PRIu32 ", last ACK "
                    "%" PRIu32 "", ssn, ssn->client.next_seq,
                    ssn->server.last_ack);
        } else { /* implied to client */
            SCLogDebug("ssn %p: pkt (%" PRIu32 ") is to client: SEQ "
                    "%" PRIu32 ", ACK %" PRIu32 "", ssn, p->payload_len,
                    TCP_GET_SEQ(p), TCP_GET_ACK(p));
            int retransmission = 0;

            if (StreamTcpPacketIsRetransmission(&ssn->server, p)) {
                SCLogDebug("ssn %p: packet is retransmission", ssn);
                retransmission = 1;

            } else if (SEQ_LT(TCP_GET_SEQ(p), ssn->server.next_seq) ||
                    SEQ_GT(TCP_GET_SEQ(p), (ssn->server.last_ack + ssn->server.window)))
            {
                SCLogDebug("ssn %p: -> SEQ mismatch, packet SEQ %" PRIu32 ""
                        " != %" PRIu32 " from stream", ssn,
                        TCP_GET_SEQ(p), ssn->server.next_seq);
                StreamTcpSetEvent(p, STREAM_FIN1_FIN_WRONG_SEQ);
                return -1;
            }

            if (StreamTcpValidateAck(ssn, &ssn->client, p) == -1) {
                SCLogDebug("ssn %p: rejecting because of invalid ack value", ssn);
                StreamTcpSetEvent(p, STREAM_FIN1_INVALID_ACK);
                return -1;
            }

            if (!retransmission) {
                StreamTcpPacketSetState(p, ssn, TCP_TIME_WAIT);
                SCLogDebug("ssn %p: state changed to TCP_TIME_WAIT", ssn);

                ssn->client.window = TCP_GET_WINDOW(p) << ssn->client.wscale;
            }

            StreamTcpUpdateLastAck(ssn, &ssn->client, TCP_GET_ACK(p));

            if (ssn->flags & STREAMTCP_FLAG_TIMESTAMP) {
                StreamTcpHandleTimestamp(ssn, p);
            }

            /* Update the next_seq, in case if we have missed the client
               packet and server has already received and acked it */
            if (SEQ_LT(ssn->client.next_seq, TCP_GET_ACK(p)))
                ssn->client.next_seq = TCP_GET_ACK(p);

            if (SEQ_EQ(ssn->server.next_seq, TCP_GET_SEQ(p))) {
                StreamTcpUpdateNextSeq(ssn, &ssn->server, (ssn->server.next_seq + p->payload_len));
            }

            StreamTcpReassembleHandleSegment(tv, stt->ra_ctx, ssn,
                    &ssn->server, p, pq);

            SCLogDebug("ssn %p: =+ next SEQ %" PRIu32 ", last ACK "
                    "%" PRIu32 "", ssn, ssn->server.next_seq,
                    ssn->client.last_ack);
        }

    } else if (p->tcph->th_flags & TH_FIN) {
        if (ssn->flags & STREAMTCP_FLAG_TIMESTAMP) {
            if (!StreamTcpValidateTimestamp(ssn, p))
                return -1;
        }

        if (PKT_IS_TOSERVER(p)) {
            SCLogDebug("ssn %p: pkt (%" PRIu32 ") is to server: SEQ "
                    "%" PRIu32 ", ACK %" PRIu32 "", ssn, p->payload_len,
                    TCP_GET_SEQ(p), TCP_GET_ACK(p));
            int retransmission = 0;

            if (StreamTcpPacketIsRetransmission(&ssn->client, p)) {
                SCLogDebug("ssn %p: packet is retransmission", ssn);
                retransmission = 1;

            } else if (SEQ_LT(TCP_GET_SEQ(p), ssn->client.next_seq) ||
                    SEQ_GT(TCP_GET_SEQ(p), (ssn->client.last_ack + ssn->client.window)))
            {
                SCLogDebug("ssn %p: -> SEQ mismatch, packet SEQ %" PRIu32 ""
                        " != %" PRIu32 " from stream", ssn,
                        TCP_GET_SEQ(p), ssn->client.next_seq);
                StreamTcpSetEvent(p, STREAM_FIN1_FIN_WRONG_SEQ);
                return -1;
            }

            if (StreamTcpValidateAck(ssn, &ssn->server, p) == -1) {
                SCLogDebug("ssn %p: rejecting because of invalid ack value", ssn);
                StreamTcpSetEvent(p, STREAM_FIN1_INVALID_ACK);
                return -1;
            }

            if (!retransmission) {
                StreamTcpPacketSetState(p, ssn, TCP_CLOSING);
                SCLogDebug("ssn %p: state changed to TCP_CLOSING", ssn);

                ssn->server.window = TCP_GET_WINDOW(p) << ssn->server.wscale;
            }

            StreamTcpUpdateLastAck(ssn, &ssn->server, TCP_GET_ACK(p));

            if (ssn->flags & STREAMTCP_FLAG_TIMESTAMP) {
                StreamTcpHandleTimestamp(ssn, p);
            }

            /* Update the next_seq, in case if we have missed the client
               packet and server has already received and acked it */
            if (SEQ_LT(ssn->server.next_seq, TCP_GET_ACK(p)))
                ssn->server.next_seq = TCP_GET_ACK(p);

            if (SEQ_EQ(ssn->client.next_seq, TCP_GET_SEQ(p))) {
                StreamTcpUpdateNextSeq(ssn, &ssn->client, (ssn->client.next_seq + p->payload_len));
            }

            StreamTcpReassembleHandleSegment(tv, stt->ra_ctx, ssn,
                    &ssn->client, p, pq);

            SCLogDebug("ssn %p: =+ next SEQ %" PRIu32 ", last ACK "
                    "%" PRIu32 "", ssn, ssn->client.next_seq,
                    ssn->server.last_ack);
        } else { /* implied to client */
            SCLogDebug("ssn %p: pkt (%" PRIu32 ") is to client: SEQ "
                    "%" PRIu32 ", ACK %" PRIu32 "", ssn, p->payload_len,
                    TCP_GET_SEQ(p), TCP_GET_ACK(p));

            int retransmission = 0;

            if (StreamTcpPacketIsRetransmission(&ssn->server, p)) {
                SCLogDebug("ssn %p: packet is retransmission", ssn);
                retransmission = 1;

            } else if (SEQ_LT(TCP_GET_SEQ(p), ssn->server.next_seq) ||
                    SEQ_GT(TCP_GET_SEQ(p), (ssn->server.last_ack + ssn->server.window)))
            {
                SCLogDebug("ssn %p: -> SEQ mismatch, packet SEQ %" PRIu32 ""
                        " != %" PRIu32 " from stream", ssn,
                        TCP_GET_SEQ(p), ssn->server.next_seq);
                StreamTcpSetEvent(p, STREAM_FIN1_FIN_WRONG_SEQ);
                return -1;
            }

            if (StreamTcpValidateAck(ssn, &ssn->client, p) == -1) {
                SCLogDebug("ssn %p: rejecting because of invalid ack value", ssn);
                StreamTcpSetEvent(p, STREAM_FIN1_INVALID_ACK);
                return -1;
            }

            if (!retransmission) {
                StreamTcpPacketSetState(p, ssn, TCP_CLOSING);
                SCLogDebug("ssn %p: state changed to TCP_CLOSING", ssn);

                ssn->client.window = TCP_GET_WINDOW(p) << ssn->client.wscale;
            }

            StreamTcpUpdateLastAck(ssn, &ssn->client, TCP_GET_ACK(p));

            if (ssn->flags & STREAMTCP_FLAG_TIMESTAMP) {
                StreamTcpHandleTimestamp(ssn, p);
            }

            /* Update the next_seq, in case if we have missed the client
               packet and server has already received and acked it */
            if (SEQ_LT(ssn->client.next_seq, TCP_GET_ACK(p)))
                ssn->client.next_seq = TCP_GET_ACK(p);

            if (SEQ_EQ(ssn->server.next_seq, TCP_GET_SEQ(p))) {
                StreamTcpUpdateNextSeq(ssn, &ssn->server, (ssn->server.next_seq + p->payload_len));
            }

            StreamTcpReassembleHandleSegment(tv, stt->ra_ctx, ssn,
                    &ssn->server, p, pq);

            SCLogDebug("ssn %p: =+ next SEQ %" PRIu32 ", last ACK "
                    "%" PRIu32 "", ssn, ssn->server.next_seq,
                    ssn->client.last_ack);
        }
    } else if (p->tcph->th_flags & TH_SYN) {
        SCLogDebug("ssn (%p): SYN pkt on FinWait1", ssn);
        StreamTcpSetEvent(p, STREAM_SHUTDOWN_SYN_RESEND);
        return -1;

    } else if (p->tcph->th_flags & TH_ACK) {
        if (ssn->flags & STREAMTCP_FLAG_TIMESTAMP) {
            if (!StreamTcpValidateTimestamp(ssn, p))
                return -1;
        }

        if (PKT_IS_TOSERVER(p)) {
            SCLogDebug("ssn %p: pkt (%" PRIu32 ") is to server: SEQ "
                    "%" PRIu32 ", ACK %" PRIu32 "", ssn, p->payload_len,
                    TCP_GET_SEQ(p), TCP_GET_ACK(p));
            int retransmission = 0;

            if (StreamTcpPacketIsRetransmission(&ssn->client, p)) {
                SCLogDebug("ssn %p: packet is retransmission", ssn);
                retransmission = 1;
            }

            if (StreamTcpValidateAck(ssn, &ssn->server, p) == -1) {
                SCLogDebug("ssn %p: rejecting because of invalid ack value", ssn);
                StreamTcpSetEvent(p, STREAM_FIN1_INVALID_ACK);
                return -1;
            }

            if (!retransmission) {
                if (SEQ_LEQ(TCP_GET_SEQ(p) + p->payload_len, ssn->client.next_win) ||
                        (ssn->flags & (STREAMTCP_FLAG_MIDSTREAM|STREAMTCP_FLAG_ASYNC)))
                {
                    SCLogDebug("ssn %p: seq %"PRIu32" in window, ssn->client.next_win "
                            "%" PRIu32 "", ssn, TCP_GET_SEQ(p), ssn->client.next_win);

                    if (TCP_GET_SEQ(p) == ssn->client.next_seq) {
                        StreamTcpPacketSetState(p, ssn, TCP_FIN_WAIT2);
                        SCLogDebug("ssn %p: state changed to TCP_FIN_WAIT2", ssn);
                    }
                } else {
                    SCLogDebug("ssn %p: -> SEQ mismatch, packet SEQ %" PRIu32 ""
                            " != %" PRIu32 " from stream", ssn,
                            TCP_GET_SEQ(p), ssn->client.next_seq);

                    StreamTcpSetEvent(p, STREAM_FIN1_ACK_WRONG_SEQ);
                    return -1;
                }

                ssn->server.window = TCP_GET_WINDOW(p) << ssn->server.wscale;
            }

            StreamTcpUpdateLastAck(ssn, &ssn->server, TCP_GET_ACK(p));

            if (ssn->flags & STREAMTCP_FLAG_TIMESTAMP) {
                StreamTcpHandleTimestamp(ssn, p);
            }

            /* Update the next_seq, in case if we have missed the client
               packet and server has already received and acked it */
            if (SEQ_LT(ssn->server.next_seq, TCP_GET_ACK(p)))
                ssn->server.next_seq = TCP_GET_ACK(p);

            if (SEQ_EQ(ssn->client.next_seq, TCP_GET_SEQ(p))) {
                StreamTcpUpdateNextSeq(ssn, &ssn->client, (ssn->client.next_seq + p->payload_len));
            }

            StreamTcpSackUpdatePacket(&ssn->server, p);

            /* update next_win */
            StreamTcpUpdateNextWin(ssn, &ssn->server, (ssn->server.last_ack + ssn->server.window));

            StreamTcpReassembleHandleSegment(tv, stt->ra_ctx, ssn,
                    &ssn->client, p, pq);

            SCLogDebug("ssn %p: =+ next SEQ %" PRIu32 ", last ACK "
                    "%" PRIu32 "", ssn, ssn->client.next_seq,
                    ssn->server.last_ack);

        } else { /* implied to client */

            SCLogDebug("ssn %p: pkt (%" PRIu32 ") is to client: SEQ "
                    "%" PRIu32 ", ACK %" PRIu32 "", ssn, p->payload_len,
                    TCP_GET_SEQ(p), TCP_GET_ACK(p));

            int retransmission = 0;

            if (StreamTcpPacketIsRetransmission(&ssn->server, p)) {
                SCLogDebug("ssn %p: packet is retransmission", ssn);
                retransmission = 1;
            }

            if (StreamTcpValidateAck(ssn, &ssn->client, p) == -1) {
                SCLogDebug("ssn %p: rejecting because of invalid ack value", ssn);
                StreamTcpSetEvent(p, STREAM_FIN1_INVALID_ACK);
                return -1;
            }

            if (!retransmission) {
                if (SEQ_LEQ(TCP_GET_SEQ(p) + p->payload_len, ssn->server.next_win) ||
                        (ssn->flags & (STREAMTCP_FLAG_MIDSTREAM|STREAMTCP_FLAG_ASYNC)))
                {
                    SCLogDebug("ssn %p: seq %"PRIu32" in window, ssn->server.next_win "
                            "%" PRIu32 "", ssn, TCP_GET_SEQ(p), ssn->server.next_win);

                    if (TCP_GET_SEQ(p) == ssn->server.next_seq) {
                        StreamTcpPacketSetState(p, ssn, TCP_FIN_WAIT2);
                        SCLogDebug("ssn %p: state changed to TCP_FIN_WAIT2", ssn);
                    }
                } else {
                    SCLogDebug("ssn %p: -> SEQ mismatch, packet SEQ %" PRIu32 ""
                            " != %" PRIu32 " from stream", ssn,
                            TCP_GET_SEQ(p), ssn->server.next_seq);
                    StreamTcpSetEvent(p, STREAM_FIN1_ACK_WRONG_SEQ);
                    return -1;
                }

                ssn->client.window = TCP_GET_WINDOW(p) << ssn->client.wscale;
            }

            StreamTcpUpdateLastAck(ssn, &ssn->client, TCP_GET_ACK(p));

            if (ssn->flags & STREAMTCP_FLAG_TIMESTAMP) {
                StreamTcpHandleTimestamp(ssn, p);
            }

            /* Update the next_seq, in case if we have missed the client
               packet and server has already received and acked it */
            if (SEQ_LT(ssn->client.next_seq, TCP_GET_ACK(p)))
                ssn->client.next_seq = TCP_GET_ACK(p);

            if (SEQ_EQ(ssn->server.next_seq, TCP_GET_SEQ(p))) {
                StreamTcpUpdateNextSeq(ssn, &ssn->server, (ssn->server.next_seq + p->payload_len));
            }

            StreamTcpSackUpdatePacket(&ssn->client, p);

            /* update next_win */
            StreamTcpUpdateNextWin(ssn, &ssn->client, (ssn->client.last_ack + ssn->client.window));

            StreamTcpReassembleHandleSegment(tv, stt->ra_ctx, ssn,
                    &ssn->server, p, pq);

            SCLogDebug("ssn %p: =+ next SEQ %" PRIu32 ", last ACK "
                    "%" PRIu32 "", ssn, ssn->server.next_seq,
                    ssn->client.last_ack);
        }
    } else {
        SCLogDebug("ssn (%p): default case", ssn);
    }

    return 0;
}

/**
 *  \brief  Function to handle the TCP_FIN_WAIT2 state. The function handles
 *          ACK, RST, FIN packets and correspondingly changes the connection
 *          state.
 *
 *  \param  tv      Thread Variable containig  input/output queue, cpu affinity
 *  \param  p       Packet which has to be handled in this TCP state.
 *  \param  stt     Strean Thread module registered to handle the stream handling
 */

static int StreamTcpPacketStateFinWait2(ThreadVars *tv, Packet *p,
                        StreamTcpThread *stt, TcpSession *ssn, PacketQueue *pq)
{
    if (ssn == NULL)
        return -1;

    if (p->tcph->th_flags & TH_RST) {
        if (!StreamTcpValidateRst(ssn, p))
            return -1;

        StreamTcpPacketSetState(p, ssn, TCP_CLOSED);
        SCLogDebug("ssn %p: Reset received state changed to TCP_CLOSED",
                ssn);

        if (PKT_IS_TOSERVER(p)) {
            if ((p->tcph->th_flags & TH_ACK) && StreamTcpValidateAck(ssn, &ssn->server, p) == 0)
                StreamTcpUpdateLastAck(ssn, &ssn->server,
                        StreamTcpResetGetMaxAck(&ssn->server, TCP_GET_ACK(p)));

            StreamTcpUpdateLastAck(ssn, &ssn->client,
                    StreamTcpResetGetMaxAck(&ssn->client, TCP_GET_SEQ(p)));

            if (ssn->flags & STREAMTCP_FLAG_TIMESTAMP) {
                StreamTcpHandleTimestamp(ssn, p);
            }

            StreamTcpReassembleHandleSegment(tv, stt->ra_ctx, ssn,
                    &ssn->client, p, pq);
        } else {
            if ((p->tcph->th_flags & TH_ACK) && StreamTcpValidateAck(ssn, &ssn->client, p) == 0)
                StreamTcpUpdateLastAck(ssn, &ssn->client,
                        StreamTcpResetGetMaxAck(&ssn->client, TCP_GET_ACK(p)));

            StreamTcpUpdateLastAck(ssn, &ssn->server,
                    StreamTcpResetGetMaxAck(&ssn->server, TCP_GET_SEQ(p)));

            if (ssn->flags & STREAMTCP_FLAG_TIMESTAMP) {
                StreamTcpHandleTimestamp(ssn, p);
            }

            StreamTcpReassembleHandleSegment(tv, stt->ra_ctx, ssn,
                    &ssn->server, p, pq);
        }

    } else if (p->tcph->th_flags & TH_FIN) {
        if (ssn->flags & STREAMTCP_FLAG_TIMESTAMP) {
            if (!StreamTcpValidateTimestamp(ssn, p))
                return -1;
        }

        if (PKT_IS_TOSERVER(p)) {
            SCLogDebug("ssn %p: pkt (%" PRIu32 ") is to server: SEQ "
                    "%" PRIu32 ", ACK %" PRIu32 "", ssn, p->payload_len,
                    TCP_GET_SEQ(p), TCP_GET_ACK(p));
            int retransmission = 0;

            if (SEQ_EQ(TCP_GET_SEQ(p), ssn->client.next_seq - 1) &&
                SEQ_EQ(TCP_GET_ACK(p), ssn->server.last_ack)) {
                SCLogDebug("ssn %p: retransmission", ssn);
                retransmission = 1;
            } else if (StreamTcpPacketIsRetransmission(&ssn->client, p)) {
                SCLogDebug("ssn %p: packet is retransmission", ssn);
                retransmission = 1;

            } else if (SEQ_LT(TCP_GET_SEQ(p), ssn->client.next_seq) ||
                    SEQ_GT(TCP_GET_SEQ(p), (ssn->client.last_ack + ssn->client.window)))
            {
                SCLogDebug("ssn %p: -> SEQ mismatch, packet SEQ "
                        "%" PRIu32 " != %" PRIu32 " from stream", ssn,
                        TCP_GET_SEQ(p), ssn->client.next_seq);
                StreamTcpSetEvent(p, STREAM_FIN2_FIN_WRONG_SEQ);
                return -1;
            }

            if (StreamTcpValidateAck(ssn, &ssn->server, p) == -1) {
                SCLogDebug("ssn %p: rejecting because of invalid ack value", ssn);
                StreamTcpSetEvent(p, STREAM_FIN2_INVALID_ACK);
                return -1;
            }

            if (!retransmission) {
                StreamTcpPacketSetState(p, ssn, TCP_TIME_WAIT);
                SCLogDebug("ssn %p: state changed to TCP_TIME_WAIT", ssn);

                ssn->server.window = TCP_GET_WINDOW(p) << ssn->server.wscale;
            }

            StreamTcpUpdateLastAck(ssn, &ssn->server, TCP_GET_ACK(p));

            if (ssn->flags & STREAMTCP_FLAG_TIMESTAMP) {
                StreamTcpHandleTimestamp(ssn, p);
            }

            /* Update the next_seq, in case if we have missed the client
               packet and server has already received and acked it */
            if (SEQ_LT(ssn->server.next_seq, TCP_GET_ACK(p)))
                ssn->server.next_seq = TCP_GET_ACK(p);

            StreamTcpReassembleHandleSegment(tv, stt->ra_ctx, ssn,
                    &ssn->client, p, pq);

            SCLogDebug("ssn %p: =+ next SEQ %" PRIu32 ", last ACK "
                    "%" PRIu32 "", ssn, ssn->client.next_seq,
                    ssn->server.last_ack);
        } else { /* implied to client */
            SCLogDebug("ssn %p: pkt (%" PRIu32 ") is to client: SEQ "
                    "%" PRIu32 ", ACK %" PRIu32 "", ssn, p->payload_len,
                    TCP_GET_SEQ(p), TCP_GET_ACK(p));
            int retransmission = 0;

            if (SEQ_EQ(TCP_GET_SEQ(p), ssn->server.next_seq - 1) &&
                SEQ_EQ(TCP_GET_ACK(p), ssn->client.last_ack)) {
                SCLogDebug("ssn %p: retransmission", ssn);
                retransmission = 1;
            } else if (StreamTcpPacketIsRetransmission(&ssn->server, p)) {
                SCLogDebug("ssn %p: packet is retransmission", ssn);
                retransmission = 1;

            } else if (SEQ_LT(TCP_GET_SEQ(p), ssn->server.next_seq) ||
                    SEQ_GT(TCP_GET_SEQ(p), (ssn->server.last_ack + ssn->server.window)))
            {
                SCLogDebug("ssn %p: -> SEQ mismatch, packet SEQ "
                        "%" PRIu32 " != %" PRIu32 " from stream", ssn,
                        TCP_GET_SEQ(p), ssn->server.next_seq);
                StreamTcpSetEvent(p, STREAM_FIN2_FIN_WRONG_SEQ);
                return -1;
            }

            if (StreamTcpValidateAck(ssn, &ssn->client, p) == -1) {
                SCLogDebug("ssn %p: rejecting because of invalid ack value", ssn);
                StreamTcpSetEvent(p, STREAM_FIN2_INVALID_ACK);
                return -1;
            }

            if (!retransmission) {
                StreamTcpPacketSetState(p, ssn, TCP_TIME_WAIT);
                SCLogDebug("ssn %p: state changed to TCP_TIME_WAIT", ssn);

                ssn->client.window = TCP_GET_WINDOW(p) << ssn->client.wscale;
            }

            StreamTcpUpdateLastAck(ssn, &ssn->client, TCP_GET_ACK(p));

            if (ssn->flags & STREAMTCP_FLAG_TIMESTAMP) {
                StreamTcpHandleTimestamp(ssn, p);
            }

            /* Update the next_seq, in case if we have missed the client
               packet and server has already received and acked it */
            if (SEQ_LT(ssn->client.next_seq, TCP_GET_ACK(p)))
                ssn->client.next_seq = TCP_GET_ACK(p);

            StreamTcpReassembleHandleSegment(tv, stt->ra_ctx, ssn,
                    &ssn->server, p, pq);
            SCLogDebug("ssn %p: =+ next SEQ %" PRIu32 ", last ACK "
                    "%" PRIu32 "", ssn, ssn->server.next_seq,
                    ssn->client.last_ack);
        }

    } else if (p->tcph->th_flags & TH_SYN) {
        SCLogDebug("ssn (%p): SYN pkt on FinWait2", ssn);
        StreamTcpSetEvent(p, STREAM_SHUTDOWN_SYN_RESEND);
        return -1;

    } else if (p->tcph->th_flags & TH_ACK) {
        if (ssn->flags & STREAMTCP_FLAG_TIMESTAMP) {
            if (!StreamTcpValidateTimestamp(ssn, p))
                return -1;
        }

        if (PKT_IS_TOSERVER(p)) {
            SCLogDebug("ssn %p: pkt (%" PRIu32 ") is to server: SEQ "
                    "%" PRIu32 ", ACK %" PRIu32 "", ssn, p->payload_len,
                    TCP_GET_SEQ(p), TCP_GET_ACK(p));
            int retransmission = 0;

            if (StreamTcpPacketIsRetransmission(&ssn->client, p)) {
                SCLogDebug("ssn %p: packet is retransmission", ssn);
                retransmission = 1;
            }

            if (StreamTcpValidateAck(ssn, &ssn->server, p) == -1) {
                SCLogDebug("ssn %p: rejecting because of invalid ack value", ssn);
                StreamTcpSetEvent(p, STREAM_FIN2_INVALID_ACK);
                return -1;
            }

            if (!retransmission) {
                if (SEQ_LEQ(TCP_GET_SEQ(p) + p->payload_len, ssn->client.next_win) ||
                        (ssn->flags & (STREAMTCP_FLAG_MIDSTREAM|STREAMTCP_FLAG_ASYNC)))
                {
                    SCLogDebug("ssn %p: seq %"PRIu32" in window, ssn->client.next_win "
                            "%" PRIu32 "", ssn, TCP_GET_SEQ(p), ssn->client.next_win);

                } else {
                    SCLogDebug("ssn %p: -> SEQ mismatch, packet SEQ %" PRIu32 ""
                            " != %" PRIu32 " from stream", ssn,
                            TCP_GET_SEQ(p), ssn->client.next_seq);
                    StreamTcpSetEvent(p, STREAM_FIN2_ACK_WRONG_SEQ);
                    return -1;
                }

                ssn->server.window = TCP_GET_WINDOW(p) << ssn->server.wscale;
            }

            StreamTcpUpdateLastAck(ssn, &ssn->server, TCP_GET_ACK(p));

            if (ssn->flags & STREAMTCP_FLAG_TIMESTAMP) {
                StreamTcpHandleTimestamp(ssn, p);
            }

            if (SEQ_EQ(ssn->client.next_seq, TCP_GET_SEQ(p))) {
                StreamTcpUpdateNextSeq(ssn, &ssn->client, (ssn->client.next_seq + p->payload_len));
            }

            StreamTcpSackUpdatePacket(&ssn->server, p);

            /* update next_win */
            StreamTcpUpdateNextWin(ssn, &ssn->server, (ssn->server.last_ack + ssn->server.window));

            StreamTcpReassembleHandleSegment(tv, stt->ra_ctx, ssn,
                    &ssn->client, p, pq);

            SCLogDebug("ssn %p: =+ next SEQ %" PRIu32 ", last ACK "
                    "%" PRIu32 "", ssn, ssn->client.next_seq,
                    ssn->server.last_ack);
        } else { /* implied to client */
            SCLogDebug("ssn %p: pkt (%" PRIu32 ") is to client: SEQ "
                    "%" PRIu32 ", ACK %" PRIu32 "", ssn, p->payload_len,
                    TCP_GET_SEQ(p), TCP_GET_ACK(p));
            int retransmission = 0;

            if (StreamTcpPacketIsRetransmission(&ssn->server, p)) {
                SCLogDebug("ssn %p: packet is retransmission", ssn);
                retransmission = 1;
            }

            if (StreamTcpValidateAck(ssn, &ssn->client, p) == -1) {
                SCLogDebug("ssn %p: rejecting because of invalid ack value", ssn);
                StreamTcpSetEvent(p, STREAM_FIN2_INVALID_ACK);
                return -1;
            }

            if (!retransmission) {
                if (SEQ_LEQ(TCP_GET_SEQ(p) + p->payload_len, ssn->server.next_win) ||
                        (ssn->flags & (STREAMTCP_FLAG_MIDSTREAM|STREAMTCP_FLAG_ASYNC)))
                {
                    SCLogDebug("ssn %p: seq %"PRIu32" in window, ssn->server.next_win "
                            "%" PRIu32 "", ssn, TCP_GET_SEQ(p), ssn->server.next_win);
                } else {
                    SCLogDebug("ssn %p: -> SEQ mismatch, packet SEQ %" PRIu32 ""
                            " != %" PRIu32 " from stream", ssn,
                            TCP_GET_SEQ(p), ssn->server.next_seq);
                    StreamTcpSetEvent(p, STREAM_FIN2_ACK_WRONG_SEQ);
                    return -1;
                }

                ssn->client.window = TCP_GET_WINDOW(p) << ssn->client.wscale;
            }

            StreamTcpUpdateLastAck(ssn, &ssn->client, TCP_GET_ACK(p));

            if (ssn->flags & STREAMTCP_FLAG_TIMESTAMP) {
                StreamTcpHandleTimestamp(ssn, p);
            }

            if (SEQ_EQ(ssn->server.next_seq, TCP_GET_SEQ(p))) {
                StreamTcpUpdateNextSeq(ssn, &ssn->server, (ssn->server.next_seq + p->payload_len));
            }

            StreamTcpSackUpdatePacket(&ssn->client, p);

            /* update next_win */
            StreamTcpUpdateNextWin(ssn, &ssn->client, (ssn->client.last_ack + ssn->client.window));

            StreamTcpReassembleHandleSegment(tv, stt->ra_ctx, ssn,
                    &ssn->server, p, pq);

            SCLogDebug("ssn %p: =+ next SEQ %" PRIu32 ", last ACK "
                    "%" PRIu32 "", ssn, ssn->server.next_seq,
                    ssn->client.last_ack);
        }
    } else {
        SCLogDebug("ssn %p: default case", ssn);
    }

    return 0;
}

/**
 *  \brief  Function to handle the TCP_CLOSING state. Upon arrival of ACK
 *          the connection goes to TCP_TIME_WAIT state. The state has been
 *          reached as both end application has been closed.
 *
 *  \param  tv      Thread Variable containig  input/output queue, cpu affinity
 *  \param  p       Packet which has to be handled in this TCP state.
 *  \param  stt     Strean Thread module registered to handle the stream handling
 */

static int StreamTcpPacketStateClosing(ThreadVars *tv, Packet *p,
                        StreamTcpThread *stt, TcpSession *ssn, PacketQueue *pq)
{
    if (ssn == NULL)
        return -1;

    if (p->tcph->th_flags & TH_RST) {
        if (!StreamTcpValidateRst(ssn, p))
            return -1;

        StreamTcpPacketSetState(p, ssn, TCP_CLOSED);
        SCLogDebug("ssn %p: Reset received state changed to TCP_CLOSED",
                ssn);

        if (PKT_IS_TOSERVER(p)) {
            if ((p->tcph->th_flags & TH_ACK) && StreamTcpValidateAck(ssn, &ssn->server, p) == 0)
                StreamTcpUpdateLastAck(ssn, &ssn->server,
                        StreamTcpResetGetMaxAck(&ssn->server, TCP_GET_ACK(p)));

            StreamTcpUpdateLastAck(ssn, &ssn->client,
                    StreamTcpResetGetMaxAck(&ssn->client, TCP_GET_SEQ(p)));

            if (ssn->flags & STREAMTCP_FLAG_TIMESTAMP) {
                StreamTcpHandleTimestamp(ssn, p);
            }

            StreamTcpReassembleHandleSegment(tv, stt->ra_ctx, ssn,
                    &ssn->client, p, pq);
        } else {
            if ((p->tcph->th_flags & TH_ACK) && StreamTcpValidateAck(ssn, &ssn->client, p) == 0)
                StreamTcpUpdateLastAck(ssn, &ssn->client,
                        StreamTcpResetGetMaxAck(&ssn->client, TCP_GET_ACK(p)));

            StreamTcpUpdateLastAck(ssn, &ssn->server,
                    StreamTcpResetGetMaxAck(&ssn->server, TCP_GET_SEQ(p)));

            if (ssn->flags & STREAMTCP_FLAG_TIMESTAMP) {
                StreamTcpHandleTimestamp(ssn, p);
            }

            StreamTcpReassembleHandleSegment(tv, stt->ra_ctx, ssn,
                    &ssn->server, p, pq);
        }

    } else if (p->tcph->th_flags & TH_SYN) {
        SCLogDebug("ssn (%p): SYN pkt on Closing", ssn);
        StreamTcpSetEvent(p, STREAM_SHUTDOWN_SYN_RESEND);
        return -1;

    } else if (p->tcph->th_flags & TH_ACK) {
        if (ssn->flags & STREAMTCP_FLAG_TIMESTAMP) {
            if (!StreamTcpValidateTimestamp(ssn, p))
                return -1;
        }

        if (PKT_IS_TOSERVER(p)) {
            SCLogDebug("ssn %p: pkt (%" PRIu32 ") is to server: SEQ "
                    "%" PRIu32 ", ACK %" PRIu32 "", ssn, p->payload_len,
                    TCP_GET_SEQ(p), TCP_GET_ACK(p));
            int retransmission = 0;
            if (StreamTcpPacketIsRetransmission(&ssn->client, p)) {
                SCLogDebug("ssn %p: packet is retransmission", ssn);
                retransmission = 1;
            }

            if (TCP_GET_SEQ(p) != ssn->client.next_seq) {
                SCLogDebug("ssn %p: -> SEQ mismatch, packet SEQ %" PRIu32 ""
                        " != %" PRIu32 " from stream", ssn,
                        TCP_GET_SEQ(p), ssn->client.next_seq);
                StreamTcpSetEvent(p, STREAM_CLOSING_ACK_WRONG_SEQ);
                return -1;
            }

            if (StreamTcpValidateAck(ssn, &ssn->server, p) == -1) {
                SCLogDebug("ssn %p: rejecting because of invalid ack value", ssn);
                StreamTcpSetEvent(p, STREAM_CLOSING_INVALID_ACK);
                return -1;
            }

            if (!retransmission) {
                StreamTcpPacketSetState(p, ssn, TCP_TIME_WAIT);
                SCLogDebug("ssn %p: state changed to TCP_TIME_WAIT", ssn);

                ssn->client.window = TCP_GET_WINDOW(p) << ssn->client.wscale;
            }

            StreamTcpUpdateLastAck(ssn, &ssn->server, TCP_GET_ACK(p));

            if (ssn->flags & STREAMTCP_FLAG_TIMESTAMP) {
                StreamTcpHandleTimestamp(ssn, p);
            }
            /* Update the next_seq, in case if we have missed the client
               packet and server has already received and acked it */
            if (SEQ_LT(ssn->server.next_seq, TCP_GET_ACK(p)))
                ssn->server.next_seq = TCP_GET_ACK(p);

            StreamTcpReassembleHandleSegment(tv, stt->ra_ctx, ssn,
                    &ssn->client, p, pq);
            SCLogDebug("ssn %p: =+ next SEQ %" PRIu32 ", last ACK "
                    "%" PRIu32 "", ssn, ssn->client.next_seq,
                    ssn->server.last_ack);
        } else { /* implied to client */
            SCLogDebug("ssn %p: pkt (%" PRIu32 ") is to client: SEQ "
                    "%" PRIu32 ", ACK %" PRIu32 "", ssn, p->payload_len,
                    TCP_GET_SEQ(p), TCP_GET_ACK(p));
            int retransmission = 0;
            if (StreamTcpPacketIsRetransmission(&ssn->server, p)) {
                SCLogDebug("ssn %p: packet is retransmission", ssn);
                retransmission = 1;
            }

            if (TCP_GET_SEQ(p) != ssn->server.next_seq) {
                SCLogDebug("ssn %p: -> SEQ mismatch, packet SEQ %" PRIu32 ""
                        " != %" PRIu32 " from stream", ssn,
                        TCP_GET_SEQ(p), ssn->server.next_seq);
                StreamTcpSetEvent(p, STREAM_CLOSING_ACK_WRONG_SEQ);
                return -1;
            }

            if (StreamTcpValidateAck(ssn, &ssn->client, p) == -1) {
                SCLogDebug("ssn %p: rejecting because of invalid ack value", ssn);
                StreamTcpSetEvent(p, STREAM_CLOSING_INVALID_ACK);
                return -1;
            }

            if (!retransmission) {
                StreamTcpPacketSetState(p, ssn, TCP_TIME_WAIT);
                SCLogDebug("ssn %p: state changed to TCP_TIME_WAIT", ssn);

                ssn->client.window = TCP_GET_WINDOW(p) << ssn->client.wscale;
            }

            StreamTcpUpdateLastAck(ssn, &ssn->client, TCP_GET_ACK(p));

            if (ssn->flags & STREAMTCP_FLAG_TIMESTAMP) {
                StreamTcpHandleTimestamp(ssn, p);
            }

            /* Update the next_seq, in case if we have missed the client
               packet and server has already received and acked it */
            if (SEQ_LT(ssn->client.next_seq, TCP_GET_ACK(p)))
                ssn->client.next_seq = TCP_GET_ACK(p);

            StreamTcpReassembleHandleSegment(tv, stt->ra_ctx, ssn,
                    &ssn->server, p, pq);
            SCLogDebug("StreamTcpPacketStateClosing (%p): =+ next SEQ "
                    "%" PRIu32 ", last ACK %" PRIu32 "", ssn,
                    ssn->server.next_seq, ssn->client.last_ack);
        }
    } else {
        SCLogDebug("ssn %p: default case", ssn);
    }

    return 0;
}

/**
 *  \brief  Function to handle the TCP_CLOSE_WAIT state. Upon arrival of FIN
 *          packet from server the connection goes to TCP_LAST_ACK state.
 *          The state is possible only for server host.
 *
 *  \param  tv      Thread Variable containig  input/output queue, cpu affinity
 *  \param  p       Packet which has to be handled in this TCP state.
 *  \param  stt     Strean Thread module registered to handle the stream handling
 */

static int StreamTcpPacketStateCloseWait(ThreadVars *tv, Packet *p,
                        StreamTcpThread *stt, TcpSession *ssn, PacketQueue *pq)
{
    SCEnter();

    if (ssn == NULL) {
        SCReturnInt(-1);
    }

    if (PKT_IS_TOCLIENT(p)) {
        SCLogDebug("ssn %p: pkt (%" PRIu32 ") is to client: SEQ "
                "%" PRIu32 ", ACK %" PRIu32 "", ssn, p->payload_len,
                TCP_GET_SEQ(p), TCP_GET_ACK(p));
    } else {
        SCLogDebug("ssn %p: pkt (%" PRIu32 ") is to server: SEQ "
                "%" PRIu32 ", ACK %" PRIu32 "", ssn, p->payload_len,
                TCP_GET_SEQ(p), TCP_GET_ACK(p));
    }

    if (p->tcph->th_flags & TH_RST) {
        if (!StreamTcpValidateRst(ssn, p))
            return -1;

        StreamTcpPacketSetState(p, ssn, TCP_CLOSED);
        SCLogDebug("ssn %p: Reset received state changed to TCP_CLOSED",
                ssn);

        if (PKT_IS_TOSERVER(p)) {
            if ((p->tcph->th_flags & TH_ACK) && StreamTcpValidateAck(ssn, &ssn->server, p) == 0)
                StreamTcpUpdateLastAck(ssn, &ssn->server,
                        StreamTcpResetGetMaxAck(&ssn->server, TCP_GET_ACK(p)));

            StreamTcpUpdateLastAck(ssn, &ssn->client,
                    StreamTcpResetGetMaxAck(&ssn->client, TCP_GET_SEQ(p)));

            if (ssn->flags & STREAMTCP_FLAG_TIMESTAMP) {
                StreamTcpHandleTimestamp(ssn, p);
            }

            StreamTcpReassembleHandleSegment(tv, stt->ra_ctx, ssn,
                    &ssn->client, p, pq);
        } else {
            if ((p->tcph->th_flags & TH_ACK) && StreamTcpValidateAck(ssn, &ssn->client, p) == 0)
                StreamTcpUpdateLastAck(ssn, &ssn->client,
                        StreamTcpResetGetMaxAck(&ssn->client, TCP_GET_ACK(p)));

            StreamTcpUpdateLastAck(ssn, &ssn->server,
                    StreamTcpResetGetMaxAck(&ssn->server, TCP_GET_SEQ(p)));

            if (ssn->flags & STREAMTCP_FLAG_TIMESTAMP) {
                StreamTcpHandleTimestamp(ssn, p);
            }

            StreamTcpReassembleHandleSegment(tv, stt->ra_ctx, ssn,
                    &ssn->server, p, pq);
        }

    } else if (p->tcph->th_flags & TH_FIN) {
        if (ssn->flags & STREAMTCP_FLAG_TIMESTAMP) {
            if (!StreamTcpValidateTimestamp(ssn, p))
                SCReturnInt(-1);
        }

        if (PKT_IS_TOSERVER(p)) {
            SCLogDebug("ssn %p: pkt (%" PRIu32 ") is to server: SEQ "
                    "%" PRIu32 ", ACK %" PRIu32 "", ssn, p->payload_len,
                    TCP_GET_SEQ(p), TCP_GET_ACK(p));

            int retransmission = 0;
            if (StreamTcpPacketIsRetransmission(&ssn->client, p)) {
                SCLogDebug("ssn %p: packet is retransmission", ssn);
                retransmission = 1;
            }

            if (!retransmission) {
                if (SEQ_LT(TCP_GET_SEQ(p), ssn->client.next_seq) ||
                        SEQ_GT(TCP_GET_SEQ(p), (ssn->client.last_ack + ssn->client.window)))
                {
                    SCLogDebug("ssn %p: -> SEQ mismatch, packet SEQ %" PRIu32 ""
                            " != %" PRIu32 " from stream", ssn,
                            TCP_GET_SEQ(p), ssn->client.next_seq);
                    StreamTcpSetEvent(p, STREAM_CLOSEWAIT_FIN_OUT_OF_WINDOW);
                    SCReturnInt(-1);
                }
            }

            if (StreamTcpValidateAck(ssn, &ssn->server, p) == -1) {
                SCLogDebug("ssn %p: rejecting because of invalid ack value", ssn);
                StreamTcpSetEvent(p, STREAM_CLOSEWAIT_INVALID_ACK);
                SCReturnInt(-1);
            }

            /* don't update to LAST_ACK here as we want a toclient FIN for that */

            if (!retransmission)
                ssn->server.window = TCP_GET_WINDOW(p) << ssn->server.wscale;

            StreamTcpUpdateLastAck(ssn, &ssn->server, TCP_GET_ACK(p));

            if (ssn->flags & STREAMTCP_FLAG_TIMESTAMP) {
                StreamTcpHandleTimestamp(ssn, p);
            }

            /* Update the next_seq, in case if we have missed the client
               packet and server has already received and acked it */
            if (SEQ_LT(ssn->server.next_seq, TCP_GET_ACK(p)))
                ssn->server.next_seq = TCP_GET_ACK(p);

            StreamTcpReassembleHandleSegment(tv, stt->ra_ctx, ssn,
                    &ssn->client, p, pq);
            SCLogDebug("ssn %p: =+ next SEQ %" PRIu32 ", last ACK "
                    "%" PRIu32 "", ssn, ssn->client.next_seq,
                    ssn->server.last_ack);
        } else {
            SCLogDebug("ssn %p: pkt (%" PRIu32 ") is to client: SEQ "
                    "%" PRIu32 ", ACK %" PRIu32 "", ssn, p->payload_len,
                    TCP_GET_SEQ(p), TCP_GET_ACK(p));

            int retransmission = 0;
            if (StreamTcpPacketIsRetransmission(&ssn->server, p)) {
                SCLogDebug("ssn %p: packet is retransmission", ssn);
                retransmission = 1;
            }

            if (!retransmission) {
                if (SEQ_LT(TCP_GET_SEQ(p), ssn->server.next_seq) ||
                        SEQ_GT(TCP_GET_SEQ(p), (ssn->server.last_ack + ssn->server.window)))
                {
                    SCLogDebug("ssn %p: -> SEQ mismatch, packet SEQ %" PRIu32 ""
                            " != %" PRIu32 " from stream", ssn,
                            TCP_GET_SEQ(p), ssn->server.next_seq);
                    StreamTcpSetEvent(p, STREAM_CLOSEWAIT_FIN_OUT_OF_WINDOW);
                    SCReturnInt(-1);
                }
            }

            if (StreamTcpValidateAck(ssn, &ssn->client, p) == -1) {
                SCLogDebug("ssn %p: rejecting because of invalid ack value", ssn);
                StreamTcpSetEvent(p, STREAM_CLOSEWAIT_INVALID_ACK);
                SCReturnInt(-1);
            }

            if (!retransmission) {
                StreamTcpPacketSetState(p, ssn, TCP_LAST_ACK);
                SCLogDebug("ssn %p: state changed to TCP_LAST_ACK", ssn);

                ssn->client.window = TCP_GET_WINDOW(p) << ssn->client.wscale;
            }

            StreamTcpUpdateLastAck(ssn, &ssn->client, TCP_GET_ACK(p));

            if (ssn->flags & STREAMTCP_FLAG_TIMESTAMP) {
                StreamTcpHandleTimestamp(ssn, p);
            }

            /* Update the next_seq, in case if we have missed the client
               packet and server has already received and acked it */
            if (SEQ_LT(ssn->client.next_seq, TCP_GET_ACK(p)))
                ssn->client.next_seq = TCP_GET_ACK(p);

            StreamTcpReassembleHandleSegment(tv, stt->ra_ctx, ssn,
                    &ssn->server, p, pq);
            SCLogDebug("ssn %p: =+ next SEQ %" PRIu32 ", last ACK "
                    "%" PRIu32 "", ssn, ssn->server.next_seq,
                    ssn->client.last_ack);
        }

    } else if (p->tcph->th_flags & TH_SYN) {
        SCLogDebug("ssn (%p): SYN pkt on CloseWait", ssn);
        StreamTcpSetEvent(p, STREAM_SHUTDOWN_SYN_RESEND);
        SCReturnInt(-1);

    } else if (p->tcph->th_flags & TH_ACK) {
        if (ssn->flags & STREAMTCP_FLAG_TIMESTAMP) {
            if (!StreamTcpValidateTimestamp(ssn, p))
                SCReturnInt(-1);
        }

        if (PKT_IS_TOSERVER(p)) {
            SCLogDebug("ssn %p: pkt (%" PRIu32 ") is to server: SEQ "
                    "%" PRIu32 ", ACK %" PRIu32 "", ssn, p->payload_len,
                    TCP_GET_SEQ(p), TCP_GET_ACK(p));

            int retransmission = 0;
            if (StreamTcpPacketIsRetransmission(&ssn->client, p)) {
                SCLogDebug("ssn %p: packet is retransmission", ssn);
                retransmission = 1;
            }

            if (p->payload_len > 0 && (SEQ_LEQ((TCP_GET_SEQ(p) + p->payload_len), ssn->client.last_ack))) {
                SCLogDebug("ssn %p: -> retransmission", ssn);
                StreamTcpSetEvent(p, STREAM_CLOSEWAIT_PKT_BEFORE_LAST_ACK);
                SCReturnInt(-1);

            } else if (SEQ_GT(TCP_GET_SEQ(p), (ssn->client.last_ack + ssn->client.window)))
            {
                SCLogDebug("ssn %p: -> SEQ mismatch, packet SEQ %" PRIu32 ""
                        " != %" PRIu32 " from stream", ssn,
                        TCP_GET_SEQ(p), ssn->client.next_seq);
                StreamTcpSetEvent(p, STREAM_CLOSEWAIT_ACK_OUT_OF_WINDOW);
                SCReturnInt(-1);
            }

            if (StreamTcpValidateAck(ssn, &ssn->server, p) == -1) {
                SCLogDebug("ssn %p: rejecting because of invalid ack value", ssn);
                StreamTcpSetEvent(p, STREAM_CLOSEWAIT_INVALID_ACK);
                SCReturnInt(-1);
            }

            if (!retransmission) {
                ssn->server.window = TCP_GET_WINDOW(p) << ssn->server.wscale;
            }

            StreamTcpUpdateLastAck(ssn, &ssn->server, TCP_GET_ACK(p));

            if (ssn->flags & STREAMTCP_FLAG_TIMESTAMP) {
                StreamTcpHandleTimestamp(ssn, p);
            }

            /* Update the next_seq, in case if we have missed the client
               packet and server has already received and acked it */
            if (SEQ_LT(ssn->server.next_seq, TCP_GET_ACK(p)))
                ssn->server.next_seq = TCP_GET_ACK(p);

            if (SEQ_EQ(TCP_GET_SEQ(p),ssn->client.next_seq))
                StreamTcpUpdateNextSeq(ssn, &ssn->client, (ssn->client.next_seq + p->payload_len));

            StreamTcpReassembleHandleSegment(tv, stt->ra_ctx, ssn,
                    &ssn->client, p, pq);
            SCLogDebug("ssn %p: =+ next SEQ %" PRIu32 ", last ACK "
                    "%" PRIu32 "", ssn, ssn->client.next_seq,
                    ssn->server.last_ack);
        } else {
            SCLogDebug("ssn %p: pkt (%" PRIu32 ") is to client: SEQ "
                    "%" PRIu32 ", ACK %" PRIu32 "", ssn, p->payload_len,
                    TCP_GET_SEQ(p), TCP_GET_ACK(p));
            int retransmission = 0;
            if (StreamTcpPacketIsRetransmission(&ssn->server, p)) {
                SCLogDebug("ssn %p: packet is retransmission", ssn);
                retransmission = 1;
            }

            if (p->payload_len > 0 && (SEQ_LEQ((TCP_GET_SEQ(p) + p->payload_len), ssn->server.last_ack))) {
                SCLogDebug("ssn %p: -> retransmission", ssn);
                StreamTcpSetEvent(p, STREAM_CLOSEWAIT_PKT_BEFORE_LAST_ACK);
                SCReturnInt(-1);

            } else if (SEQ_GT(TCP_GET_SEQ(p), (ssn->server.last_ack + ssn->server.window)))
            {
                SCLogDebug("ssn %p: -> SEQ mismatch, packet SEQ %" PRIu32 ""
                        " != %" PRIu32 " from stream", ssn,
                        TCP_GET_SEQ(p), ssn->server.next_seq);
                StreamTcpSetEvent(p, STREAM_CLOSEWAIT_ACK_OUT_OF_WINDOW);
                SCReturnInt(-1);
            }

            if (StreamTcpValidateAck(ssn, &ssn->client, p) == -1) {
                SCLogDebug("ssn %p: rejecting because of invalid ack value", ssn);
                StreamTcpSetEvent(p, STREAM_CLOSEWAIT_INVALID_ACK);
                SCReturnInt(-1);
            }

            if (!retransmission) {
                ssn->client.window = TCP_GET_WINDOW(p) << ssn->client.wscale;
            }

            StreamTcpUpdateLastAck(ssn, &ssn->client, TCP_GET_ACK(p));

            if (ssn->flags & STREAMTCP_FLAG_TIMESTAMP) {
                StreamTcpHandleTimestamp(ssn, p);
            }

            /* Update the next_seq, in case if we have missed the client
               packet and server has already received and acked it */
            if (SEQ_LT(ssn->client.next_seq, TCP_GET_ACK(p)))
                ssn->client.next_seq = TCP_GET_ACK(p);

            if (SEQ_EQ(TCP_GET_SEQ(p),ssn->server.next_seq))
                StreamTcpUpdateNextSeq(ssn, &ssn->server, (ssn->server.next_seq + p->payload_len));

            StreamTcpReassembleHandleSegment(tv, stt->ra_ctx, ssn,
                    &ssn->server, p, pq);
            SCLogDebug("ssn %p: =+ next SEQ %" PRIu32 ", last ACK "
                    "%" PRIu32 "", ssn, ssn->server.next_seq,
                    ssn->client.last_ack);
        }

    } else {
        SCLogDebug("ssn %p: default case", ssn);
    }
    SCReturnInt(0);
}

/**
 *  \brief  Function to handle the TCP_LAST_ACK state. Upon arrival of ACK
 *          the connection goes to TCP_CLOSED state and stream memory is
 *          returned back to pool. The state is possible only for server host.
 *
 *  \param  tv      Thread Variable containig  input/output queue, cpu affinity
 *  \param  p       Packet which has to be handled in this TCP state.
 *  \param  stt     Strean Thread module registered to handle the stream handling
 */

static int StreamTcpPacketStateLastAck(ThreadVars *tv, Packet *p,
                        StreamTcpThread *stt, TcpSession *ssn, PacketQueue *pq)
{
    if (ssn == NULL)
        return -1;

    if (p->tcph->th_flags & TH_RST) {
        if (!StreamTcpValidateRst(ssn, p))
            return -1;

        StreamTcpPacketSetState(p, ssn, TCP_CLOSED);
        SCLogDebug("ssn %p: Reset received state changed to TCP_CLOSED",
                ssn);

        if (PKT_IS_TOSERVER(p)) {
            if ((p->tcph->th_flags & TH_ACK) && StreamTcpValidateAck(ssn, &ssn->server, p) == 0)
                StreamTcpUpdateLastAck(ssn, &ssn->server,
                        StreamTcpResetGetMaxAck(&ssn->server, TCP_GET_ACK(p)));

            StreamTcpUpdateLastAck(ssn, &ssn->client,
                    StreamTcpResetGetMaxAck(&ssn->client, TCP_GET_SEQ(p)));

            if (ssn->flags & STREAMTCP_FLAG_TIMESTAMP) {
                StreamTcpHandleTimestamp(ssn, p);
            }

            StreamTcpReassembleHandleSegment(tv, stt->ra_ctx, ssn,
                    &ssn->client, p, pq);
        } else {
            if ((p->tcph->th_flags & TH_ACK) && StreamTcpValidateAck(ssn, &ssn->client, p) == 0)
                StreamTcpUpdateLastAck(ssn, &ssn->client,
                        StreamTcpResetGetMaxAck(&ssn->client, TCP_GET_ACK(p)));

            StreamTcpUpdateLastAck(ssn, &ssn->server,
                    StreamTcpResetGetMaxAck(&ssn->server, TCP_GET_SEQ(p)));

            if (ssn->flags & STREAMTCP_FLAG_TIMESTAMP) {
                StreamTcpHandleTimestamp(ssn, p);
            }

            StreamTcpReassembleHandleSegment(tv, stt->ra_ctx, ssn,
                    &ssn->server, p, pq);
        }

    } else if (p->tcph->th_flags & TH_FIN) {
        /** \todo */
        SCLogDebug("ssn (%p): FIN pkt on LastAck", ssn);

    } else if (p->tcph->th_flags & TH_SYN) {
        SCLogDebug("ssn (%p): SYN pkt on LastAck", ssn);
        StreamTcpSetEvent(p, STREAM_SHUTDOWN_SYN_RESEND);
        return -1;

    } else if (p->tcph->th_flags & TH_ACK) {
        if (ssn->flags & STREAMTCP_FLAG_TIMESTAMP) {
            if (!StreamTcpValidateTimestamp(ssn, p))
                return -1;
        }

        if (PKT_IS_TOSERVER(p)) {
            SCLogDebug("ssn %p: pkt (%" PRIu32 ") is to server: SEQ "
                    "%" PRIu32 ", ACK %" PRIu32 "", ssn, p->payload_len,
                    TCP_GET_SEQ(p), TCP_GET_ACK(p));

            int retransmission = 0;
            if (StreamTcpPacketIsRetransmission(&ssn->client, p)) {
                SCLogDebug("ssn %p: packet is retransmission", ssn);
                retransmission = 1;
            }

            if (StreamTcpValidateAck(ssn, &ssn->server, p) == -1) {
                SCLogDebug("ssn %p: rejecting because of invalid ack value", ssn);
                StreamTcpSetEvent(p, STREAM_LASTACK_INVALID_ACK);
                SCReturnInt(-1);
            }

            if (!retransmission) {
                if (SEQ_LT(TCP_GET_SEQ(p), ssn->client.next_seq)) {
                    SCLogDebug("ssn %p: not updating state as packet is before next_seq", ssn);
                } else if (TCP_GET_SEQ(p) != ssn->client.next_seq && TCP_GET_SEQ(p) != ssn->client.next_seq + 1) {
                    SCLogDebug("ssn %p: -> SEQ mismatch, packet SEQ %" PRIu32 ""
                            " != %" PRIu32 " from stream", ssn,
                            TCP_GET_SEQ(p), ssn->client.next_seq);
                    StreamTcpSetEvent(p, STREAM_LASTACK_ACK_WRONG_SEQ);
                    return -1;
                } else {
                    StreamTcpPacketSetState(p, ssn, TCP_CLOSED);
                    SCLogDebug("ssn %p: state changed to TCP_CLOSED", ssn);

                }
                ssn->server.window = TCP_GET_WINDOW(p) << ssn->server.wscale;
            }

            StreamTcpUpdateLastAck(ssn, &ssn->server, TCP_GET_ACK(p));

            if (ssn->flags & STREAMTCP_FLAG_TIMESTAMP) {
                StreamTcpHandleTimestamp(ssn, p);
            }

            /* Update the next_seq, in case if we have missed the client
               packet and server has already received and acked it */
            if (SEQ_LT(ssn->server.next_seq, TCP_GET_ACK(p)))
                ssn->server.next_seq = TCP_GET_ACK(p);

            StreamTcpReassembleHandleSegment(tv, stt->ra_ctx, ssn,
                    &ssn->client, p, pq);
            SCLogDebug("ssn %p: =+ next SEQ %" PRIu32 ", last ACK "
                    "%" PRIu32 "", ssn, ssn->client.next_seq,
                    ssn->server.last_ack);
        }
    } else {
        SCLogDebug("ssn %p: default case", ssn);
    }

    return 0;
}

/**
 *  \brief  Function to handle the TCP_TIME_WAIT state. Upon arrival of ACK
 *          the connection goes to TCP_CLOSED state and stream memory is
 *          returned back to pool.
 *
 *  \param  tv      Thread Variable containig  input/output queue, cpu affinity
 *  \param  p       Packet which has to be handled in this TCP state.
 *  \param  stt     Strean Thread module registered to handle the stream handling
 */

static int StreamTcpPacketStateTimeWait(ThreadVars *tv, Packet *p,
                        StreamTcpThread *stt, TcpSession *ssn, PacketQueue *pq)
{
    if (ssn == NULL)
        return -1;

    if (p->tcph->th_flags & TH_RST) {
        if (!StreamTcpValidateRst(ssn, p))
            return -1;

        StreamTcpPacketSetState(p, ssn, TCP_CLOSED);
        SCLogDebug("ssn %p: Reset received state changed to TCP_CLOSED",
                ssn);

        if (PKT_IS_TOSERVER(p)) {
            if ((p->tcph->th_flags & TH_ACK) && StreamTcpValidateAck(ssn, &ssn->server, p) == 0)
                StreamTcpUpdateLastAck(ssn, &ssn->server,
                        StreamTcpResetGetMaxAck(&ssn->server, TCP_GET_ACK(p)));

            StreamTcpUpdateLastAck(ssn, &ssn->client,
                    StreamTcpResetGetMaxAck(&ssn->client, TCP_GET_SEQ(p)));

            if (ssn->flags & STREAMTCP_FLAG_TIMESTAMP) {
                StreamTcpHandleTimestamp(ssn, p);
            }

            StreamTcpReassembleHandleSegment(tv, stt->ra_ctx, ssn,
                    &ssn->client, p, pq);
        } else {
            if ((p->tcph->th_flags & TH_ACK) && StreamTcpValidateAck(ssn, &ssn->client, p) == 0)
                StreamTcpUpdateLastAck(ssn, &ssn->client,
                        StreamTcpResetGetMaxAck(&ssn->client, TCP_GET_ACK(p)));

            StreamTcpUpdateLastAck(ssn, &ssn->server,
                    StreamTcpResetGetMaxAck(&ssn->server, TCP_GET_SEQ(p)));

            if (ssn->flags & STREAMTCP_FLAG_TIMESTAMP) {
                StreamTcpHandleTimestamp(ssn, p);
            }

            StreamTcpReassembleHandleSegment(tv, stt->ra_ctx, ssn,
                    &ssn->server, p, pq);
        }

    } else if (p->tcph->th_flags & TH_FIN) {
        /** \todo */

    } else if (p->tcph->th_flags & TH_SYN) {
        SCLogDebug("ssn (%p): SYN pkt on TimeWait", ssn);
        StreamTcpSetEvent(p, STREAM_SHUTDOWN_SYN_RESEND);
        return -1;

    } else if (p->tcph->th_flags & TH_ACK) {
        if (ssn->flags & STREAMTCP_FLAG_TIMESTAMP) {
            if (!StreamTcpValidateTimestamp(ssn, p))
                return -1;
        }

        if (PKT_IS_TOSERVER(p)) {
            SCLogDebug("ssn %p: pkt (%" PRIu32 ") is to server: SEQ "
                    "%" PRIu32 ", ACK %" PRIu32 "", ssn, p->payload_len,
                    TCP_GET_SEQ(p), TCP_GET_ACK(p));
            int retransmission = 0;
            if (StreamTcpPacketIsRetransmission(&ssn->client, p)) {
                SCLogDebug("ssn %p: packet is retransmission", ssn);
                retransmission = 1;

            } else if (TCP_GET_SEQ(p) != ssn->client.next_seq && TCP_GET_SEQ(p) != ssn->client.next_seq+1) {
                SCLogDebug("ssn %p: -> SEQ mismatch, packet SEQ %" PRIu32 ""
                        " != %" PRIu32 " from stream", ssn,
                        TCP_GET_SEQ(p), ssn->client.next_seq);
                StreamTcpSetEvent(p, STREAM_TIMEWAIT_ACK_WRONG_SEQ);
                return -1;
            }

            if (StreamTcpValidateAck(ssn, &ssn->server, p) == -1) {
                SCLogDebug("ssn %p: rejecting because of invalid ack value", ssn);
                StreamTcpSetEvent(p, STREAM_TIMEWAIT_INVALID_ACK);
                SCReturnInt(-1);
            }

            if (!retransmission) {
                StreamTcpPacketSetState(p, ssn, TCP_CLOSED);
                SCLogDebug("ssn %p: state changed to TCP_CLOSED", ssn);

                ssn->server.window = TCP_GET_WINDOW(p) << ssn->server.wscale;
            }

            StreamTcpUpdateLastAck(ssn, &ssn->server, TCP_GET_ACK(p));

            if (ssn->flags & STREAMTCP_FLAG_TIMESTAMP) {
                StreamTcpHandleTimestamp(ssn, p);
            }

            /* Update the next_seq, in case if we have missed the client
               packet and server has already received and acked it */
            if (SEQ_LT(ssn->server.next_seq, TCP_GET_ACK(p)))
                ssn->server.next_seq = TCP_GET_ACK(p);

            StreamTcpReassembleHandleSegment(tv, stt->ra_ctx, ssn,
                    &ssn->client, p, pq);
            SCLogDebug("ssn %p: =+ next SEQ %" PRIu32 ", last ACK "
                    "%" PRIu32 "", ssn, ssn->client.next_seq,
                    ssn->server.last_ack);
        } else {
            SCLogDebug("ssn %p: pkt (%" PRIu32 ") is to client: SEQ "
                    "%" PRIu32 ", ACK %" PRIu32 "", ssn, p->payload_len,
                    TCP_GET_SEQ(p), TCP_GET_ACK(p));
            int retransmission = 0;
            if (StreamTcpPacketIsRetransmission(&ssn->server, p)) {
                SCLogDebug("ssn %p: packet is retransmission", ssn);
                retransmission = 1;
            } else if (TCP_GET_SEQ(p) != ssn->server.next_seq && TCP_GET_SEQ(p) != ssn->server.next_seq+1) {
                if (p->payload_len > 0 && TCP_GET_SEQ(p) == ssn->server.last_ack) {
                    SCLogDebug("ssn %p: -> retransmission", ssn);
                    SCReturnInt(0);
                } else {
                    SCLogDebug("ssn %p: -> SEQ mismatch, packet SEQ %" PRIu32 ""
                            " != %" PRIu32 " from stream", ssn,
                            TCP_GET_SEQ(p), ssn->server.next_seq);
                    StreamTcpSetEvent(p, STREAM_TIMEWAIT_ACK_WRONG_SEQ);
                    return -1;
                }
            }

            if (StreamTcpValidateAck(ssn, &ssn->client, p) == -1) {
                SCLogDebug("ssn %p: rejecting because of invalid ack value", ssn);
                StreamTcpSetEvent(p, STREAM_TIMEWAIT_INVALID_ACK);
                SCReturnInt(-1);
            }

            if (!retransmission) {
                StreamTcpPacketSetState(p, ssn, TCP_CLOSED);
                SCLogDebug("ssn %p: state changed to TCP_CLOSED", ssn);

                ssn->client.window = TCP_GET_WINDOW(p) << ssn->client.wscale;
            }

            StreamTcpUpdateLastAck(ssn, &ssn->client, TCP_GET_ACK(p));

            if (ssn->flags & STREAMTCP_FLAG_TIMESTAMP) {
                StreamTcpHandleTimestamp(ssn, p);
            }

            /* Update the next_seq, in case if we have missed the client
               packet and server has already received and acked it */
            if (SEQ_LT(ssn->client.next_seq, TCP_GET_ACK(p)))
                ssn->client.next_seq = TCP_GET_ACK(p);

            StreamTcpReassembleHandleSegment(tv, stt->ra_ctx, ssn,
                    &ssn->server, p, pq);
            SCLogDebug("ssn %p: =+ next SEQ %" PRIu32 ", last ACK "
                    "%" PRIu32 "", ssn, ssn->server.next_seq,
                    ssn->client.last_ack);
        }

    } else {
        SCLogDebug("ssn %p: default case", ssn);
    }

    return 0;
}

static int StreamTcpPacketStateClosed(ThreadVars *tv, Packet *p,
                        StreamTcpThread *stt, TcpSession *ssn, PacketQueue *pq)
{
    if (ssn == NULL)
        return -1;

    if (p->tcph->th_flags & TH_RST) {
        SCLogDebug("RST on closed state");
        return 0;
    }

    TcpStream *stream = NULL, *ostream = NULL;
    if (PKT_IS_TOSERVER(p)) {
        stream = &ssn->client;
        ostream = &ssn->server;
    } else {
        stream = &ssn->server;
        ostream = &ssn->client;
    }

    SCLogDebug("stream %s ostream %s",
            stream->flags & STREAMTCP_STREAM_FLAG_RST_RECV?"true":"false",
            ostream->flags & STREAMTCP_STREAM_FLAG_RST_RECV ? "true":"false");

    /* if we've seen a RST on our direction, but not on the other
     * see if we perhaps need to continue processing anyway. */
    if ((stream->flags & STREAMTCP_STREAM_FLAG_RST_RECV) == 0) {
        if (ostream->flags & STREAMTCP_STREAM_FLAG_RST_RECV) {
            if (StreamTcpStateDispatch(tv, p, stt, ssn, &stt->pseudo_queue, ssn->pstate) < 0)
                return -1;
        }
    }
    return 0;
}

static void StreamTcpPacketCheckPostRst(TcpSession *ssn, Packet *p)
{
    if (p->flags & PKT_PSEUDO_STREAM_END) {
        return;
    }
    /* more RSTs are not unusual */
    if ((p->tcph->th_flags & (TH_RST)) != 0) {
        return;
    }

    TcpStream *ostream = NULL;
    if (PKT_IS_TOSERVER(p)) {
        ostream = &ssn->server;
    } else {
        ostream = &ssn->client;
    }

    if (ostream->flags & STREAMTCP_STREAM_FLAG_RST_RECV) {
        SCLogDebug("regular packet %"PRIu64" from same sender as "
                "the previous RST. Looks like it injected!", p->pcap_cnt);
        ostream->flags &= ~STREAMTCP_STREAM_FLAG_RST_RECV;
        StreamTcpSetEvent(p, STREAM_SUSPECTED_RST_INJECT);
        return;
    }
    return;
}

/**
 *  \retval 1 packet is a keep alive pkt
 *  \retval 0 packet is not a keep alive pkt
 */
static int StreamTcpPacketIsKeepAlive(TcpSession *ssn, Packet *p)
{
    TcpStream *stream = NULL, *ostream = NULL;
    uint32_t seq;
    uint32_t ack;

    if (p->flags & PKT_PSEUDO_STREAM_END)
        return 0;

    /*
       rfc 1122:
       An implementation SHOULD send a keep-alive segment with no
       data; however, it MAY be configurable to send a keep-alive
       segment containing one garbage octet, for compatibility with
       erroneous TCP implementations.
     */
    if (p->payload_len > 1)
        return 0;

    if ((p->tcph->th_flags & (TH_SYN|TH_FIN|TH_RST)) != 0) {
        return 0;
    }

    if (PKT_IS_TOSERVER(p)) {
        stream = &ssn->client;
        ostream = &ssn->server;
    } else {
        stream = &ssn->server;
        ostream = &ssn->client;
    }

    seq = TCP_GET_SEQ(p);
    ack = TCP_GET_ACK(p);

    if (ack == ostream->last_ack && seq == (stream->next_seq - 1)) {
        SCLogDebug("packet is TCP keep-alive: %"PRIu64, p->pcap_cnt);
        stream->flags |= STREAMTCP_STREAM_FLAG_KEEPALIVE;
        return 1;
    }
    SCLogDebug("seq %u (%u), ack %u (%u)", seq,  (stream->next_seq - 1), ack, ostream->last_ack);
    return 0;
}

/**
 *  \retval 1 packet is a keep alive ACK pkt
 *  \retval 0 packet is not a keep alive ACK pkt
 */
static int StreamTcpPacketIsKeepAliveACK(TcpSession *ssn, Packet *p)
{
    TcpStream *stream = NULL, *ostream = NULL;
    uint32_t seq;
    uint32_t ack;
    uint32_t pkt_win;

    if (p->flags & PKT_PSEUDO_STREAM_END)
        return 0;
    /* should get a normal ACK to a Keep Alive */
    if (p->payload_len > 0)
        return 0;

    if ((p->tcph->th_flags & (TH_SYN|TH_FIN|TH_RST)) != 0)
        return 0;

    if (TCP_GET_WINDOW(p) == 0)
        return 0;

    if (PKT_IS_TOSERVER(p)) {
        stream = &ssn->client;
        ostream = &ssn->server;
    } else {
        stream = &ssn->server;
        ostream = &ssn->client;
    }

    seq = TCP_GET_SEQ(p);
    ack = TCP_GET_ACK(p);

    pkt_win = TCP_GET_WINDOW(p) << ostream->wscale;
    if (pkt_win != ostream->window)
        return 0;

    if ((ostream->flags & STREAMTCP_STREAM_FLAG_KEEPALIVE) && ack == ostream->last_ack && seq == stream->next_seq) {
        SCLogDebug("packet is TCP keep-aliveACK: %"PRIu64, p->pcap_cnt);
        ostream->flags &= ~STREAMTCP_STREAM_FLAG_KEEPALIVE;
        return 1;
    }
    SCLogDebug("seq %u (%u), ack %u (%u) FLAG_KEEPALIVE: %s", seq, stream->next_seq, ack, ostream->last_ack,
            ostream->flags & STREAMTCP_STREAM_FLAG_KEEPALIVE ? "set" : "not set");
    return 0;
}

static void StreamTcpClearKeepAliveFlag(TcpSession *ssn, Packet *p)
{
    TcpStream *stream = NULL;

    if (p->flags & PKT_PSEUDO_STREAM_END)
        return;

    if (PKT_IS_TOSERVER(p)) {
        stream = &ssn->client;
    } else {
        stream = &ssn->server;
    }

    if (stream->flags & STREAMTCP_STREAM_FLAG_KEEPALIVE) {
        stream->flags &= ~STREAMTCP_STREAM_FLAG_KEEPALIVE;
        SCLogDebug("FLAG_KEEPALIVE cleared");
    }
}

/**
 *  \retval 1 packet is a window update pkt
 *  \retval 0 packet is not a window update pkt
 */
static int StreamTcpPacketIsWindowUpdate(TcpSession *ssn, Packet *p)
{
    TcpStream *stream = NULL, *ostream = NULL;
    uint32_t seq;
    uint32_t ack;
    uint32_t pkt_win;

    if (p->flags & PKT_PSEUDO_STREAM_END)
        return 0;

    if (ssn->state < TCP_ESTABLISHED)
        return 0;

    if (p->payload_len > 0)
        return 0;

    if ((p->tcph->th_flags & (TH_SYN|TH_FIN|TH_RST)) != 0)
        return 0;

    if (TCP_GET_WINDOW(p) == 0)
        return 0;

    if (PKT_IS_TOSERVER(p)) {
        stream = &ssn->client;
        ostream = &ssn->server;
    } else {
        stream = &ssn->server;
        ostream = &ssn->client;
    }

    seq = TCP_GET_SEQ(p);
    ack = TCP_GET_ACK(p);

    pkt_win = TCP_GET_WINDOW(p) << ostream->wscale;
    if (pkt_win == ostream->window)
        return 0;

    if (ack == ostream->last_ack && seq == stream->next_seq) {
        SCLogDebug("packet is TCP window update: %"PRIu64, p->pcap_cnt);
        return 1;
    }
    SCLogDebug("seq %u (%u), ack %u (%u)", seq, stream->next_seq, ack, ostream->last_ack);
    return 0;
}

/**
 *  Try to detect whether a packet is a valid FIN 4whs final ack.
 *
 */
static int StreamTcpPacketIsFinShutdownAck(TcpSession *ssn, Packet *p)
{
    TcpStream *stream = NULL, *ostream = NULL;
    uint32_t seq;
    uint32_t ack;

    if (p->flags & PKT_PSEUDO_STREAM_END)
        return 0;
    if (!(ssn->state == TCP_TIME_WAIT || ssn->state == TCP_CLOSE_WAIT || ssn->state == TCP_LAST_ACK))
        return 0;
    if (p->tcph->th_flags != TH_ACK)
        return 0;
    if (p->payload_len != 0)
        return 0;

    if (PKT_IS_TOSERVER(p)) {
        stream = &ssn->client;
        ostream = &ssn->server;
    } else {
        stream = &ssn->server;
        ostream = &ssn->client;
    }

    seq = TCP_GET_SEQ(p);
    ack = TCP_GET_ACK(p);

    SCLogDebug("%"PRIu64", seq %u ack %u stream->next_seq %u ostream->next_seq %u",
            p->pcap_cnt, seq, ack, stream->next_seq, ostream->next_seq);

    if (SEQ_EQ(stream->next_seq + 1, seq) && SEQ_EQ(ack, ostream->next_seq + 1)) {
        return 1;
    }
    return 0;
}

/**
 *  Try to detect packets doing bad window updates
 *
 *  See bug 1238.
 *
 *  Find packets that are unexpected, and shrink the window to the point
 *  where the packets we do expect are rejected for being out of window.
 *
 *  The logic we use here is:
 *  - packet seq > next_seq
 *  - packet ack > next_seq (packet acks unseen data)
 *  - packet shrinks window more than it's own data size
 *  - packet shrinks window more than the diff between it's ack and the
 *    last_ack value
 *
 *  Packets coming in after packet loss can look quite a bit like this.
 */
static int StreamTcpPacketIsBadWindowUpdate(TcpSession *ssn, Packet *p)
{
    TcpStream *stream = NULL, *ostream = NULL;
    uint32_t seq;
    uint32_t ack;
    uint32_t pkt_win;

    if (p->flags & PKT_PSEUDO_STREAM_END)
        return 0;

    if (ssn->state < TCP_ESTABLISHED || ssn->state == TCP_CLOSED)
        return 0;

    if ((p->tcph->th_flags & (TH_SYN|TH_FIN|TH_RST)) != 0)
        return 0;

    if (PKT_IS_TOSERVER(p)) {
        stream = &ssn->client;
        ostream = &ssn->server;
    } else {
        stream = &ssn->server;
        ostream = &ssn->client;
    }

    seq = TCP_GET_SEQ(p);
    ack = TCP_GET_ACK(p);

    pkt_win = TCP_GET_WINDOW(p) << ostream->wscale;

    if (pkt_win < ostream->window) {
        uint32_t diff = ostream->window - pkt_win;
        if (diff > p->payload_len &&
                SEQ_GT(ack, ostream->next_seq) &&
                SEQ_GT(seq, stream->next_seq))
        {
            SCLogDebug("%"PRIu64", pkt_win %u, stream win %u, diff %u, dsize %u",
                p->pcap_cnt, pkt_win, ostream->window, diff, p->payload_len);
            SCLogDebug("%"PRIu64", pkt_win %u, stream win %u",
                p->pcap_cnt, pkt_win, ostream->window);
            SCLogDebug("%"PRIu64", seq %u ack %u ostream->next_seq %u ostream->last_ack %u, ostream->next_win %u, diff %u (%u)",
                    p->pcap_cnt, seq, ack, ostream->next_seq, ostream->last_ack, ostream->next_win,
                    ostream->next_seq - ostream->last_ack, stream->next_seq - stream->last_ack);

            /* get the expected window shrinking from looking at ack vs last_ack.
             * Observed a lot of just a little overrunning that value. So added some
             * margin that is still ok. To make sure this isn't a loophole to still
             * close the window, this is limited to windows above 1024. Both values
             * are rather arbitrary. */
            uint32_t adiff = ack - ostream->last_ack;
            if (((pkt_win > 1024) && (diff > (adiff + 32))) ||
                ((pkt_win <= 1024) && (diff > adiff)))
            {
                SCLogDebug("pkt ACK %u is %u bytes beyond last_ack %u, shrinks window by %u "
                        "(allowing 32 bytes extra): pkt WIN %u", ack, adiff, ostream->last_ack, diff, pkt_win);
                SCLogDebug("%u - %u = %u (state %u)", diff, adiff, diff - adiff, ssn->state);
                StreamTcpSetEvent(p, STREAM_PKT_BAD_WINDOW_UPDATE);
                return 1;
            }
        }

    }
    SCLogDebug("seq %u (%u), ack %u (%u)", seq, stream->next_seq, ack, ostream->last_ack);
    return 0;
}

/** \internal
 *  \brief call packet handling function for 'state'
 *  \param state current TCP state
 */
static inline int StreamTcpStateDispatch(ThreadVars *tv, Packet *p,
        StreamTcpThread *stt, TcpSession *ssn, PacketQueue *pq,
        const uint8_t state)
{
    SCLogDebug("ssn: %p", ssn);
    switch (state) {
        case TCP_SYN_SENT:
            if (StreamTcpPacketStateSynSent(tv, p, stt, ssn, pq)) {
                return -1;
            }
            break;
        case TCP_SYN_RECV:
            if (StreamTcpPacketStateSynRecv(tv, p, stt, ssn, pq)) {
                return -1;
            }
            break;
        case TCP_ESTABLISHED:
            if (StreamTcpPacketStateEstablished(tv, p, stt, ssn, pq)) {
                return -1;
            }
            break;
        case TCP_FIN_WAIT1:
            SCLogDebug("packet received on TCP_FIN_WAIT1 state");
            if (StreamTcpPacketStateFinWait1(tv, p, stt, ssn, pq)) {
                return -1;
            }
            break;
        case TCP_FIN_WAIT2:
            SCLogDebug("packet received on TCP_FIN_WAIT2 state");
            if (StreamTcpPacketStateFinWait2(tv, p, stt, ssn, pq)) {
                return -1;
            }
            break;
        case TCP_CLOSING:
            SCLogDebug("packet received on TCP_CLOSING state");
            if (StreamTcpPacketStateClosing(tv, p, stt, ssn, pq)) {
                return -1;
            }
            break;
        case TCP_CLOSE_WAIT:
            SCLogDebug("packet received on TCP_CLOSE_WAIT state");
            if (StreamTcpPacketStateCloseWait(tv, p, stt, ssn, pq)) {
                return -1;
            }
            break;
        case TCP_LAST_ACK:
            SCLogDebug("packet received on TCP_LAST_ACK state");
            if (StreamTcpPacketStateLastAck(tv, p, stt, ssn, pq)) {
                return -1;
            }
            break;
        case TCP_TIME_WAIT:
            SCLogDebug("packet received on TCP_TIME_WAIT state");
            if (StreamTcpPacketStateTimeWait(tv, p, stt, ssn, pq)) {
                return -1;
            }
            break;
        case TCP_CLOSED:
            /* TCP session memory is not returned to pool until timeout. */
            SCLogDebug("packet received on closed state");

            if (StreamTcpPacketStateClosed(tv, p, stt, ssn, pq)) {
                return -1;
            }

            break;
        default:
            SCLogDebug("packet received on default state");
            break;
    }
    return 0;
}

/* flow is and stays locked */
int StreamTcpPacket (ThreadVars *tv, Packet *p, StreamTcpThread *stt,
                     PacketQueue *pq)
{
    SCEnter();

    DEBUG_ASSERT_FLOW_LOCKED(p->flow);

    SCLogDebug("p->pcap_cnt %"PRIu64, p->pcap_cnt);

    /* assign the thread id to the flow */
    if (unlikely(p->flow->thread_id == 0)) {
        p->flow->thread_id = (FlowThreadId)tv->id;
#ifdef DEBUG
    } else if (unlikely((FlowThreadId)tv->id != p->flow->thread_id)) {
        SCLogDebug("wrong thread: flow has %u, we are %d", p->flow->thread_id, tv->id);
#endif
    }

    TcpSession *ssn = (TcpSession *)p->flow->protoctx;

    /* track TCP flags */
    if (ssn != NULL) {
        ssn->tcp_packet_flags |= p->tcph->th_flags;
        if (PKT_IS_TOSERVER(p))
            ssn->client.tcp_flags |= p->tcph->th_flags;
        else if (PKT_IS_TOCLIENT(p))
            ssn->server.tcp_flags |= p->tcph->th_flags;

        /* check if we need to unset the ASYNC flag */
        if (ssn->flags & STREAMTCP_FLAG_ASYNC &&
            ssn->client.tcp_flags != 0 &&
            ssn->server.tcp_flags != 0)
        {
            SCLogDebug("ssn %p: removing ASYNC flag as we have packets on both sides", ssn);
            ssn->flags &= ~STREAMTCP_FLAG_ASYNC;
        }
    }

    /* update counters */
    if ((p->tcph->th_flags & (TH_SYN|TH_ACK)) == (TH_SYN|TH_ACK)) {
        StatsIncr(tv, stt->counter_tcp_synack);
    } else if (p->tcph->th_flags & (TH_SYN)) {
        StatsIncr(tv, stt->counter_tcp_syn);
    }
    if (p->tcph->th_flags & (TH_RST)) {
        StatsIncr(tv, stt->counter_tcp_rst);
    }

    /* broken TCP http://ask.wireshark.org/questions/3183/acknowledgment-number-broken-tcp-the-acknowledge-field-is-nonzero-while-the-ack-flag-is-not-set */
    if (!(p->tcph->th_flags & TH_ACK) && TCP_GET_ACK(p) != 0) {
        StreamTcpSetEvent(p, STREAM_PKT_BROKEN_ACK);
    }

    /* If we are on IPS mode, and got a drop action triggered from
     * the IP only module, or from a reassembled msg and/or from an
     * applayer detection, then drop the rest of the packets of the
     * same stream and avoid inspecting it any further */
    if (StreamTcpCheckFlowDrops(p) == 1) {
        SCLogDebug("This flow/stream triggered a drop rule");
        FlowSetNoPacketInspectionFlag(p->flow);
        DecodeSetNoPacketInspectionFlag(p);
        StreamTcpDisableAppLayer(p->flow);
        PACKET_DROP(p);
        /* return the segments to the pool */
        StreamTcpSessionPktFree(p);
        SCReturnInt(0);
    }

    if (ssn == NULL || ssn->state == TCP_NONE) {
        if (StreamTcpPacketStateNone(tv, p, stt, ssn, &stt->pseudo_queue) == -1) {
            goto error;
        }

        if (ssn != NULL)
            SCLogDebug("ssn->alproto %"PRIu16"", p->flow->alproto);
    } else {
        /* special case for PKT_PSEUDO_STREAM_END packets:
         * bypass the state handling and various packet checks,
         * we care about reassembly here. */
        if (p->flags & PKT_PSEUDO_STREAM_END) {
            if (PKT_IS_TOCLIENT(p)) {
                ssn->client.last_ack = TCP_GET_ACK(p);
                StreamTcpReassembleHandleSegment(tv, stt->ra_ctx, ssn,
                        &ssn->server, p, pq);
            } else {
                ssn->server.last_ack = TCP_GET_ACK(p);
                StreamTcpReassembleHandleSegment(tv, stt->ra_ctx, ssn,
                        &ssn->client, p, pq);
            }
            /* straight to 'skip' as we already handled reassembly */
            goto skip;
        }

        /* check if the packet is in right direction, when we missed the
           SYN packet and picked up midstream session. */
        if (ssn->flags & STREAMTCP_FLAG_MIDSTREAM_SYNACK)
            StreamTcpPacketSwitchDir(ssn, p);

        if (StreamTcpPacketIsKeepAlive(ssn, p) == 1) {
            goto skip;
        }
        if (StreamTcpPacketIsKeepAliveACK(ssn, p) == 1) {
            StreamTcpClearKeepAliveFlag(ssn, p);
            goto skip;
        }
        StreamTcpClearKeepAliveFlag(ssn, p);

        /* if packet is not a valid window update, check if it is perhaps
         * a bad window update that we should ignore (and alert on) */
        if (StreamTcpPacketIsFinShutdownAck(ssn, p) == 0)
            if (StreamTcpPacketIsWindowUpdate(ssn, p) == 0)
                if (StreamTcpPacketIsBadWindowUpdate(ssn,p))
                    goto skip;

        /* handle the per 'state' logic */
        if (StreamTcpStateDispatch(tv, p, stt, ssn, &stt->pseudo_queue, ssn->state) < 0)
            goto error;

    skip:
        StreamTcpPacketCheckPostRst(ssn, p);

        if (ssn->state >= TCP_ESTABLISHED) {
            p->flags |= PKT_STREAM_EST;
        }
    }

    /* deal with a pseudo packet that is created upon receiving a RST
     * segment. To be sure we process both sides of the connection, we
     * inject a fake packet into the system, forcing reassembly of the
     * opposing direction.
     * There should be only one, but to be sure we do a while loop. */
    if (ssn != NULL) {
        while (stt->pseudo_queue.len > 0) {
            SCLogDebug("processing pseudo packet / stream end");
            Packet *np = PacketDequeue(&stt->pseudo_queue);
            if (np != NULL) {
                /* process the opposing direction of the original packet */
                if (PKT_IS_TOSERVER(np)) {
                    SCLogDebug("pseudo packet is to server");
                    StreamTcpReassembleHandleSegment(tv, stt->ra_ctx, ssn,
                            &ssn->client, np, NULL);
                } else {
                    SCLogDebug("pseudo packet is to client");
                    StreamTcpReassembleHandleSegment(tv, stt->ra_ctx, ssn,
                            &ssn->server, np, NULL);
                }

                /* enqueue this packet so we inspect it in detect etc */
                PacketEnqueue(pq, np);
            }
            SCLogDebug("processing pseudo packet / stream end done");
        }

        /* recalc the csum on the packet if it was modified */
        if (p->flags & PKT_STREAM_MODIFIED) {
            ReCalculateChecksum(p);
        }

        /* check for conditions that may make us not want to log this packet */

        /* streams that hit depth */
        if ((ssn->client.flags & STREAMTCP_STREAM_FLAG_DEPTH_REACHED) &&
             (ssn->server.flags & STREAMTCP_STREAM_FLAG_DEPTH_REACHED))
        {
            /* we can call bypass callback, if enabled */
            if (StreamTcpBypassEnabled()) {
                PacketBypassCallback(p);
            }
        }

        if ((ssn->client.flags & STREAMTCP_STREAM_FLAG_DEPTH_REACHED) ||
             (ssn->server.flags & STREAMTCP_STREAM_FLAG_DEPTH_REACHED))
        {
            p->flags |= PKT_STREAM_NOPCAPLOG;
        }

        /* encrypted packets */
        if ((PKT_IS_TOSERVER(p) && (ssn->client.flags & STREAMTCP_STREAM_FLAG_NOREASSEMBLY)) ||
            (PKT_IS_TOCLIENT(p) && (ssn->server.flags & STREAMTCP_STREAM_FLAG_NOREASSEMBLY)))
        {
            p->flags |= PKT_STREAM_NOPCAPLOG;
        }

        if (ssn->flags & STREAMTCP_FLAG_BYPASS) {
            /* we can call bypass callback, if enabled */
            if (StreamTcpBypassEnabled()) {
                PacketBypassCallback(p);
            }

        /* if stream is dead and we have no detect engine at all, bypass. */
        } else if (g_detect_disabled &&
                (ssn->client.flags & STREAMTCP_STREAM_FLAG_NOREASSEMBLY) &&
                (ssn->server.flags & STREAMTCP_STREAM_FLAG_NOREASSEMBLY) &&
                StreamTcpBypassEnabled())
        {
            SCLogDebug("bypass as stream is dead and we have no rules");
            PacketBypassCallback(p);
        }
    }

    SCReturnInt(0);

error:
    /* make sure we don't leave packets in our pseudo queue */
    while (stt->pseudo_queue.len > 0) {
        Packet *np = PacketDequeue(&stt->pseudo_queue);
        if (np != NULL) {
            PacketEnqueue(pq, np);
        }
    }

    /* recalc the csum on the packet if it was modified */
    if (p->flags & PKT_STREAM_MODIFIED) {
        ReCalculateChecksum(p);
    }

    if (StreamTcpInlineDropInvalid()) {
<<<<<<< HEAD
=======
        /* disable payload inspection as we're dropping this packet
         * anyway. Doesn't disable all detection, so we can still
         * match on the stream event that was set. */
        DecodeSetNoPayloadInspectionFlag(p);
>>>>>>> 3430b53d
        PACKET_DROP(p);
    }
    SCReturnInt(-1);
}

/**
 *  \brief  Function to validate the checksum of the received packet. If the
 *          checksum is invalid, packet will be dropped, as the end system will
 *          also drop the packet.
 *
 *  \param  p       Packet of which checksum has to be validated
 *  \retval  1 if the checksum is valid, otherwise 0
 */
static inline int StreamTcpValidateChecksum(Packet *p)
{
    int ret = 1;

    if (p->flags & PKT_IGNORE_CHECKSUM)
        return ret;

    if (p->level4_comp_csum == -1) {
        if (PKT_IS_IPV4(p)) {
            p->level4_comp_csum = TCPChecksum(p->ip4h->s_ip_addrs,
                                              (uint16_t *)p->tcph,
                                              (p->payload_len +
                                                  TCP_GET_HLEN(p)),
                                              p->tcph->th_sum);
        } else if (PKT_IS_IPV6(p)) {
            p->level4_comp_csum = TCPV6Checksum(p->ip6h->s_ip6_addrs,
                                                (uint16_t *)p->tcph,
                                                (p->payload_len +
                                                    TCP_GET_HLEN(p)),
                                                p->tcph->th_sum);
        }
    }

    if (p->level4_comp_csum != 0) {
        ret = 0;
        if (p->livedev) {
            (void) SC_ATOMIC_ADD(p->livedev->invalid_checksums, 1);
        } else if (p->pcap_cnt) {
            PcapIncreaseInvalidChecksum();
        }
    }

    return ret;
}

/** \internal
 *  \brief check if a packet is a valid stream started
 *  \retval bool true/false */
static int TcpSessionPacketIsStreamStarter(const Packet *p)
{
    if (p->tcph->th_flags == TH_SYN) {
        SCLogDebug("packet %"PRIu64" is a stream starter: %02x", p->pcap_cnt, p->tcph->th_flags);
        return 1;
    }

    if (stream_config.midstream == TRUE || stream_config.async_oneside == TRUE) {
        if (p->tcph->th_flags == (TH_SYN|TH_ACK)) {
            SCLogDebug("packet %"PRIu64" is a midstream stream starter: %02x", p->pcap_cnt, p->tcph->th_flags);
            return 1;
        }
    }
    return 0;
}

/** \internal
 *  \brief Check if Flow and TCP SSN allow this flow/tuple to be reused
 *  \retval bool true yes reuse, false no keep tracking old ssn */
static int TcpSessionReuseDoneEnoughSyn(const Packet *p, const Flow *f, const TcpSession *ssn)
{
    if (FlowGetPacketDirection(f, p) == TOSERVER) {
        if (ssn == NULL) {
            SCLogDebug("steam starter packet %"PRIu64", ssn %p null. No reuse.", p->pcap_cnt, ssn);
            return 0;
        }
        if (SEQ_EQ(ssn->client.isn, TCP_GET_SEQ(p))) {
            SCLogDebug("steam starter packet %"PRIu64", ssn %p. Packet SEQ == Stream ISN. Retransmission. Don't reuse.", p->pcap_cnt, ssn);
            return 0;
        }
        if (ssn->state >= TCP_LAST_ACK) {
            SCLogDebug("steam starter packet %"PRIu64", ssn %p state >= TCP_LAST_ACK (%u). Reuse.", p->pcap_cnt, ssn, ssn->state);
            return 1;
        }
        if (ssn->state == TCP_NONE) {
            SCLogDebug("steam starter packet %"PRIu64", ssn %p state == TCP_NONE (%u). Reuse.", p->pcap_cnt, ssn, ssn->state);
            return 1;
        }
        if (ssn->state < TCP_LAST_ACK) {
            SCLogDebug("steam starter packet %"PRIu64", ssn %p state < TCP_LAST_ACK (%u). Don't reuse.", p->pcap_cnt, ssn, ssn->state);
            return 0;
        }

    } else {
        if (ssn == NULL) {
            SCLogDebug("steam starter packet %"PRIu64", ssn %p null. Reuse.", p->pcap_cnt, ssn);
            return 1;
        }
        if (ssn->state >= TCP_LAST_ACK) {
            SCLogDebug("steam starter packet %"PRIu64", ssn %p state >= TCP_LAST_ACK (%u). Reuse.", p->pcap_cnt, ssn, ssn->state);
            return 1;
        }
        if (ssn->state == TCP_NONE) {
            SCLogDebug("steam starter packet %"PRIu64", ssn %p state == TCP_NONE (%u). Reuse.", p->pcap_cnt, ssn, ssn->state);
            return 1;
        }
        if (ssn->state < TCP_LAST_ACK) {
            SCLogDebug("steam starter packet %"PRIu64", ssn %p state < TCP_LAST_ACK (%u). Don't reuse.", p->pcap_cnt, ssn, ssn->state);
            return 0;
        }
    }

    SCLogDebug("default: how did we get here?");
    return 0;
}

/** \internal
 *  \brief check if ssn is done enough for reuse by syn/ack
 *  \note should only be called if midstream is enabled
 */
static int TcpSessionReuseDoneEnoughSynAck(const Packet *p, const Flow *f, const TcpSession *ssn)
{
    if (FlowGetPacketDirection(f, p) == TOCLIENT) {
        if (ssn == NULL) {
            SCLogDebug("steam starter packet %"PRIu64", ssn %p null. No reuse.", p->pcap_cnt, ssn);
            return 0;
        }
        if (SEQ_EQ(ssn->server.isn, TCP_GET_SEQ(p))) {
            SCLogDebug("steam starter packet %"PRIu64", ssn %p. Packet SEQ == Stream ISN. Retransmission. Don't reuse.", p->pcap_cnt, ssn);
            return 0;
        }
        if (ssn->state >= TCP_LAST_ACK) {
            SCLogDebug("steam starter packet %"PRIu64", ssn %p state >= TCP_LAST_ACK (%u). Reuse.", p->pcap_cnt, ssn, ssn->state);
            return 1;
        }
        if (ssn->state == TCP_NONE) {
            SCLogDebug("steam starter packet %"PRIu64", ssn %p state == TCP_NONE (%u). Reuse.", p->pcap_cnt, ssn, ssn->state);
            return 1;
        }
        if (ssn->state < TCP_LAST_ACK) {
            SCLogDebug("steam starter packet %"PRIu64", ssn %p state < TCP_LAST_ACK (%u). Don't reuse.", p->pcap_cnt, ssn, ssn->state);
            return 0;
        }

    } else {
        if (ssn == NULL) {
            SCLogDebug("steam starter packet %"PRIu64", ssn %p null. Reuse.", p->pcap_cnt, ssn);
            return 1;
        }
        if (ssn->state >= TCP_LAST_ACK) {
            SCLogDebug("steam starter packet %"PRIu64", ssn %p state >= TCP_LAST_ACK (%u). Reuse.", p->pcap_cnt, ssn, ssn->state);
            return 1;
        }
        if (ssn->state == TCP_NONE) {
            SCLogDebug("steam starter packet %"PRIu64", ssn %p state == TCP_NONE (%u). Reuse.", p->pcap_cnt, ssn, ssn->state);
            return 1;
        }
        if (ssn->state < TCP_LAST_ACK) {
            SCLogDebug("steam starter packet %"PRIu64", ssn %p state < TCP_LAST_ACK (%u). Don't reuse.", p->pcap_cnt, ssn, ssn->state);
            return 0;
        }
    }

    SCLogDebug("default: how did we get here?");
    return 0;
}

/** \brief Check if SSN is done enough for reuse
 *
 *  Reuse means a new TCP session reuses the tuple (flow in suri)
 *
 *  \retval bool true if ssn can be reused, false if not */
static int TcpSessionReuseDoneEnough(const Packet *p, const Flow *f, const TcpSession *ssn)
{
    if (p->tcph->th_flags == TH_SYN) {
        return TcpSessionReuseDoneEnoughSyn(p, f, ssn);
    }

    if (stream_config.midstream == TRUE || stream_config.async_oneside == TRUE) {
        if (p->tcph->th_flags == (TH_SYN|TH_ACK)) {
            return TcpSessionReuseDoneEnoughSynAck(p, f, ssn);
        }
    }

    return 0;
}

int TcpSessionPacketSsnReuse(const Packet *p, const Flow *f, const void *tcp_ssn)
{
    if (p->proto == IPPROTO_TCP && p->tcph != NULL) {
        if (TcpSessionPacketIsStreamStarter(p) == 1) {
            if (TcpSessionReuseDoneEnough(p, f, tcp_ssn) == 1) {
                return 1;
            }
        }
    }
    return 0;
}

TmEcode StreamTcp (ThreadVars *tv, Packet *p, void *data, PacketQueue *pq, PacketQueue *postpq)
{
    StreamTcpThread *stt = (StreamTcpThread *)data;

    SCLogDebug("p->pcap_cnt %"PRIu64, p->pcap_cnt);

    if (!(PKT_IS_TCP(p))) {
        return TM_ECODE_OK;
    }

    if (p->flow == NULL) {
        StatsIncr(tv, stt->counter_tcp_no_flow);
        return TM_ECODE_OK;
    }

    /* only TCP packets with a flow from here */

    if (!(p->flags & PKT_PSEUDO_STREAM_END)) {
        if (stream_config.flags & STREAMTCP_INIT_FLAG_CHECKSUM_VALIDATION) {
            if (StreamTcpValidateChecksum(p) == 0) {
                StatsIncr(tv, stt->counter_tcp_invalid_checksum);
                return TM_ECODE_OK;
            }
        } else {
            p->flags |= PKT_IGNORE_CHECKSUM;
        }
    } else {
        p->flags |= PKT_IGNORE_CHECKSUM; //TODO check that this is set at creation
    }
    AppLayerProfilingReset(stt->ra_ctx->app_tctx);

    (void)StreamTcpPacket(tv, p, stt, pq);

    return TM_ECODE_OK;
}

TmEcode StreamTcpThreadInit(ThreadVars *tv, void *initdata, void **data)
{
    SCEnter();
    StreamTcpThread *stt = SCMalloc(sizeof(StreamTcpThread));
    if (unlikely(stt == NULL))
        SCReturnInt(TM_ECODE_FAILED);
    memset(stt, 0, sizeof(StreamTcpThread));
    stt->ssn_pool_id = -1;

    *data = (void *)stt;

    stt->counter_tcp_sessions = StatsRegisterCounter("tcp.sessions", tv);
    stt->counter_tcp_ssn_memcap = StatsRegisterCounter("tcp.ssn_memcap_drop", tv);
    stt->counter_tcp_pseudo = StatsRegisterCounter("tcp.pseudo", tv);
    stt->counter_tcp_pseudo_failed = StatsRegisterCounter("tcp.pseudo_failed", tv);
    stt->counter_tcp_invalid_checksum = StatsRegisterCounter("tcp.invalid_checksum", tv);
    stt->counter_tcp_no_flow = StatsRegisterCounter("tcp.no_flow", tv);
    stt->counter_tcp_syn = StatsRegisterCounter("tcp.syn", tv);
    stt->counter_tcp_synack = StatsRegisterCounter("tcp.synack", tv);
    stt->counter_tcp_rst = StatsRegisterCounter("tcp.rst", tv);

    /* init reassembly ctx */
    stt->ra_ctx = StreamTcpReassembleInitThreadCtx(tv);
    if (stt->ra_ctx == NULL)
        SCReturnInt(TM_ECODE_FAILED);

    stt->ra_ctx->counter_tcp_segment_memcap = StatsRegisterCounter("tcp.segment_memcap_drop", tv);
    stt->ra_ctx->counter_tcp_stream_depth = StatsRegisterCounter("tcp.stream_depth_reached", tv);
    stt->ra_ctx->counter_tcp_reass_gap = StatsRegisterCounter("tcp.reassembly_gap", tv);
    stt->ra_ctx->counter_tcp_reass_overlap = StatsRegisterCounter("tcp.overlap", tv);
    stt->ra_ctx->counter_tcp_reass_overlap_diff_data = StatsRegisterCounter("tcp.overlap_diff_data", tv);

    stt->ra_ctx->counter_tcp_reass_data_normal_fail = StatsRegisterCounter("tcp.insert_data_normal_fail", tv);
    stt->ra_ctx->counter_tcp_reass_data_overlap_fail = StatsRegisterCounter("tcp.insert_data_overlap_fail", tv);
    stt->ra_ctx->counter_tcp_reass_list_fail = StatsRegisterCounter("tcp.insert_list_fail", tv);


    SCLogDebug("StreamTcp thread specific ctx online at %p, reassembly ctx %p",
                stt, stt->ra_ctx);

    SCMutexLock(&ssn_pool_mutex);
    if (ssn_pool == NULL) {
        ssn_pool = PoolThreadInit(1, /* thread */
                0, /* unlimited */
                stream_config.prealloc_sessions,
                sizeof(TcpSession),
                StreamTcpSessionPoolAlloc,
                StreamTcpSessionPoolInit, NULL,
                StreamTcpSessionPoolCleanup, NULL);
        stt->ssn_pool_id = 0;
        SCLogDebug("pool size %d, thread ssn_pool_id %d", PoolThreadSize(ssn_pool), stt->ssn_pool_id);
    } else {
        /* grow ssn_pool until we have a element for our thread id */
        stt->ssn_pool_id = PoolThreadGrow(ssn_pool,
                0, /* unlimited */
                stream_config.prealloc_sessions,
                sizeof(TcpSession),
                StreamTcpSessionPoolAlloc,
                StreamTcpSessionPoolInit, NULL,
                StreamTcpSessionPoolCleanup, NULL);
        SCLogDebug("pool size %d, thread ssn_pool_id %d", PoolThreadSize(ssn_pool), stt->ssn_pool_id);
    }
    SCMutexUnlock(&ssn_pool_mutex);
    if (stt->ssn_pool_id < 0 || ssn_pool == NULL) {
        SCLogError(SC_ERR_MEM_ALLOC, "failed to setup/expand stream session pool. Expand stream.memcap?");
        SCReturnInt(TM_ECODE_FAILED);
    }

    SCReturnInt(TM_ECODE_OK);
}

TmEcode StreamTcpThreadDeinit(ThreadVars *tv, void *data)
{
    SCEnter();
    StreamTcpThread *stt = (StreamTcpThread *)data;
    if (stt == NULL) {
        return TM_ECODE_OK;
    }

    /* XXX */

    /* free reassembly ctx */
    StreamTcpReassembleFreeThreadCtx(stt->ra_ctx);

    /* clear memory */
    memset(stt, 0, sizeof(StreamTcpThread));

    SCFree(stt);
    SCReturnInt(TM_ECODE_OK);
}

/**
 *  \brief   Function to check the validity of the RST packets based on the
 *           target OS of the given packet.
 *
 *  \param   ssn    TCP session to which the given packet belongs
 *  \param   p      Packet which has to be checked for its validity
 *
 *  \retval 0 unacceptable RST
 *  \retval 1 acceptable RST
 *
 *  WebSense sends RST packets that are:
 *  - RST flag, win 0, ack 0, seq = nextseq
 *
 */

static int StreamTcpValidateRst(TcpSession *ssn, Packet *p)
{

    uint8_t os_policy;

    if (ssn->flags & STREAMTCP_FLAG_TIMESTAMP) {
        if (!StreamTcpValidateTimestamp(ssn, p)) {
            SCReturnInt(0);
        }
    }

    /* Set up the os_policy to be used in validating the RST packets based on
       target system */
    if (PKT_IS_TOSERVER(p)) {
        if (ssn->server.os_policy == 0)
            StreamTcpSetOSPolicy(&ssn->server, p);

        os_policy = ssn->server.os_policy;

        if (p->tcph->th_flags & TH_ACK &&
                TCP_GET_ACK(p) && StreamTcpValidateAck(ssn, &ssn->server, p) == -1) {
            SCLogDebug("ssn %p: rejecting because of invalid ack value", ssn);
            StreamTcpSetEvent(p, STREAM_RST_INVALID_ACK);
            SCReturnInt(0);
        }

    } else {
        if (ssn->client.os_policy == 0)
            StreamTcpSetOSPolicy(&ssn->client, p);

        os_policy = ssn->client.os_policy;

        if (p->tcph->th_flags & TH_ACK &&
                TCP_GET_ACK(p) && StreamTcpValidateAck(ssn, &ssn->client, p) == -1) {
            SCLogDebug("ssn %p: rejecting because of invalid ack value", ssn);
            StreamTcpSetEvent(p, STREAM_RST_INVALID_ACK);
            SCReturnInt(0);
        }
    }

    if (ssn->flags & STREAMTCP_FLAG_ASYNC) {
        if (PKT_IS_TOSERVER(p)) {
            if (SEQ_GEQ(TCP_GET_SEQ(p), ssn->client.next_seq)) {
                SCLogDebug("ssn %p: ASYNC accept RST", ssn);
                return 1;
            }
        } else {
            if (SEQ_GEQ(TCP_GET_SEQ(p), ssn->server.next_seq)) {
                SCLogDebug("ssn %p: ASYNC accept RST", ssn);
                return 1;
            }
        }
        SCLogDebug("ssn %p: ASYNC reject RST", ssn);
        return 0;
    }

    switch (os_policy) {
        case OS_POLICY_HPUX11:
            if(PKT_IS_TOSERVER(p)){
                if(SEQ_GEQ(TCP_GET_SEQ(p), ssn->client.next_seq)) {
                    SCLogDebug("reset is Valid! Packet SEQ: %" PRIu32 "",
                                TCP_GET_SEQ(p));
                    return 1;
                } else {
                    SCLogDebug("reset is not Valid! Packet SEQ: %" PRIu32 " "
                               "and server SEQ: %" PRIu32 "", TCP_GET_SEQ(p),
                                ssn->client.next_seq);
                    return 0;
                }
            } else { /* implied to client */
                if(SEQ_GEQ(TCP_GET_SEQ(p), ssn->server.next_seq)) {
                    SCLogDebug("reset is valid! Packet SEQ: %" PRIu32 "",
                                TCP_GET_SEQ(p));
                    return 1;
                } else {
                    SCLogDebug("reset is not valid! Packet SEQ: %" PRIu32 " "
                               "and client SEQ: %" PRIu32 "", TCP_GET_SEQ(p),
                                ssn->server.next_seq);
                    return 0;
                }
            }
            break;
        case OS_POLICY_OLD_LINUX:
        case OS_POLICY_LINUX:
        case OS_POLICY_SOLARIS:
            if(PKT_IS_TOSERVER(p)){
                if(SEQ_GEQ((TCP_GET_SEQ(p)+p->payload_len),
                            ssn->client.last_ack))
                { /*window base is needed !!*/
                    if(SEQ_LT(TCP_GET_SEQ(p),
                              (ssn->client.next_seq + ssn->client.window)))
                    {
                        SCLogDebug("reset is Valid! Packet SEQ: %" PRIu32 "",
                                    TCP_GET_SEQ(p));
                        return 1;
                    }
                } else {
                    SCLogDebug("reset is not valid! Packet SEQ: %" PRIu32 " and"
                               " server SEQ: %" PRIu32 "", TCP_GET_SEQ(p),
                                ssn->client.next_seq);
                    return 0;
                }
            } else { /* implied to client */
                if(SEQ_GEQ((TCP_GET_SEQ(p) + p->payload_len),
                            ssn->server.last_ack))
                { /*window base is needed !!*/
                    if(SEQ_LT(TCP_GET_SEQ(p),
                                (ssn->server.next_seq + ssn->server.window)))
                    {
                        SCLogDebug("reset is Valid! Packet SEQ: %" PRIu32 "",
                                    TCP_GET_SEQ(p));
                        return 1;
                    }
                } else {
                    SCLogDebug("reset is not valid! Packet SEQ: %" PRIu32 " and"
                               " client SEQ: %" PRIu32 "", TCP_GET_SEQ(p),
                                 ssn->server.next_seq);
                    return 0;
                }
            }
            break;
        default:
        case OS_POLICY_BSD:
        case OS_POLICY_FIRST:
        case OS_POLICY_HPUX10:
        case OS_POLICY_IRIX:
        case OS_POLICY_MACOS:
        case OS_POLICY_LAST:
        case OS_POLICY_WINDOWS:
        case OS_POLICY_WINDOWS2K3:
        case OS_POLICY_VISTA:
            if(PKT_IS_TOSERVER(p)) {
                if(SEQ_EQ(TCP_GET_SEQ(p), ssn->client.next_seq)) {
                    SCLogDebug("reset is valid! Packet SEQ: %" PRIu32 "",
                               TCP_GET_SEQ(p));
                    return 1;
                } else {
                    SCLogDebug("reset is not valid! Packet SEQ: %" PRIu32 " "
                               "and server SEQ: %" PRIu32 "", TCP_GET_SEQ(p),
                               ssn->client.next_seq);
                    return 0;
                }
            } else { /* implied to client */
                if (SEQ_EQ(TCP_GET_SEQ(p), ssn->server.next_seq)) {
                    SCLogDebug("reset is valid! Packet SEQ: %" PRIu32 " Stream %u",
                                TCP_GET_SEQ(p), ssn->server.next_seq);
                    return 1;
                } else {
                    SCLogDebug("reset is not valid! Packet SEQ: %" PRIu32 " and"
                               " client SEQ: %" PRIu32 "",
                               TCP_GET_SEQ(p), ssn->server.next_seq);
                    return 0;
                }
            }
            break;
    }
    return 0;
}

/**
 *  \brief Function to check the validity of the received timestamp based on
 *         the target OS of the given stream.
 *
 *  It's passive except for:
 *  1. it sets the os policy on the stream if necessary
 *  2. it sets an event in the packet if necessary
 *
 *  \param ssn TCP session to which the given packet belongs
 *  \param p Packet which has to be checked for its validity
 *
 *  \retval 1 if the timestamp is valid
 *  \retval 0 if the timestamp is invalid
 */
static int StreamTcpValidateTimestamp (TcpSession *ssn, Packet *p)
{
    SCEnter();

    TcpStream *sender_stream;
    TcpStream *receiver_stream;
    uint8_t ret = 1;
    uint8_t check_ts = 1;

    if (PKT_IS_TOSERVER(p)) {
        sender_stream = &ssn->client;
        receiver_stream = &ssn->server;
    } else {
        sender_stream = &ssn->server;
        receiver_stream = &ssn->client;
    }

    /* Set up the os_policy to be used in validating the timestamps based on
       the target system */
    if (receiver_stream->os_policy == 0) {
        StreamTcpSetOSPolicy(receiver_stream, p);
    }

    if (TCP_HAS_TS(p)) {
        uint32_t ts = TCP_GET_TSVAL(p);
        uint32_t last_pkt_ts = sender_stream->last_pkt_ts;
        uint32_t last_ts = sender_stream->last_ts;

        if (sender_stream->flags & STREAMTCP_STREAM_FLAG_ZERO_TIMESTAMP) {
            /* The 3whs used the timestamp with 0 value. */
            switch (receiver_stream->os_policy) {
                case OS_POLICY_LINUX:
                case OS_POLICY_WINDOWS2K3:
                    /* Linux and windows 2003 does not allow the use of 0 as
                     * timestamp in the 3whs. */
                    check_ts = 0;
                    break;

                case OS_POLICY_OLD_LINUX:
                case OS_POLICY_WINDOWS:
                case OS_POLICY_VISTA:
                    if (SEQ_EQ(sender_stream->next_seq, TCP_GET_SEQ(p))) {
                        last_ts = ts;
                        check_ts = 0; /*next packet will be checked for validity
                                        and stream TS has been updated with this
                                        one.*/
                    }
                    break;
            }
        }

        if (receiver_stream->os_policy == OS_POLICY_HPUX11) {
            /* HPUX11 igoners the timestamp of out of order packets */
            if (!SEQ_EQ(sender_stream->next_seq, TCP_GET_SEQ(p)))
                check_ts = 0;
        }

        if (ts == 0) {
            switch (receiver_stream->os_policy) {
                case OS_POLICY_OLD_LINUX:
                case OS_POLICY_WINDOWS:
                case OS_POLICY_WINDOWS2K3:
                case OS_POLICY_VISTA:
                case OS_POLICY_SOLARIS:
                    /* Old Linux and windows allowed packet with 0 timestamp. */
                    break;
                default:
                    /* other OS simply drop the pakcet with 0 timestamp, when
                     * 3whs has valid timestamp*/
                    goto invalid;
            }
        }

        if (check_ts) {
            int32_t result = 0;

            SCLogDebug("ts %"PRIu32", last_ts %"PRIu32"", ts, last_ts);

            if (receiver_stream->os_policy == OS_POLICY_LINUX) {
                /* Linux accepts TS which are off by one.*/
                result = (int32_t) ((ts - last_ts) + 1);
            } else {
                result = (int32_t) (ts - last_ts);
            }

            SCLogDebug("result %"PRIi32", p->ts.tv_sec %"PRIuMAX"", result, (uintmax_t)p->ts.tv_sec);

            if (last_pkt_ts == 0 &&
                    (ssn->flags & STREAMTCP_FLAG_MIDSTREAM))
            {
                last_pkt_ts = p->ts.tv_sec;
            }

            if (result < 0) {
                SCLogDebug("timestamp is not valid last_ts "
                           "%" PRIu32 " p->tcpvars->ts %" PRIu32 " result "
                           "%" PRId32 "", last_ts, ts, result);
                /* candidate for rejection */
                ret = 0;
            } else if ((sender_stream->last_ts != 0) &&
                        (((uint32_t) p->ts.tv_sec) >
                            last_pkt_ts + PAWS_24DAYS))
            {
                SCLogDebug("packet is not valid last_pkt_ts "
                           "%" PRIu32 " p->ts.tv_sec %" PRIu32 "",
                            last_pkt_ts, (uint32_t) p->ts.tv_sec);
                /* candidate for rejection */
                ret = 0;
            }

            if (ret == 0) {
                /* if the timestamp of packet is not valid then, check if the
                 * current stream timestamp is not so old. if so then we need to
                 * accept the packet and update the stream->last_ts (RFC 1323)*/
                if ((SEQ_EQ(sender_stream->next_seq, TCP_GET_SEQ(p))) &&
                        (((uint32_t) p->ts.tv_sec > (last_pkt_ts + PAWS_24DAYS))))
                {
                    SCLogDebug("timestamp considered valid anyway");
                } else {
                    goto invalid;
                }
            }
        }
    }

    SCReturnInt(1);

invalid:
    StreamTcpSetEvent(p, STREAM_PKT_INVALID_TIMESTAMP);
    SCReturnInt(0);
}

/**
 *  \brief Function to check the validity of the received timestamp based on
 *         the target OS of the given stream and update the session.
 *
 *  \param ssn TCP session to which the given packet belongs
 *  \param p Packet which has to be checked for its validity
 *
 *  \retval 1 if the timestamp is valid
 *  \retval 0 if the timestamp is invalid
 */
static int StreamTcpHandleTimestamp (TcpSession *ssn, Packet *p)
{
    SCEnter();

    TcpStream *sender_stream;
    TcpStream *receiver_stream;
    uint8_t ret = 1;
    uint8_t check_ts = 1;

    if (PKT_IS_TOSERVER(p)) {
        sender_stream = &ssn->client;
        receiver_stream = &ssn->server;
    } else {
        sender_stream = &ssn->server;
        receiver_stream = &ssn->client;
    }

    /* Set up the os_policy to be used in validating the timestamps based on
       the target system */
    if (receiver_stream->os_policy == 0) {
        StreamTcpSetOSPolicy(receiver_stream, p);
    }

    if (TCP_HAS_TS(p)) {
        uint32_t ts = TCP_GET_TSVAL(p);

        if (sender_stream->flags & STREAMTCP_STREAM_FLAG_ZERO_TIMESTAMP) {
            /* The 3whs used the timestamp with 0 value. */
            switch (receiver_stream->os_policy) {
                case OS_POLICY_LINUX:
                case OS_POLICY_WINDOWS2K3:
                    /* Linux and windows 2003 does not allow the use of 0 as
                     * timestamp in the 3whs. */
                    ssn->flags &= ~STREAMTCP_FLAG_TIMESTAMP;
                    check_ts = 0;
                    break;

                case OS_POLICY_OLD_LINUX:
                case OS_POLICY_WINDOWS:
                case OS_POLICY_VISTA:
                    sender_stream->flags &= ~STREAMTCP_STREAM_FLAG_ZERO_TIMESTAMP;
                    if (SEQ_EQ(sender_stream->next_seq, TCP_GET_SEQ(p))) {
                        sender_stream->last_ts = ts;
                        check_ts = 0; /*next packet will be checked for validity
                                        and stream TS has been updated with this
                                        one.*/
                    }
                    break;
                default:
                    break;
            }
        }

        if (receiver_stream->os_policy == OS_POLICY_HPUX11) {
            /*HPUX11 igoners the timestamp of out of order packets*/
            if (!SEQ_EQ(sender_stream->next_seq, TCP_GET_SEQ(p)))
                check_ts = 0;
        }

        if (ts == 0) {
            switch (receiver_stream->os_policy) {
                case OS_POLICY_OLD_LINUX:
                case OS_POLICY_WINDOWS:
                case OS_POLICY_WINDOWS2K3:
                case OS_POLICY_VISTA:
                case OS_POLICY_SOLARIS:
                    /* Old Linux and windows allowed packet with 0 timestamp. */
                    break;
                default:
                    /* other OS simply drop the pakcet with 0 timestamp, when
                     * 3whs has valid timestamp*/
                    goto invalid;
            }
        }

        if (check_ts) {
            int32_t result = 0;

            SCLogDebug("ts %"PRIu32", last_ts %"PRIu32"", ts, sender_stream->last_ts);

            if (receiver_stream->os_policy == OS_POLICY_LINUX) {
                /* Linux accepts TS which are off by one.*/
                result = (int32_t) ((ts - sender_stream->last_ts) + 1);
            } else {
                result = (int32_t) (ts - sender_stream->last_ts);
            }

            SCLogDebug("result %"PRIi32", p->ts.tv_sec %"PRIuMAX"", result, (uintmax_t)p->ts.tv_sec);

            if (sender_stream->last_pkt_ts == 0 &&
                    (ssn->flags & STREAMTCP_FLAG_MIDSTREAM))
            {
                sender_stream->last_pkt_ts = p->ts.tv_sec;
            }

            if (result < 0) {
                SCLogDebug("timestamp is not valid sender_stream->last_ts "
                           "%" PRIu32 " p->tcpvars->ts %" PRIu32 " result "
                           "%" PRId32 "", sender_stream->last_ts, ts, result);
                /* candidate for rejection */
                ret = 0;
            } else if ((sender_stream->last_ts != 0) &&
                        (((uint32_t) p->ts.tv_sec) >
                            sender_stream->last_pkt_ts + PAWS_24DAYS))
            {
                SCLogDebug("packet is not valid sender_stream->last_pkt_ts "
                           "%" PRIu32 " p->ts.tv_sec %" PRIu32 "",
                            sender_stream->last_pkt_ts, (uint32_t) p->ts.tv_sec);
                /* candidate for rejection */
                ret = 0;
            }

            if (ret == 1) {
                /* Update the timestamp and last seen packet time for this
                 * stream */
                if (SEQ_EQ(sender_stream->next_seq, TCP_GET_SEQ(p)))
                    sender_stream->last_ts = ts;

                sender_stream->last_pkt_ts = p->ts.tv_sec;

            } else if (ret == 0) {
                /* if the timestamp of packet is not valid then, check if the
                 * current stream timestamp is not so old. if so then we need to
                 * accept the packet and update the stream->last_ts (RFC 1323)*/
                if ((SEQ_EQ(sender_stream->next_seq, TCP_GET_SEQ(p))) &&
                        (((uint32_t) p->ts.tv_sec > (sender_stream->last_pkt_ts + PAWS_24DAYS))))
                {
                    sender_stream->last_ts = ts;
                    sender_stream->last_pkt_ts = p->ts.tv_sec;

                    SCLogDebug("timestamp considered valid anyway");
                } else {
                    goto invalid;
                }
            }
        }
    } else {
        /* Solaris stops using timestamps if a packet is received
           without a timestamp and timestamps were used on that stream. */
        if (receiver_stream->os_policy == OS_POLICY_SOLARIS)
            ssn->flags &= ~STREAMTCP_FLAG_TIMESTAMP;
    }

    SCReturnInt(1);

invalid:
    StreamTcpSetEvent(p, STREAM_PKT_INVALID_TIMESTAMP);
    SCReturnInt(0);
}

/**
 *  \brief  Function to test the received ACK values against the stream window
 *          and previous ack value. ACK values should be higher than previous
 *          ACK value and less than the next_win value.
 *
 *  \param  ssn     TcpSession for state access
 *  \param  stream  TcpStream of which last_ack needs to be tested
 *  \param  p       Packet which is used to test the last_ack
 *
 *  \retval 0  ACK is valid, last_ack is updated if ACK was higher
 *  \retval -1 ACK is invalid
 */
static inline int StreamTcpValidateAck(TcpSession *ssn, TcpStream *stream, Packet *p)
{
    SCEnter();

    uint32_t ack = TCP_GET_ACK(p);

    /* fast track */
    if (SEQ_GT(ack, stream->last_ack) && SEQ_LEQ(ack, stream->next_win))
    {
        SCLogDebug("ACK in bounds");
        SCReturnInt(0);
    }
    /* fast track */
    else if (SEQ_EQ(ack, stream->last_ack)) {
        SCLogDebug("pkt ACK %"PRIu32" == stream last ACK %"PRIu32, TCP_GET_ACK(p), stream->last_ack);
        SCReturnInt(0);
    }

    /* exception handling */
    if (SEQ_LT(ack, stream->last_ack)) {
        SCLogDebug("pkt ACK %"PRIu32" < stream last ACK %"PRIu32, TCP_GET_ACK(p), stream->last_ack);

        /* This is an attempt to get a 'left edge' value that we can check against.
         * It doesn't work when the window is 0, need to think of a better way. */

        if (stream->window != 0 && SEQ_LT(ack, (stream->last_ack - stream->window))) {
            SCLogDebug("ACK %"PRIu32" is before last_ack %"PRIu32" - window "
                    "%"PRIu32" = %"PRIu32, ack, stream->last_ack,
                    stream->window, stream->last_ack - stream->window);
            goto invalid;
        }

        SCReturnInt(0);
    }

    if (ssn->state > TCP_SYN_SENT && SEQ_GT(ack, stream->next_win)) {
        SCLogDebug("ACK %"PRIu32" is after next_win %"PRIu32, ack, stream->next_win);
        goto invalid;
    /* a toclient RST as a reponse to SYN, next_win is 0, ack will be isn+1, just like
     * the syn ack */
    } else if (ssn->state == TCP_SYN_SENT && PKT_IS_TOCLIENT(p) &&
            p->tcph->th_flags & TH_RST &&
            SEQ_EQ(ack, stream->isn + 1)) {
        SCReturnInt(0);
    }

    SCLogDebug("default path leading to invalid: ACK %"PRIu32", last_ack %"PRIu32
        " next_win %"PRIu32, ack, stream->last_ack, stream->next_win);
invalid:
    StreamTcpSetEvent(p, STREAM_PKT_INVALID_ACK);
    SCReturnInt(-1);
}

/** \brief disable reassembly

 *  Disable app layer and set raw inspect to no longer accept new data.
 *  Stream engine will then fully disable raw after last inspection.
 *
 * \param ssn TCP Session to set the flag in
 * \param direction direction to set the flag in: 0 toserver, 1 toclient
 */
void StreamTcpSetSessionNoReassemblyFlag (TcpSession *ssn, char direction)
{
    ssn->flags |= STREAMTCP_FLAG_APP_LAYER_DISABLED;
    if (direction) {
        ssn->server.flags |= STREAMTCP_STREAM_FLAG_NEW_RAW_DISABLED;
    } else {
        ssn->client.flags |= STREAMTCP_STREAM_FLAG_NEW_RAW_DISABLED;
    }
}

/** \brief  Set the No reassembly flag for the given direction in given TCP
 *          session.
 *
 * \param ssn TCP Session to set the flag in
 * \param direction direction to set the flag in: 0 toserver, 1 toclient
 */
void StreamTcpSetDisableRawReassemblyFlag (TcpSession *ssn, char direction)
{
    direction ? (ssn->server.flags |= STREAMTCP_STREAM_FLAG_NEW_RAW_DISABLED) :
                (ssn->client.flags |= STREAMTCP_STREAM_FLAG_NEW_RAW_DISABLED);
}

/** \brief enable bypass
 *
 * \param ssn TCP Session to set the flag in
 * \param direction direction to set the flag in: 0 toserver, 1 toclient
 */
void StreamTcpSetSessionBypassFlag (TcpSession *ssn)
{
    ssn->flags |= STREAMTCP_FLAG_BYPASS;
}

#define PSEUDO_PKT_SET_IPV4HDR(nipv4h,ipv4h) do { \
        IPV4_SET_RAW_VER(nipv4h, IPV4_GET_RAW_VER(ipv4h)); \
        IPV4_SET_RAW_HLEN(nipv4h, IPV4_GET_RAW_HLEN(ipv4h)); \
        IPV4_SET_RAW_IPLEN(nipv4h, IPV4_GET_RAW_IPLEN(ipv4h)); \
        IPV4_SET_RAW_IPTOS(nipv4h, IPV4_GET_RAW_IPTOS(ipv4h)); \
        IPV4_SET_RAW_IPPROTO(nipv4h, IPV4_GET_RAW_IPPROTO(ipv4h)); \
        (nipv4h)->s_ip_src = IPV4_GET_RAW_IPDST(ipv4h); \
        (nipv4h)->s_ip_dst = IPV4_GET_RAW_IPSRC(ipv4h); \
    } while (0)

#define PSEUDO_PKT_SET_IPV6HDR(nipv6h,ipv6h) do { \
        (nipv6h)->s_ip6_src[0] = (ipv6h)->s_ip6_dst[0]; \
        (nipv6h)->s_ip6_src[1] = (ipv6h)->s_ip6_dst[1]; \
        (nipv6h)->s_ip6_src[2] = (ipv6h)->s_ip6_dst[2]; \
        (nipv6h)->s_ip6_src[3] = (ipv6h)->s_ip6_dst[3]; \
        (nipv6h)->s_ip6_dst[0] = (ipv6h)->s_ip6_src[0]; \
        (nipv6h)->s_ip6_dst[1] = (ipv6h)->s_ip6_src[1]; \
        (nipv6h)->s_ip6_dst[2] = (ipv6h)->s_ip6_src[2]; \
        (nipv6h)->s_ip6_dst[3] = (ipv6h)->s_ip6_src[3]; \
        IPV6_SET_RAW_NH(nipv6h, IPV6_GET_RAW_NH(ipv6h));    \
    } while (0)

#define PSEUDO_PKT_SET_TCPHDR(ntcph,tcph) do { \
        COPY_PORT((tcph)->th_dport, (ntcph)->th_sport); \
        COPY_PORT((tcph)->th_sport, (ntcph)->th_dport); \
        (ntcph)->th_seq = (tcph)->th_ack; \
        (ntcph)->th_ack = (tcph)->th_seq; \
    } while (0)

/**
 * \brief   Function to fetch a packet from the packet allocation queue for
 *          creation of the pseudo packet from the reassembled stream.
 *
 * @param parent    Pointer to the parent of the pseudo packet
 * @param pkt       pointer to the raw packet of the parent
 * @param len       length of the packet
 * @return          upon success returns the pointer to the new pseudo packet
 *                  otherwise NULL
 */
Packet *StreamTcpPseudoSetup(Packet *parent, uint8_t *pkt, uint32_t len)
{
    SCEnter();

    if (len == 0) {
        SCReturnPtr(NULL, "Packet");
    }

    Packet *p = PacketGetFromQueueOrAlloc();
    if (p == NULL) {
        SCReturnPtr(NULL, "Packet");
    }

    /* set the root ptr to the lowest layer */
    if (parent->root != NULL)
        p->root = parent->root;
    else
        p->root = parent;

    /* copy packet and set lenght, proto */
    p->proto = parent->proto;
    p->datalink = parent->datalink;

    PacketCopyData(p, pkt, len);
    p->recursion_level = parent->recursion_level + 1;
    p->ts.tv_sec = parent->ts.tv_sec;
    p->ts.tv_usec = parent->ts.tv_usec;

    FlowReference(&p->flow, parent->flow);
    /* set tunnel flags */

    /* tell new packet it's part of a tunnel */
    SET_TUNNEL_PKT(p);
    /* tell parent packet it's part of a tunnel */
    SET_TUNNEL_PKT(parent);

    /* increment tunnel packet refcnt in the root packet */
    TUNNEL_INCR_PKT_TPR(p);

    return p;
}

/**
 * \brief   Function to setup the IP and TCP header of the pseudo packet from
 *          the newly copied raw packet contents of the parent.
 *
 * @param np    pointer to the pseudo packet
 * @param p     pointer to the original packet
 */
static void StreamTcpPseudoPacketSetupHeader(Packet *np, Packet *p)
{
    /* Setup the IP header */
    if (PKT_IS_IPV4(p)) {
        np->ip4h = (IPV4Hdr *)((uint8_t *)GET_PKT_DATA(np) + (GET_PKT_LEN(np) - IPV4_GET_IPLEN(p)));
        PSEUDO_PKT_SET_IPV4HDR(np->ip4h, p->ip4h);

        /* Similarly setup the TCP header with ports in opposite direction */
        np->tcph = (TCPHdr *)((uint8_t *)np->ip4h + IPV4_GET_HLEN(np));

        PSEUDO_PKT_SET_TCPHDR(np->tcph, p->tcph);

        /* Setup the adress and port details */
        SET_IPV4_SRC_ADDR(p, &np->dst);
        SET_IPV4_DST_ADDR(p, &np->src);
        SET_TCP_SRC_PORT(p, &np->dp);
        SET_TCP_DST_PORT(p, &np->sp);

    } else if (PKT_IS_IPV6(p)) {
        np->ip6h = (IPV6Hdr *)((uint8_t *)GET_PKT_DATA(np) + (GET_PKT_LEN(np) - IPV6_GET_PLEN(p) - IPV6_HEADER_LEN));
        PSEUDO_PKT_SET_IPV6HDR(np->ip6h, p->ip6h);

        /* Similarly setup the TCP header with ports in opposite direction */
        np->tcph = (TCPHdr *)((uint8_t *)np->ip6h + IPV6_HEADER_LEN);
        PSEUDO_PKT_SET_TCPHDR(np->tcph, p->tcph);

        /* Setup the adress and port details */
        SET_IPV6_SRC_ADDR(p, &np->dst);
        SET_IPV6_DST_ADDR(p, &np->src);
        SET_TCP_SRC_PORT(p, &np->dp);
        SET_TCP_DST_PORT(p, &np->sp);
    }

    /* we don't need a payload (if any) */
    np->payload = NULL;
    np->payload_len = 0;
}

/** \brief Create a pseudo packet injected into the engine to signal the
 *         opposing direction of this stream to wrap up stream reassembly.
 *
 *  \param p real packet
 *  \param pq packet queue to store the new pseudo packet in
 */
void StreamTcpPseudoPacketCreateStreamEndPacket(ThreadVars *tv, StreamTcpThread *stt, Packet *p, TcpSession *ssn, PacketQueue *pq)
{
    SCEnter();

    if (p->flags & PKT_PSEUDO_STREAM_END) {
        SCReturn;
    }

    /* no need for a pseudo packet if there is nothing left to reassemble */
    if (ssn->server.seg_list == NULL && ssn->client.seg_list == NULL) {
        SCReturn;
    }

    Packet *np = StreamTcpPseudoSetup(p, GET_PKT_DATA(p), GET_PKT_LEN(p));
    if (np == NULL) {
        SCLogDebug("The packet received from packet allocation is NULL");
        StatsIncr(tv, stt->counter_tcp_pseudo_failed);
        SCReturn;
    }
    PKT_SET_SRC(np, PKT_SRC_STREAM_TCP_STREAM_END_PSEUDO);

    /* Setup the IP and TCP headers */
    StreamTcpPseudoPacketSetupHeader(np,p);

    np->tenant_id = p->flow->tenant_id;

    np->flowflags = p->flowflags;

    np->flags |= PKT_STREAM_EST;
    np->flags |= PKT_STREAM_EOF;
    np->flags |= PKT_HAS_FLOW;
    np->flags |= PKT_PSEUDO_STREAM_END;

    if (p->flags & PKT_NOPACKET_INSPECTION) {
        DecodeSetNoPacketInspectionFlag(np);
    }
    if (p->flags & PKT_NOPAYLOAD_INSPECTION) {
        DecodeSetNoPayloadInspectionFlag(np);
    }

    if (PKT_IS_TOSERVER(p)) {
        SCLogDebug("original is to_server, so pseudo is to_client");
        np->flowflags &= ~FLOW_PKT_TOSERVER;
        np->flowflags |= FLOW_PKT_TOCLIENT;
#ifdef DEBUG
        BUG_ON(!(PKT_IS_TOCLIENT(np)));
        BUG_ON((PKT_IS_TOSERVER(np)));
#endif
    } else if (PKT_IS_TOCLIENT(p)) {
        SCLogDebug("original is to_client, so pseudo is to_server");
        np->flowflags &= ~FLOW_PKT_TOCLIENT;
        np->flowflags |= FLOW_PKT_TOSERVER;
#ifdef DEBUG
        BUG_ON(!(PKT_IS_TOSERVER(np)));
        BUG_ON((PKT_IS_TOCLIENT(np)));
#endif
    }

    PacketEnqueue(pq, np);

    StatsIncr(tv, stt->counter_tcp_pseudo);
    SCReturn;
}

/** \brief Create a pseudo packet injected into the engine to signal the
 *         opposing direction of this stream trigger detection/logging.
 *
<<<<<<< HEAD
 *  \param p real packet
=======
 *  \param parent real packet
>>>>>>> 3430b53d
 *  \param pq packet queue to store the new pseudo packet in
 *  \param dir 0 ts 1 tc
 */
static void StreamTcpPseudoPacketCreateDetectLogFlush(ThreadVars *tv,
<<<<<<< HEAD
        StreamTcpThread *stt, Packet *p, TcpSession *ssn, PacketQueue *pq, bool dir)
{
    SCEnter();

    if (p->flags & PKT_PSEUDO_DETECTLOG_FLUSH) {
        SCReturn;
    }

    Packet *np = StreamTcpPseudoSetup(p, GET_PKT_DATA(p), GET_PKT_LEN(p));
    if (np == NULL) {
        SCLogDebug("The packet received from packet allocation is NULL");
        StatsIncr(tv, stt->counter_tcp_pseudo_failed);
=======
        StreamTcpThread *stt, Packet *parent,
        TcpSession *ssn, PacketQueue *pq, int dir)
{
    SCEnter();
    Flow *f = parent->flow;

    if (parent->flags & PKT_PSEUDO_DETECTLOG_FLUSH) {
        SCReturn;
    }

    Packet *np = PacketPoolGetPacket();
    if (np == NULL) {
>>>>>>> 3430b53d
        SCReturn;
    }
    PKT_SET_SRC(np, PKT_SRC_STREAM_TCP_DETECTLOG_FLUSH);

<<<<<<< HEAD
    /* Setup the IP and TCP headers */
    StreamTcpPseudoPacketSetupHeader(np,p);

    np->tenant_id = p->flow->tenant_id;
    np->flowflags = p->flowflags;

=======
    np->tenant_id = f->tenant_id;
    np->datalink = DLT_RAW;
    np->proto = IPPROTO_TCP;
    FlowReference(&np->flow, f);
>>>>>>> 3430b53d
    np->flags |= PKT_STREAM_EST;
    np->flags |= PKT_HAS_FLOW;
    np->flags |= PKT_IGNORE_CHECKSUM;
    np->flags |= PKT_PSEUDO_DETECTLOG_FLUSH;

<<<<<<< HEAD
    if (p->flags & PKT_NOPACKET_INSPECTION) {
        DecodeSetNoPacketInspectionFlag(np);
    }
    if (p->flags & PKT_NOPAYLOAD_INSPECTION) {
        DecodeSetNoPayloadInspectionFlag(np);
    }

    if (dir == false) {
        SCLogDebug("pseudo is to_client");
        np->flowflags &= ~(FLOW_PKT_TOSERVER|FLOW_PKT_TOCLIENT);
        np->flowflags |= FLOW_PKT_TOCLIENT;
#ifdef DEBUG
        BUG_ON(!(PKT_IS_TOCLIENT(np)));
        BUG_ON((PKT_IS_TOSERVER(np)));
#endif
    } else {
        SCLogDebug("pseudo is to_server");
        np->flowflags &= ~(FLOW_PKT_TOCLIENT|FLOW_PKT_TOSERVER);
        np->flowflags |= FLOW_PKT_TOSERVER;
#ifdef DEBUG
        BUG_ON(!(PKT_IS_TOSERVER(np)));
        BUG_ON((PKT_IS_TOCLIENT(np)));
#endif
    }

=======
    if (f->flags & FLOW_NOPACKET_INSPECTION) {
        DecodeSetNoPacketInspectionFlag(np);
    }
    if (f->flags & FLOW_NOPAYLOAD_INSPECTION) {
        DecodeSetNoPayloadInspectionFlag(np);
    }

    if (dir == 0) {
        SCLogDebug("pseudo is to_server");
        np->flowflags |= FLOW_PKT_TOSERVER;
    } else {
        SCLogDebug("pseudo is to_client");
        np->flowflags |= FLOW_PKT_TOCLIENT;
    }
    np->flowflags |= FLOW_PKT_ESTABLISHED;
    np->payload = NULL;
    np->payload_len = 0;

    if (FLOW_IS_IPV4(f)) {
        if (dir == 0) {
            FLOW_COPY_IPV4_ADDR_TO_PACKET(&f->src, &np->src);
            FLOW_COPY_IPV4_ADDR_TO_PACKET(&f->dst, &np->dst);
            np->sp = f->sp;
            np->dp = f->dp;
        } else {
            FLOW_COPY_IPV4_ADDR_TO_PACKET(&f->src, &np->dst);
            FLOW_COPY_IPV4_ADDR_TO_PACKET(&f->dst, &np->src);
            np->sp = f->dp;
            np->dp = f->sp;
        }

        /* Check if we have enough room in direct data. We need ipv4 hdr + tcp hdr.
         * Force an allocation if it is not the case.
         */
        if (GET_PKT_DIRECT_MAX_SIZE(np) <  40) {
            if (PacketCallocExtPkt(np, 40) == -1) {
                goto error;
            }
        }
        /* set the ip header */
        np->ip4h = (IPV4Hdr *)GET_PKT_DATA(np);
        /* version 4 and length 20 bytes for the tcp header */
        np->ip4h->ip_verhl = 0x45;
        np->ip4h->ip_tos = 0;
        np->ip4h->ip_len = htons(40);
        np->ip4h->ip_id = 0;
        np->ip4h->ip_off = 0;
        np->ip4h->ip_ttl = 64;
        np->ip4h->ip_proto = IPPROTO_TCP;
        if (dir == 0) {
            np->ip4h->s_ip_src.s_addr = f->src.addr_data32[0];
            np->ip4h->s_ip_dst.s_addr = f->dst.addr_data32[0];
        } else {
            np->ip4h->s_ip_src.s_addr = f->dst.addr_data32[0];
            np->ip4h->s_ip_dst.s_addr = f->src.addr_data32[0];
        }

        /* set the tcp header */
        np->tcph = (TCPHdr *)((uint8_t *)GET_PKT_DATA(np) + 20);

        SET_PKT_LEN(np, 40); /* ipv4 hdr + tcp hdr */

    } else if (FLOW_IS_IPV6(f)) {
        if (dir == 0) {
            FLOW_COPY_IPV6_ADDR_TO_PACKET(&f->src, &np->src);
            FLOW_COPY_IPV6_ADDR_TO_PACKET(&f->dst, &np->dst);
            np->sp = f->sp;
            np->dp = f->dp;
        } else {
            FLOW_COPY_IPV6_ADDR_TO_PACKET(&f->src, &np->dst);
            FLOW_COPY_IPV6_ADDR_TO_PACKET(&f->dst, &np->src);
            np->sp = f->dp;
            np->dp = f->sp;
        }

        /* Check if we have enough room in direct data. We need ipv6 hdr + tcp hdr.
         * Force an allocation if it is not the case.
         */
        if (GET_PKT_DIRECT_MAX_SIZE(np) <  60) {
            if (PacketCallocExtPkt(np, 60) == -1) {
                goto error;
            }
        }
        /* set the ip header */
        np->ip6h = (IPV6Hdr *)GET_PKT_DATA(np);
        /* version 6 */
        np->ip6h->s_ip6_vfc = 0x60;
        np->ip6h->s_ip6_flow = 0;
        np->ip6h->s_ip6_nxt = IPPROTO_TCP;
        np->ip6h->s_ip6_plen = htons(20);
        np->ip6h->s_ip6_hlim = 64;
        if (dir == 0) {
            np->ip6h->s_ip6_src[0] = f->src.addr_data32[0];
            np->ip6h->s_ip6_src[1] = f->src.addr_data32[1];
            np->ip6h->s_ip6_src[2] = f->src.addr_data32[2];
            np->ip6h->s_ip6_src[3] = f->src.addr_data32[3];
            np->ip6h->s_ip6_dst[0] = f->dst.addr_data32[0];
            np->ip6h->s_ip6_dst[1] = f->dst.addr_data32[1];
            np->ip6h->s_ip6_dst[2] = f->dst.addr_data32[2];
            np->ip6h->s_ip6_dst[3] = f->dst.addr_data32[3];
        } else {
            np->ip6h->s_ip6_src[0] = f->dst.addr_data32[0];
            np->ip6h->s_ip6_src[1] = f->dst.addr_data32[1];
            np->ip6h->s_ip6_src[2] = f->dst.addr_data32[2];
            np->ip6h->s_ip6_src[3] = f->dst.addr_data32[3];
            np->ip6h->s_ip6_dst[0] = f->src.addr_data32[0];
            np->ip6h->s_ip6_dst[1] = f->src.addr_data32[1];
            np->ip6h->s_ip6_dst[2] = f->src.addr_data32[2];
            np->ip6h->s_ip6_dst[3] = f->src.addr_data32[3];
        }

        /* set the tcp header */
        np->tcph = (TCPHdr *)((uint8_t *)GET_PKT_DATA(np) + 40);

        SET_PKT_LEN(np, 60); /* ipv6 hdr + tcp hdr */
    }

    np->tcph->th_offx2 = 0x50;
    np->tcph->th_flags |= TH_ACK;
    np->tcph->th_win = 10;
    np->tcph->th_urp = 0;

    /* to server */
    if (dir == 0) {
        np->tcph->th_sport = htons(f->sp);
        np->tcph->th_dport = htons(f->dp);

        np->tcph->th_seq = htonl(ssn->client.next_seq);
        np->tcph->th_ack = htonl(ssn->server.last_ack);

    /* to client */
    } else {
        np->tcph->th_sport = htons(f->dp);
        np->tcph->th_dport = htons(f->sp);

        np->tcph->th_seq = htonl(ssn->server.next_seq);
        np->tcph->th_ack = htonl(ssn->client.last_ack);
    }

    /* use parent time stamp */
    memcpy(&np->ts, &parent->ts, sizeof(struct timeval));

    SCLogDebug("np %p", np);
>>>>>>> 3430b53d
    PacketEnqueue(pq, np);

    StatsIncr(tv, stt->counter_tcp_pseudo);
    SCReturn;
<<<<<<< HEAD
=======
error:
    FlowDeReference(&np->flow);
    SCReturn;
>>>>>>> 3430b53d
}

/** \brief create packets in both directions to flush out logging
 *         and detection before switching protocols.
 *         In IDS mode, create first in packet dir, 2nd in opposing
 *         In IPS mode, do the reverse.
 *         Flag TCP engine that data needs to be inspected regardless
 *         of how far we are wrt inspect limits.
 */
void StreamTcpDetectLogFlush(ThreadVars *tv, StreamTcpThread *stt, Flow *f, Packet *p, PacketQueue *pq)
{
    TcpSession *ssn = f->protoctx;
    ssn->client.flags |= STREAMTCP_STREAM_FLAG_TRIGGER_RAW;
    ssn->server.flags |= STREAMTCP_STREAM_FLAG_TRIGGER_RAW;
    bool ts = PKT_IS_TOSERVER(p) ? true : false;
    ts ^= StreamTcpInlineMode();
    StreamTcpPseudoPacketCreateDetectLogFlush(tv, stt, p, ssn, pq, ts^0);
    StreamTcpPseudoPacketCreateDetectLogFlush(tv, stt, p, ssn, pq, ts^1);
}

/**
 * \brief Run callback function on each TCP segment
 *
 * \note when stream engine is running in inline mode all segments are used,
 *       in IDS/non-inline mode only ack'd segments are iterated.
 *
 * \note Must be called under flow lock.
 *
 * \return -1 in case of error, the number of segment in case of success
 *
 */
int StreamTcpSegmentForEach(const Packet *p, uint8_t flag, StreamSegmentCallback CallbackFunc, void *data)
{
    TcpSession *ssn = NULL;
    TcpStream *stream = NULL;
    int ret = 0;
    int cnt = 0;

    if (p->flow == NULL)
        return 0;

    ssn = (TcpSession *)p->flow->protoctx;

    if (ssn == NULL) {
        return 0;
    }

    if (flag & FLOW_PKT_TOSERVER) {
        stream = &(ssn->server);
    } else {
        stream = &(ssn->client);
    }

    /* for IDS, return ack'd segments. For IPS all. */
    TcpSegment *seg = stream->seg_list;
    for (; seg != NULL &&
            ((stream_config.flags & STREAMTCP_INIT_FLAG_INLINE)
             || SEQ_LT(seg->seq, stream->last_ack));)
    {
        const uint8_t *seg_data;
        uint32_t seg_datalen;
        StreamingBufferSegmentGetData(&stream->sb, &seg->sbseg, &seg_data, &seg_datalen);

        ret = CallbackFunc(p, data, seg_data, seg_datalen);
        if (ret != 1) {
            SCLogDebug("Callback function has failed");
            return -1;
        }
        seg = seg->next;
        cnt++;
    }
    return cnt;
}

int StreamTcpBypassEnabled(void)
{
    return (stream_config.flags & STREAMTCP_INIT_FLAG_BYPASS);
<<<<<<< HEAD
}

/**
 *  \brief See if stream engine is operating in inline mode
 *
 *  \retval 0 no
 *  \retval 1 yes
 */
int StreamTcpInlineMode(void)
{
    return (stream_config.flags & STREAMTCP_INIT_FLAG_INLINE) ? 1 : 0;
}

=======
}

/**
 *  \brief See if stream engine is operating in inline mode
 *
 *  \retval 0 no
 *  \retval 1 yes
 */
int StreamTcpInlineMode(void)
{
    return (stream_config.flags & STREAMTCP_INIT_FLAG_INLINE) ? 1 : 0;
}

>>>>>>> 3430b53d

void TcpSessionSetReassemblyDepth(TcpSession *ssn, uint32_t size)
{
    if (size > ssn->reassembly_depth || size == 0) {
        ssn->reassembly_depth = size;
    }

    return;
}

#ifdef UNITTESTS

#define SET_ISN(stream, setseq)             \
    (stream)->isn = (setseq);               \
    (stream)->base_seq = (setseq) + 1

/**
 *  \test   Test the allocation of TCP session for a given packet from the
 *          ssn_pool.
 *
 *  \retval On success it returns 1 and on failure 0.
 */

static int StreamTcpTest01 (void)
{
    StreamTcpThread stt;
    Packet *p = SCMalloc(SIZE_OF_PACKET);
    if (unlikely(p == NULL))
        return 0;
    Flow f;
    memset(p, 0, SIZE_OF_PACKET);
    memset (&f, 0, sizeof(Flow));
    FLOW_INITIALIZE(&f);
    p->flow = &f;
    int ret = 0;

    StreamTcpUTInit(&stt.ra_ctx);

    TcpSession *ssn = StreamTcpNewSession(p, 0);
    if (ssn == NULL) {
        printf("Session can not be allocated: ");
        goto end;
    }
    f.protoctx = ssn;

    if (f.alparser != NULL) {
        printf("AppLayer field not set to NULL: ");
        goto end;
    }
    if (ssn->state != 0) {
        printf("TCP state field not set to 0: ");
        goto end;
    }

    StreamTcpSessionClear(p->flow->protoctx);

    ret = 1;
end:
    SCFree(p);
    FLOW_DESTROY(&f);
    StreamTcpUTDeinit(stt.ra_ctx);
    return ret;
}

/**
 *  \test   Test the deallocation of TCP session for a given packet and return
 *          the memory back to ssn_pool and corresponding segments to segment
 *          pool.
 *
 *  \retval On success it returns 1 and on failure 0.
 */

static int StreamTcpTest02 (void)
{
    Packet *p = SCMalloc(SIZE_OF_PACKET);
    FAIL_IF(unlikely(p == NULL));
    Flow f;
    ThreadVars tv;
    StreamTcpThread stt;
    uint8_t payload[4];
    TCPHdr tcph;
    PacketQueue pq;
    memset(&pq,0,sizeof(PacketQueue));
    memset(p, 0, SIZE_OF_PACKET);
    memset (&f, 0, sizeof(Flow));
    memset(&tv, 0, sizeof (ThreadVars));
    memset(&stt, 0, sizeof (StreamTcpThread));
    memset(&tcph, 0, sizeof (TCPHdr));

    FLOW_INITIALIZE(&f);
    p->flow = &f;
    tcph.th_win = htons(5480);
    tcph.th_flags = TH_SYN;
    p->tcph = &tcph;
    p->flowflags = FLOW_PKT_TOSERVER;

    StreamTcpUTInit(&stt.ra_ctx);

    FAIL_IF(StreamTcpPacket(&tv, p, &stt, &pq) == -1);

    p->tcph->th_ack = htonl(1);
    p->tcph->th_flags = TH_SYN | TH_ACK;
    p->flowflags = FLOW_PKT_TOCLIENT;

    FAIL_IF(StreamTcpPacket(&tv, p, &stt, &pq) == -1);

    p->tcph->th_ack = htonl(1);
    p->tcph->th_seq = htonl(1);
    p->tcph->th_flags = TH_ACK;
    p->flowflags = FLOW_PKT_TOSERVER;

    FAIL_IF(StreamTcpPacket(&tv, p, &stt, &pq) == -1);

    p->tcph->th_ack = htonl(1);
    p->tcph->th_seq = htonl(2);
    p->tcph->th_flags = TH_PUSH | TH_ACK;
    p->flowflags = FLOW_PKT_TOSERVER;

    StreamTcpCreateTestPacket(payload, 0x41, 3, 4); /*AAA*/
    p->payload = payload;
    p->payload_len = 3;

    FAIL_IF(StreamTcpPacket(&tv, p, &stt, &pq) == -1);

    p->flowflags = FLOW_PKT_TOCLIENT;
    FAIL_IF(StreamTcpPacket(&tv, p, &stt, &pq) == -1);

    p->tcph->th_ack = htonl(1);
    p->tcph->th_seq = htonl(6);
    p->tcph->th_flags = TH_PUSH | TH_ACK;
    p->flowflags = FLOW_PKT_TOSERVER;

    StreamTcpCreateTestPacket(payload, 0x42, 3, 4); /*BBB*/
    p->payload = payload;
    p->payload_len = 3;

    FAIL_IF(StreamTcpPacket(&tv, p, &stt, &pq) == -1);

    p->flowflags = FLOW_PKT_TOCLIENT;
    FAIL_IF(StreamTcpPacket(&tv, p, &stt, &pq) == -1);

    StreamTcpSessionClear(p->flow->protoctx);
    //StreamTcpUTClearSession(p->flow->protoctx);

    SCFree(p);
    FLOW_DESTROY(&f);
    StreamTcpUTDeinit(stt.ra_ctx);
    PASS;
}

/**
 *  \test   Test the setting up a TCP session when we missed the intial
 *          SYN packet of the session. The session is setup only if midstream
 *          sessions are allowed to setup.
 *
 *  \retval On success it returns 1 and on failure 0.
 */

static int StreamTcpTest03 (void)
{
    Packet *p = SCMalloc(SIZE_OF_PACKET);
    if (unlikely(p == NULL))
        return 0;
    Flow f;
    ThreadVars tv;
    StreamTcpThread stt;
    TCPHdr tcph;
    memset(p, 0, SIZE_OF_PACKET);
    PacketQueue pq;
    memset(&pq,0,sizeof(PacketQueue));
    memset (&f, 0, sizeof(Flow));
    memset(&tv, 0, sizeof (ThreadVars));
    memset(&stt, 0, sizeof (StreamTcpThread));
    memset(&tcph, 0, sizeof (TCPHdr));
    FLOW_INITIALIZE(&f);
    p->flow = &f;

    StreamTcpUTInit(&stt.ra_ctx);

    tcph.th_win = htons(5480);
    tcph.th_seq = htonl(10);
    tcph.th_ack = htonl(20);
    tcph.th_flags = TH_SYN|TH_ACK;
    p->tcph = &tcph;
    int ret = 0;

    if (StreamTcpPacket(&tv, p, &stt, &pq) == -1)
        goto end;

    p->tcph->th_seq = htonl(20);
    p->tcph->th_ack = htonl(11);
    p->tcph->th_flags = TH_ACK;
    p->flowflags = FLOW_PKT_TOSERVER;

    if (StreamTcpPacket(&tv, p, &stt, &pq) == -1)
        goto end;

    p->tcph->th_seq = htonl(19);
    p->tcph->th_ack = htonl(11);
    p->tcph->th_flags = TH_ACK|TH_PUSH;
    p->flowflags = FLOW_PKT_TOSERVER;

    if (StreamTcpPacket(&tv, p, &stt, &pq) == -1)
        goto end;

    if (stream_config.midstream != TRUE) {
        ret = 1;
        goto end;
    }
    if (((TcpSession *)(p->flow->protoctx))->state != TCP_ESTABLISHED)
        goto end;

    if (((TcpSession *)(p->flow->protoctx))->client.next_seq != 20 &&
            ((TcpSession *)(p->flow->protoctx))->server.next_seq != 11)
        goto end;

    StreamTcpSessionClear(p->flow->protoctx);

    ret = 1;
end:
    SCFree(p);
    FLOW_DESTROY(&f);
    StreamTcpUTDeinit(stt.ra_ctx);
    return ret;
}

/**
 *  \test   Test the setting up a TCP session when we missed the intial
 *          SYN/ACK packet of the session. The session is setup only if
 *          midstream sessions are allowed to setup.
 *
 *  \retval On success it returns 1 and on failure 0.
 */

static int StreamTcpTest04 (void)
{
    Packet *p = SCMalloc(SIZE_OF_PACKET);
    if (unlikely(p == NULL))
        return 0;
    Flow f;
    ThreadVars tv;
    StreamTcpThread stt;
    TCPHdr tcph;
    memset(p, 0, SIZE_OF_PACKET);
    PacketQueue pq;
    memset(&pq,0,sizeof(PacketQueue));
    memset (&f, 0, sizeof(Flow));
    memset(&tv, 0, sizeof (ThreadVars));
    memset(&stt, 0, sizeof (StreamTcpThread));
    memset(&tcph, 0, sizeof (TCPHdr));
    FLOW_INITIALIZE(&f);
    p->flow = &f;

    StreamTcpUTInit(&stt.ra_ctx);

    tcph.th_win = htons(5480);
    tcph.th_seq = htonl(10);
    tcph.th_ack = htonl(20);
    tcph.th_flags = TH_ACK;
    p->tcph = &tcph;

    int ret = 0;

    if (StreamTcpPacket(&tv, p, &stt, &pq) == -1)
        goto end;

    p->tcph->th_seq = htonl(9);
    p->tcph->th_ack = htonl(19);
    p->tcph->th_flags = TH_ACK|TH_PUSH;
    p->flowflags = FLOW_PKT_TOSERVER;

    if (StreamTcpPacket(&tv, p, &stt, &pq) == -1)
        goto end;

    if (stream_config.midstream != TRUE) {
        ret = 1;
        goto end;
    }
    if (((TcpSession *)(p->flow->protoctx))->state != TCP_ESTABLISHED)
        goto end;

    if (((TcpSession *)(p->flow->protoctx))->client.next_seq != 10 &&
            ((TcpSession *)(p->flow->protoctx))->server.next_seq != 20)
        goto end;

    StreamTcpSessionClear(p->flow->protoctx);

    ret = 1;
end:
    SCFree(p);
    FLOW_DESTROY(&f);
    StreamTcpUTDeinit(stt.ra_ctx);
    return ret;
}

/**
 *  \test   Test the setting up a TCP session when we missed the intial
 *          3WHS packet of the session. The session is setup only if
 *          midstream sessions are allowed to setup.
 *
 *  \retval On success it returns 1 and on failure 0.
 */

static int StreamTcpTest05 (void)
{
    Packet *p = SCMalloc(SIZE_OF_PACKET);
    if (unlikely(p == NULL))
        return 0;
    Flow f;
    ThreadVars tv;
    StreamTcpThread stt;
    TCPHdr tcph;
    uint8_t payload[4];
    memset(p, 0, SIZE_OF_PACKET);
    PacketQueue pq;
    memset(&pq,0,sizeof(PacketQueue));
    memset (&f, 0, sizeof(Flow));
    memset(&tv, 0, sizeof (ThreadVars));
    memset(&stt, 0, sizeof (StreamTcpThread));
    memset(&tcph, 0, sizeof (TCPHdr));
    FLOW_INITIALIZE(&f);
    p->flow = &f;
    int ret = 0;

    StreamTcpUTInit(&stt.ra_ctx);
    tcph.th_win = htons(5480);
    tcph.th_seq = htonl(10);
    tcph.th_ack = htonl(20);
    tcph.th_flags = TH_ACK|TH_PUSH;
    p->tcph = &tcph;

    StreamTcpCreateTestPacket(payload, 0x41, 3, 4); /*AAA*/
    p->payload = payload;
    p->payload_len = 3;

    if (StreamTcpPacket(&tv, p, &stt, &pq) == -1)
        goto end;

    p->tcph->th_seq = htonl(20);
    p->tcph->th_ack = htonl(13);
    p->tcph->th_flags = TH_ACK|TH_PUSH;
    p->flowflags = FLOW_PKT_TOCLIENT;

    StreamTcpCreateTestPacket(payload, 0x42, 3, 4); /*BBB*/
    p->payload = payload;
    p->payload_len = 3;

    if (StreamTcpPacket(&tv, p, &stt, &pq) == -1)
        goto end;

    p->tcph->th_seq = htonl(13);
    p->tcph->th_ack = htonl(23);
    p->tcph->th_flags = TH_ACK|TH_PUSH;
    p->flowflags = FLOW_PKT_TOSERVER;

    StreamTcpCreateTestPacket(payload, 0x43, 3, 4); /*CCC*/
    p->payload = payload;
    p->payload_len = 3;

    if (StreamTcpPacket(&tv, p, &stt, &pq) == -1)
        goto end;

    p->tcph->th_seq = htonl(19);
    p->tcph->th_ack = htonl(16);
    p->tcph->th_flags = TH_ACK|TH_PUSH;
    p->flowflags = FLOW_PKT_TOCLIENT;

    StreamTcpCreateTestPacket(payload, 0x44, 3, 4); /*DDD*/
    p->payload = payload;
    p->payload_len = 3;

    if (StreamTcpPacket(&tv, p, &stt, &pq) == -1)
        goto end;

    if (stream_config.midstream != TRUE) {
        ret = 1;
        goto end;
    }
    if (((TcpSession *)(p->flow->protoctx))->state != TCP_ESTABLISHED)
        goto end;

    if (((TcpSession *)(p->flow->protoctx))->client.next_seq != 16 &&
            ((TcpSession *)(p->flow->protoctx))->server.next_seq != 23)
        goto end;

    StreamTcpSessionClear(p->flow->protoctx);

    ret = 1;
end:
    SCFree(p);
    FLOW_DESTROY(&f);
    StreamTcpUTDeinit(stt.ra_ctx);
    return ret;
}

/**
 *  \test   Test the setting up a TCP session when we have seen only the
 *          FIN, RST packets packet of the session. The session is setup only if
 *          midstream sessions are allowed to setup.
 *
 *  \retval On success it returns 1 and on failure 0.
 */

static int StreamTcpTest06 (void)
{
    Packet *p = SCMalloc(SIZE_OF_PACKET);
    if (unlikely(p == NULL))
        return 0;
    Flow f;
    TcpSession ssn;
    ThreadVars tv;
    StreamTcpThread stt;
    TCPHdr tcph;
    memset(p, 0, SIZE_OF_PACKET);
    PacketQueue pq;
    memset(&pq,0,sizeof(PacketQueue));
    memset (&f, 0, sizeof(Flow));
    memset(&ssn, 0, sizeof (TcpSession));
    memset(&tv, 0, sizeof (ThreadVars));
    memset(&stt, 0, sizeof (StreamTcpThread));
    memset(&tcph, 0, sizeof (TCPHdr));
    FLOW_INITIALIZE(&f);
    p->flow = &f;
    int ret = 0;

    StreamTcpUTInit(&stt.ra_ctx);

    tcph.th_flags = TH_FIN;
    p->tcph = &tcph;

    /* StreamTcpPacket returns -1 on unsolicited FIN */
    if (StreamTcpPacket(&tv, p, &stt, &pq) != -1) {
        printf("StreamTcpPacket failed: ");
        goto end;
    }

    if (((TcpSession *)(p->flow->protoctx)) != NULL) {
        printf("we have a ssn while we shouldn't: ");
        goto end;
    }

    p->tcph->th_flags = TH_RST;
    /* StreamTcpPacket returns -1 on unsolicited RST */
    if (StreamTcpPacket(&tv, p, &stt, &pq) != -1) {
        printf("StreamTcpPacket failed (2): ");
        goto end;
    }

    if (((TcpSession *)(p->flow->protoctx)) != NULL) {
        printf("we have a ssn while we shouldn't (2): ");
        goto end;
    }

    ret = 1;
end:
    SCFree(p);
    FLOW_DESTROY(&f);
    StreamTcpUTDeinit(stt.ra_ctx);
    return ret;
}

/**
 *  \test   Test the working on PAWS. The packet will be dropped by stream, as
 *          its timestamp is old, although the segment is in the window.
 */

static int StreamTcpTest07 (void)
{
    Packet *p = SCMalloc(SIZE_OF_PACKET);
    FAIL_IF(unlikely(p == NULL));
    Flow f;
    ThreadVars tv;
    StreamTcpThread stt;
    TCPHdr tcph;
    uint8_t payload[1] = {0x42};
    PacketQueue pq;

    memset(p, 0, SIZE_OF_PACKET);
    memset(&pq,0,sizeof(PacketQueue));
    memset (&f, 0, sizeof(Flow));
    memset(&tv, 0, sizeof (ThreadVars));
    memset(&stt, 0, sizeof(StreamTcpThread));
    memset(&tcph, 0, sizeof(TCPHdr));

    FLOW_INITIALIZE(&f);
    p->flow = &f;

    StreamTcpUTInit(&stt.ra_ctx);
    stream_config.midstream = TRUE;

    tcph.th_win = htons(5480);
    tcph.th_seq = htonl(10);
    tcph.th_ack = htonl(20);
    tcph.th_flags = TH_ACK|TH_PUSH;
    p->tcph = &tcph;

    p->tcpvars.ts_set = TRUE;
    p->tcpvars.ts_val = 10;
    p->tcpvars.ts_ecr = 11;

    p->payload = payload;
    p->payload_len = 1;

    FAIL_IF(StreamTcpPacket(&tv, p, &stt, &pq) == -1);

    p->tcph->th_seq = htonl(11);
    p->tcph->th_ack = htonl(23);
    p->tcph->th_flags = TH_ACK|TH_PUSH;
    p->flowflags = FLOW_PKT_TOSERVER;

    p->tcpvars.ts_val = 2;

    FAIL_IF(StreamTcpPacket(&tv, p, &stt, &pq) != -1);

    FAIL_IF(((TcpSession *) (p->flow->protoctx))->client.next_seq != 11);

    StreamTcpSessionClear(p->flow->protoctx);
    SCFree(p);
    FLOW_DESTROY(&f);
    StreamTcpUTDeinit(stt.ra_ctx);
    PASS;
}

/**
 *  \test   Test the working on PAWS. The packet will be accpeted by engine as
 *          the timestamp is valid and it is in window.
 */

static int StreamTcpTest08 (void)
{
    Packet *p = SCMalloc(SIZE_OF_PACKET);
    FAIL_IF(unlikely(p == NULL));
    Flow f;
    ThreadVars tv;
    StreamTcpThread stt;
    TCPHdr tcph;
    uint8_t payload[1] = {0x42};

    memset(p, 0, SIZE_OF_PACKET);
    PacketQueue pq;
    memset(&pq,0,sizeof(PacketQueue));
    memset (&f, 0, sizeof(Flow));
    memset(&tv, 0, sizeof (ThreadVars));
    memset(&stt, 0, sizeof(StreamTcpThread));
    memset(&tcph, 0, sizeof(TCPHdr));

    FLOW_INITIALIZE(&f);
    p->flow = &f;

    StreamTcpUTInit(&stt.ra_ctx);
    stream_config.midstream = TRUE;

    tcph.th_win = htons(5480);
    tcph.th_seq = htonl(10);
    tcph.th_ack = htonl(20);
    tcph.th_flags = TH_ACK|TH_PUSH;
    p->tcph = &tcph;

    p->tcpvars.ts_set = TRUE;
    p->tcpvars.ts_val = 10;
    p->tcpvars.ts_ecr = 11;

    p->payload = payload;
    p->payload_len = 1;

    FAIL_IF(StreamTcpPacket(&tv, p, &stt, &pq) == -1);

    p->tcph->th_seq = htonl(11);
    p->tcph->th_ack = htonl(20);
    p->tcph->th_flags = TH_ACK|TH_PUSH;
    p->flowflags = FLOW_PKT_TOSERVER;

    p->tcpvars.ts_val = 12;

    FAIL_IF(StreamTcpPacket(&tv, p, &stt, &pq) == -1);

    FAIL_IF(((TcpSession *) (p->flow->protoctx))->client.next_seq != 12);

    StreamTcpSessionClear(p->flow->protoctx);

    SCFree(p);
    FLOW_DESTROY(&f);
    StreamTcpUTDeinit(stt.ra_ctx);
    PASS;
}

/**
 *  \test   Test the working of No stream reassembly flag. The stream will not
 *          reassemble the segment if the flag is set.
 */

static int StreamTcpTest09 (void)
{
    Packet *p = SCMalloc(SIZE_OF_PACKET);
    FAIL_IF(unlikely(p == NULL));
    Flow f;
    ThreadVars tv;
    StreamTcpThread stt;
    TCPHdr tcph;
    uint8_t payload[1] = {0x42};

    memset(p, 0, SIZE_OF_PACKET);
    PacketQueue pq;
    memset(&pq,0,sizeof(PacketQueue));
    memset (&f, 0, sizeof(Flow));
    memset(&tv, 0, sizeof (ThreadVars));
    memset(&stt, 0, sizeof(StreamTcpThread));
    memset(&tcph, 0, sizeof(TCPHdr));

    FLOW_INITIALIZE(&f);
    p->flow = &f;

    StreamTcpUTInit(&stt.ra_ctx);
    stream_config.midstream = TRUE;

    tcph.th_win = htons(5480);
    tcph.th_seq = htonl(10);
    tcph.th_ack = htonl(20);
    tcph.th_flags = TH_ACK|TH_PUSH;
    p->tcph = &tcph;

    p->payload = payload;
    p->payload_len = 1;

    FAIL_IF(StreamTcpPacket(&tv, p, &stt, &pq) == -1);

    p->tcph->th_seq = htonl(12);
    p->tcph->th_ack = htonl(23);
    p->tcph->th_flags = TH_ACK|TH_PUSH;
    p->flowflags = FLOW_PKT_TOSERVER;

    FAIL_IF(p->flow->protoctx == NULL);

    StreamTcpSetSessionNoReassemblyFlag(((TcpSession *)(p->flow->protoctx)), 0);

    FAIL_IF(StreamTcpPacket(&tv, p, &stt, &pq) == -1);

    p->tcph->th_seq = htonl(11);
    p->tcph->th_ack = htonl(23);
    p->tcph->th_flags = TH_ACK|TH_PUSH;
    p->flowflags = FLOW_PKT_TOSERVER;

    FAIL_IF(StreamTcpPacket(&tv, p, &stt, &pq) == -1);

    FAIL_IF(((TcpSession *) (p->flow->protoctx))->client.seg_list->next != NULL);

    StreamTcpSessionClear(p->flow->protoctx);
    SCFree(p);
    FLOW_DESTROY(&f);
    StreamTcpUTDeinit(stt.ra_ctx);
    PASS;
}

/**
 *  \test   Test the setting up a TCP session when we are seeing asynchronous
 *          stream, while we see all the packets in that stream from start.
 */

static int StreamTcpTest10 (void)
{
    Packet *p = SCMalloc(SIZE_OF_PACKET);
    FAIL_IF(unlikely(p == NULL));
    Flow f;
    ThreadVars tv;
    StreamTcpThread stt;
    TCPHdr tcph;
    uint8_t payload[4];
    memset(p, 0, SIZE_OF_PACKET);
    PacketQueue pq;
    memset(&pq,0,sizeof(PacketQueue));
    memset (&f, 0, sizeof(Flow));
    memset(&tv, 0, sizeof (ThreadVars));
    memset(&stt, 0, sizeof (StreamTcpThread));
    memset(&tcph, 0, sizeof (TCPHdr));
    FLOW_INITIALIZE(&f);
    p->flow = &f;

    StreamTcpUTInit(&stt.ra_ctx);
    stream_config.async_oneside = TRUE;

    tcph.th_win = htons(5480);
    tcph.th_seq = htonl(10);
    tcph.th_ack = htonl(11);
    tcph.th_flags = TH_SYN;
    p->tcph = &tcph;

    FAIL_IF(StreamTcpPacket(&tv, p, &stt, &pq) == -1);

    p->tcph->th_seq = htonl(11);
    p->tcph->th_ack = htonl(11);
    p->tcph->th_flags = TH_ACK;
    p->flowflags = FLOW_PKT_TOSERVER;

    FAIL_IF(StreamTcpPacket(&tv, p, &stt, &pq) == -1);

    p->tcph->th_seq = htonl(11);
    p->tcph->th_ack = htonl(11);
    p->tcph->th_flags = TH_ACK|TH_PUSH;
    p->flowflags = FLOW_PKT_TOSERVER;

    StreamTcpCreateTestPacket(payload, 0x42, 3, 4); /*BBB*/
    p->payload = payload;
    p->payload_len = 3;

    FAIL_IF(StreamTcpPacket(&tv, p, &stt, &pq) == -1);

    p->tcph->th_seq = htonl(6);
    p->tcph->th_ack = htonl(11);
    p->tcph->th_flags = TH_ACK|TH_PUSH;
    p->flowflags = FLOW_PKT_TOSERVER;

    StreamTcpCreateTestPacket(payload, 0x42, 3, 4); /*BBB*/
    p->payload = payload;
    p->payload_len = 3;

    FAIL_IF(StreamTcpPacket(&tv, p, &stt, &pq) == -1);

    FAIL_IF(((TcpSession *)(p->flow->protoctx))->state != TCP_ESTABLISHED);

    FAIL_IF(! (((TcpSession *)(p->flow->protoctx))->flags & STREAMTCP_FLAG_ASYNC));

    FAIL_IF(((TcpSession *)(p->flow->protoctx))->client.last_ack != 6 &&
            ((TcpSession *)(p->flow->protoctx))->server.next_seq != 11);

    StreamTcpSessionClear(p->flow->protoctx);

    SCFree(p);
    FLOW_DESTROY(&f);
    StreamTcpUTDeinit(stt.ra_ctx);
    PASS;
}

/**
 *  \test   Test the setting up a TCP session when we are seeing asynchronous
 *          stream, while we missed the SYN packet of that stream.
 */

static int StreamTcpTest11 (void)
{
    Packet *p = SCMalloc(SIZE_OF_PACKET);
    FAIL_IF(unlikely(p == NULL));
    Flow f;
    ThreadVars tv;
    StreamTcpThread stt;
    TCPHdr tcph;
    uint8_t payload[4];
    memset(p, 0, SIZE_OF_PACKET);
    PacketQueue pq;
    memset(&pq,0,sizeof(PacketQueue));
    memset (&f, 0, sizeof(Flow));
    memset(&tv, 0, sizeof (ThreadVars));
    memset(&stt, 0, sizeof (StreamTcpThread));
    memset(&tcph, 0, sizeof (TCPHdr));
    FLOW_INITIALIZE(&f);
    p->flow = &f;

    StreamTcpUTInit(&stt.ra_ctx);
    stream_config.async_oneside = TRUE;

    tcph.th_win = htons(5480);
    tcph.th_seq = htonl(10);
    tcph.th_ack = htonl(1);
    tcph.th_flags = TH_SYN|TH_ACK;
    p->tcph = &tcph;

    FAIL_IF(StreamTcpPacket(&tv, p, &stt, &pq) == -1);

    p->tcph->th_seq = htonl(11);
    p->tcph->th_ack = htonl(1);
    p->tcph->th_flags = TH_ACK;
    p->flowflags = FLOW_PKT_TOSERVER;

    FAIL_IF(StreamTcpPacket(&tv, p, &stt, &pq) == -1);

    p->tcph->th_seq = htonl(11);
    p->tcph->th_ack = htonl(1);
    p->tcph->th_flags = TH_ACK|TH_PUSH;
    p->flowflags = FLOW_PKT_TOSERVER;

    StreamTcpCreateTestPacket(payload, 0x42, 3, 4); /*BBB*/
    p->payload = payload;
    p->payload_len = 3;

    FAIL_IF(StreamTcpPacket(&tv, p, &stt, &pq) == -1);

    p->tcph->th_seq = htonl(2);
    p->tcph->th_ack = htonl(1);
    p->tcph->th_flags = TH_ACK|TH_PUSH;
    p->flowflags = FLOW_PKT_TOSERVER;

    StreamTcpCreateTestPacket(payload, 0x42, 3, 4); /*BBB*/
    p->payload = payload;
    p->payload_len = 3;

    FAIL_IF(StreamTcpPacket(&tv, p, &stt, &pq) == -1);

    FAIL_IF(! (((TcpSession *)(p->flow->protoctx))->flags & STREAMTCP_FLAG_ASYNC));

    FAIL_IF(((TcpSession *)(p->flow->protoctx))->state != TCP_ESTABLISHED);

    FAIL_IF(((TcpSession *)(p->flow->protoctx))->server.last_ack != 2 &&
            ((TcpSession *)(p->flow->protoctx))->client.next_seq != 1);

    StreamTcpSessionClear(p->flow->protoctx);
    SCFree(p);
    FLOW_DESTROY(&f);
    StreamTcpUTDeinit(stt.ra_ctx);
    PASS;
}

/**
 *  \test   Test the setting up a TCP session when we are seeing asynchronous
 *          stream, while we missed the SYN and SYN/ACK packets in that stream.
 *
 *  \retval On success it returns 1 and on failure 0.
 */

static int StreamTcpTest12 (void)
{
    Packet *p = SCMalloc(SIZE_OF_PACKET);
    if (unlikely(p == NULL))
        return 0;
    Flow f;
    ThreadVars tv;
    StreamTcpThread stt;
    TCPHdr tcph;
    uint8_t payload[4];
    memset(p, 0, SIZE_OF_PACKET);
    PacketQueue pq;
    memset(&pq,0,sizeof(PacketQueue));
    memset (&f, 0, sizeof(Flow));
    memset(&tv, 0, sizeof (ThreadVars));
    memset(&stt, 0, sizeof (StreamTcpThread));
    memset(&tcph, 0, sizeof (TCPHdr));
    FLOW_INITIALIZE(&f);
    p->flow = &f;

    StreamTcpUTInit(&stt.ra_ctx);

    tcph.th_win = htons(5480);
    tcph.th_seq = htonl(10);
    tcph.th_ack = htonl(11);
    tcph.th_flags = TH_ACK;
    p->tcph = &tcph;
    int ret = 0;

    if (StreamTcpPacket(&tv, p, &stt, &pq) == -1)
        goto end;

    p->tcph->th_seq = htonl(10);
    p->tcph->th_ack = htonl(11);
    p->tcph->th_flags = TH_ACK|TH_PUSH;
    p->flowflags = FLOW_PKT_TOSERVER;

    StreamTcpCreateTestPacket(payload, 0x42, 3, 4); /*BBB*/
    p->payload = payload;
    p->payload_len = 3;

    if (StreamTcpPacket(&tv, p, &stt, &pq) == -1)
        goto end;

    p->tcph->th_seq = htonl(6);
    p->tcph->th_ack = htonl(11);
    p->tcph->th_flags = TH_ACK|TH_PUSH;
    p->flowflags = FLOW_PKT_TOSERVER;

    StreamTcpCreateTestPacket(payload, 0x42, 3, 4); /*BBB*/
    p->payload = payload;
    p->payload_len = 3;

    if (StreamTcpPacket(&tv, p, &stt, &pq) == -1)
        goto end;

    if (stream_config.async_oneside != TRUE) {
        ret = 1;
        goto end;
    }

    if (! (((TcpSession *)(p->flow->protoctx))->flags & STREAMTCP_FLAG_ASYNC)) {
        printf("failed in setting asynchronous session\n");
        goto end;
    }

    if (((TcpSession *)(p->flow->protoctx))->state != TCP_ESTABLISHED) {
        printf("failed in setting state\n");
        goto end;
    }

    if (((TcpSession *)(p->flow->protoctx))->client.last_ack != 6 &&
            ((TcpSession *)(p->flow->protoctx))->server.next_seq != 11) {
        printf("failed in seq %"PRIu32" match\n",
                ((TcpSession *)(p->flow->protoctx))->client.last_ack);
        goto end;
    }

    StreamTcpSessionClear(p->flow->protoctx);

    ret = 1;
end:
    SCFree(p);
    FLOW_DESTROY(&f);
    StreamTcpUTDeinit(stt.ra_ctx);
    return ret;
}

/**
 *  \test   Test the setting up a TCP session when we are seeing asynchronous
 *          stream, while we missed the SYN and SYN/ACK packets in that stream.
 *          Later, we start to receive the packet from other end stream too.
 *
 *  \retval On success it returns 1 and on failure 0.
 */

static int StreamTcpTest13 (void)
{
    Packet *p = SCMalloc(SIZE_OF_PACKET);
    if (unlikely(p == NULL))
        return 0;
    Flow f;
    ThreadVars tv;
    StreamTcpThread stt;
    TCPHdr tcph;
    uint8_t payload[4];
    memset(p, 0, SIZE_OF_PACKET);
    PacketQueue pq;
    memset(&pq,0,sizeof(PacketQueue));
    memset (&f, 0, sizeof(Flow));
    memset(&tv, 0, sizeof (ThreadVars));
    memset(&stt, 0, sizeof (StreamTcpThread));
    memset(&tcph, 0, sizeof (TCPHdr));
    FLOW_INITIALIZE(&f);
    p->flow = &f;

    StreamTcpUTInit(&stt.ra_ctx);

    tcph.th_win = htons(5480);
    tcph.th_seq = htonl(10);
    tcph.th_ack = htonl(11);
    tcph.th_flags = TH_ACK;
    p->tcph = &tcph;
    int ret = 0;

    if (StreamTcpPacket(&tv, p, &stt, &pq) == -1)
        goto end;

    p->tcph->th_seq = htonl(10);
    p->tcph->th_ack = htonl(11);
    p->tcph->th_flags = TH_ACK|TH_PUSH;
    p->flowflags = FLOW_PKT_TOSERVER;

    StreamTcpCreateTestPacket(payload, 0x42, 3, 4); /*BBB*/
    p->payload = payload;
    p->payload_len = 3;

    if (StreamTcpPacket(&tv, p, &stt, &pq) == -1)
        goto end;

    p->tcph->th_seq = htonl(6);
    p->tcph->th_ack = htonl(11);
    p->tcph->th_flags = TH_ACK|TH_PUSH;
    p->flowflags = FLOW_PKT_TOSERVER;

    StreamTcpCreateTestPacket(payload, 0x42, 3, 4); /*BBB*/
    p->payload = payload;
    p->payload_len = 3;

    if (StreamTcpPacket(&tv, p, &stt, &pq) == -1)
        goto end;

    if (stream_config.async_oneside != TRUE) {
        ret = 1;
        goto end;
    }

    if (! (((TcpSession *)(p->flow->protoctx))->flags & STREAMTCP_FLAG_ASYNC)) {
        printf("failed in setting asynchronous session\n");
        goto end;
    }

    if (((TcpSession *)(p->flow->protoctx))->state != TCP_ESTABLISHED) {
        printf("failed in setting state\n");
        goto end;
    }

    p->tcph->th_seq = htonl(11);
    p->tcph->th_ack = htonl(9);
    p->tcph->th_flags = TH_ACK|TH_PUSH;
    p->flowflags = FLOW_PKT_TOCLIENT;

    StreamTcpCreateTestPacket(payload, 0x42, 3, 4); /*BBB*/
    p->payload = payload;
    p->payload_len = 3;

    if (StreamTcpPacket(&tv, p, &stt, &pq) == -1)
        goto end;

    if (((TcpSession *)(p->flow->protoctx))->client.last_ack != 9 &&
            ((TcpSession *)(p->flow->protoctx))->server.next_seq != 14) {
        printf("failed in seq %"PRIu32" match\n",
                ((TcpSession *)(p->flow->protoctx))->client.last_ack);
        goto end;
    }

    StreamTcpSessionPktFree(p);

    ret = 1;
end:
    SCFree(p);
    FLOW_DESTROY(&f);
    StreamTcpUTDeinit(stt.ra_ctx);
    return ret;
}

/* Dummy conf string to setup the OS policy for unit testing */
static const char *dummy_conf_string =
    "%YAML 1.1\n"
    "---\n"
    "\n"
    "default-log-dir: /var/log/eidps\n"
    "\n"
    "logging:\n"
    "\n"
    "  default-log-level: debug\n"
    "\n"
    "  default-format: \"<%t> - <%l>\"\n"
    "\n"
    "  default-startup-message: Your IDS has started.\n"
    "\n"
    "  default-output-filter:\n"
    "\n"
    "host-os-policy:\n"
    "\n"
    " windows: 192.168.0.1\n"
    "\n"
    " linux: 192.168.0.2\n"
    "\n";
/* Dummy conf string to setup the OS policy for unit testing */
static const char *dummy_conf_string1 =
    "%YAML 1.1\n"
    "---\n"
    "\n"
    "default-log-dir: /var/log/eidps\n"
    "\n"
    "logging:\n"
    "\n"
    "  default-log-level: debug\n"
    "\n"
    "  default-format: \"<%t> - <%l>\"\n"
    "\n"
    "  default-startup-message: Your IDS has started.\n"
    "\n"
    "  default-output-filter:\n"
    "\n"
    "host-os-policy:\n"
    "\n"
    " windows: 192.168.0.0/24," "192.168.1.1\n"
    "\n"
    " linux: 192.168.1.0/24," "192.168.0.1\n"
    "\n";

/**
 *  \brief  Function to parse the dummy conf string and get the value of IP
 *          address for the corresponding OS policy type.
 *
 *  \param  conf_val_name   Name of the OS policy type
 *  \retval returns IP address as string on success and NULL on failure
 */
static const char *StreamTcpParseOSPolicy (char *conf_var_name)
{
    SCEnter();
    char conf_var_type_name[15] = "host-os-policy";
    char *conf_var_full_name = NULL;
    const char *conf_var_value = NULL;

    if (conf_var_name == NULL)
        goto end;

    /* the + 2 is for the '.' and the string termination character '\0' */
    conf_var_full_name = (char *)SCMalloc(strlen(conf_var_type_name) +
                                        strlen(conf_var_name) + 2);
    if (conf_var_full_name == NULL)
        goto end;

    if (snprintf(conf_var_full_name,
                 strlen(conf_var_type_name) + strlen(conf_var_name) + 2, "%s.%s",
                 conf_var_type_name, conf_var_name) < 0) {
        SCLogError(SC_ERR_INVALID_VALUE, "Error in making the conf full name");
        goto end;
    }

    if (ConfGet(conf_var_full_name, &conf_var_value) != 1) {
        SCLogError(SC_ERR_UNKNOWN_VALUE, "Error in getting conf value for conf name %s",
                    conf_var_full_name);
        goto end;
    }

    SCLogDebug("Value obtained from the yaml conf file, for the var "
               "\"%s\" is \"%s\"", conf_var_name, conf_var_value);

 end:
    if (conf_var_full_name != NULL)
        SCFree(conf_var_full_name);
    SCReturnCharPtr(conf_var_value);


}
/**
 *  \test   Test the setting up a OS policy. Te OS policy values are defined in
 *          the config string "dummy_conf_string"
 *
 *  \retval On success it returns 1 and on failure 0
 */

static int StreamTcpTest14 (void)
{
    Packet *p = SCMalloc(SIZE_OF_PACKET);
    if (unlikely(p == NULL))
        return 0;
    Flow f;
    ThreadVars tv;
    StreamTcpThread stt;
    TCPHdr tcph;
    uint8_t payload[4];
    struct in_addr addr;
    IPV4Hdr ipv4h;
    char os_policy_name[10] = "windows";
    const char *ip_addr;
    PacketQueue pq;
    memset(&pq,0,sizeof(PacketQueue));

    memset(p, 0, SIZE_OF_PACKET);
    memset (&f, 0, sizeof(Flow));
    memset(&tv, 0, sizeof (ThreadVars));
    memset(&stt, 0, sizeof (StreamTcpThread));
    memset(&tcph, 0, sizeof (TCPHdr));
    memset(&addr, 0, sizeof(addr));
    memset(&ipv4h, 0, sizeof(ipv4h));
    FLOW_INITIALIZE(&f);
    p->flow = &f;
    int ret = 0;

    StreamTcpUTInit(&stt.ra_ctx);

    /* Load the config string in to parser */
    ConfCreateContextBackup();
    ConfInit();
    ConfYamlLoadString(dummy_conf_string, strlen(dummy_conf_string));

    /* Get the IP address as string and add it to Host info tree for lookups */
    ip_addr = StreamTcpParseOSPolicy(os_policy_name);
    SCHInfoAddHostOSInfo(os_policy_name, ip_addr, -1);
    strlcpy(os_policy_name, "linux\0", sizeof(os_policy_name));
    ip_addr = StreamTcpParseOSPolicy(os_policy_name);
    SCHInfoAddHostOSInfo(os_policy_name, ip_addr, -1);
    addr.s_addr = inet_addr("192.168.0.1");
    tcph.th_win = htons(5480);
    tcph.th_seq = htonl(10);
    tcph.th_ack = htonl(20);
    tcph.th_flags = TH_ACK|TH_PUSH;
    p->tcph = &tcph;
    p->dst.family = AF_INET;
    p->dst.address.address_un_data32[0] = addr.s_addr;
    p->ip4h = &ipv4h;

    StreamTcpCreateTestPacket(payload, 0x41, 3, sizeof(payload)); /*AAA*/
    p->payload = payload;
    p->payload_len = 3;

    FLOWLOCK_WRLOCK(&f);
    if (StreamTcpPacket(&tv, p, &stt, &pq) == -1)
        goto end;

    p->tcph->th_seq = htonl(20);
    p->tcph->th_ack = htonl(13);
    p->tcph->th_flags = TH_ACK|TH_PUSH;
    p->flowflags = FLOW_PKT_TOCLIENT;

    StreamTcpCreateTestPacket(payload, 0x42, 3, sizeof(payload)); /*BBB*/
    p->payload = payload;
    p->payload_len = 3;

    if (StreamTcpPacket(&tv, p, &stt, &pq) == -1)
        goto end;

    p->tcph->th_seq = htonl(15);
    p->tcph->th_ack = htonl(23);
    p->tcph->th_flags = TH_ACK|TH_PUSH;
    p->flowflags = FLOW_PKT_TOSERVER;

    StreamTcpCreateTestPacket(payload, 0x43, 3, sizeof(payload)); /*CCC*/
    p->payload = payload;
    p->payload_len = 3;

    if (StreamTcpPacket(&tv, p, &stt, &pq) == -1)
        goto end;

    p->tcph->th_seq = htonl(14);
    p->tcph->th_ack = htonl(23);
    p->tcph->th_flags = TH_ACK|TH_PUSH;
    p->flowflags = FLOW_PKT_TOSERVER;

    StreamTcpCreateTestPacket(payload, 0x43, 3, sizeof(payload)); /*CCC*/
    p->payload = payload;
    p->payload_len = 3;

    if (StreamTcpPacket(&tv, p, &stt, &pq) == -1)
        goto end;

    addr.s_addr = inet_addr("192.168.0.2");
    p->tcph->th_seq = htonl(25);
    p->tcph->th_ack = htonl(13);
    p->tcph->th_flags = TH_ACK|TH_PUSH;
    p->flowflags = FLOW_PKT_TOCLIENT;
    p->dst.address.address_un_data32[0] = addr.s_addr;

    StreamTcpCreateTestPacket(payload, 0x44, 3, sizeof(payload)); /*DDD*/
    p->payload = payload;
    p->payload_len = 3;

    if (StreamTcpPacket(&tv, p, &stt, &pq) == -1)
        goto end;

    p->tcph->th_seq = htonl(24);
    p->tcph->th_ack = htonl(13);
    p->tcph->th_flags = TH_ACK|TH_PUSH;
    p->flowflags = FLOW_PKT_TOCLIENT;

    StreamTcpCreateTestPacket(payload, 0x44, 3, sizeof(payload)); /*DDD*/
    p->payload = payload;
    p->payload_len = 3;

    if (StreamTcpPacket(&tv, p, &stt, &pq) == -1)
        goto end;

    if (stream_config.midstream != TRUE) {
        ret = 1;
        goto end;
    }
    if (((TcpSession *)(p->flow->protoctx))->state != TCP_ESTABLISHED)
        goto end;

    if (((TcpSession *)(p->flow->protoctx))->client.next_seq != 13 &&
            ((TcpSession *)(p->flow->protoctx))->server.next_seq != 23) {
        printf("failed in next_seq match client.next_seq %"PRIu32""
                " server.next_seq %"PRIu32"\n",
                ((TcpSession *)(p->flow->protoctx))->client.next_seq,
                ((TcpSession *)(p->flow->protoctx))->server.next_seq);
        goto end;
    }

    if (((TcpSession *)(p->flow->protoctx))->client.os_policy !=
            OS_POLICY_WINDOWS && ((TcpSession *)
            (p->flow->protoctx))->server.os_policy != OS_POLICY_LINUX)
    {
        printf("failed in setting up OS policy, client.os_policy: %"PRIu8""
                " should be %"PRIu8" and server.os_policy: %"PRIu8""
                " should be %"PRIu8"\n", ((TcpSession *)
                (p->flow->protoctx))->client.os_policy, (uint8_t)OS_POLICY_WINDOWS,
                ((TcpSession *)(p->flow->protoctx))->server.os_policy,
                (uint8_t)OS_POLICY_LINUX);
        goto end;
    }
    StreamTcpSessionClear(p->flow->protoctx);

    ret = 1;
end:
    ConfDeInit();
    ConfRestoreContextBackup();
    FLOWLOCK_UNLOCK(&f);
    SCFree(p);
    FLOW_DESTROY(&f);
    StreamTcpUTDeinit(stt.ra_ctx);
    return ret;
}

/**
 *  \test   Test the setting up a TCP session using the 4WHS:
 *          SYN, SYN, SYN/ACK, ACK
 *
 *  \retval On success it returns 1 and on failure 0.
 */

static int StreamTcp4WHSTest01 (void)
{
    int ret = 0;
    Packet *p = SCMalloc(SIZE_OF_PACKET);
    if (unlikely(p == NULL))
        return 0;
    Flow f;
    ThreadVars tv;
    StreamTcpThread stt;
    TCPHdr tcph;
    memset(p, 0, SIZE_OF_PACKET);
    PacketQueue pq;
    memset(&pq,0,sizeof(PacketQueue));
    memset (&f, 0, sizeof(Flow));
    memset(&tv, 0, sizeof (ThreadVars));
    memset(&stt, 0, sizeof (StreamTcpThread));
    memset(&tcph, 0, sizeof (TCPHdr));
    FLOW_INITIALIZE(&f);
    p->flow = &f;

    StreamTcpUTInit(&stt.ra_ctx);

    tcph.th_win = htons(5480);
    tcph.th_seq = htonl(10);
    tcph.th_ack = 0;
    tcph.th_flags = TH_SYN;
    p->tcph = &tcph;

    if (StreamTcpPacket(&tv, p, &stt, &pq) == -1)
        goto end;

    p->tcph->th_seq = htonl(20);
    p->tcph->th_ack = 0;
    p->tcph->th_flags = TH_SYN;
    p->flowflags = FLOW_PKT_TOCLIENT;

    if (StreamTcpPacket(&tv, p, &stt, &pq) == -1)
        goto end;

    if ((!(((TcpSession *)(p->flow->protoctx))->flags & STREAMTCP_FLAG_4WHS))) {
        printf("STREAMTCP_FLAG_4WHS flag not set: ");
        goto end;
    }

    p->tcph->th_seq = htonl(10);
    p->tcph->th_ack = htonl(21); /* the SYN/ACK uses the SEQ from the first SYN pkt */
    p->tcph->th_flags = TH_SYN|TH_ACK;
    p->flowflags = FLOW_PKT_TOSERVER;

    if (StreamTcpPacket(&tv, p, &stt, &pq) == -1)
        goto end;

    p->tcph->th_seq = htonl(21);
    p->tcph->th_ack = htonl(10);
    p->tcph->th_flags = TH_ACK;
    p->flowflags = FLOW_PKT_TOCLIENT;

    if (StreamTcpPacket(&tv, p, &stt, &pq) == -1)
        goto end;

    if (((TcpSession *)(p->flow->protoctx))->state != TCP_ESTABLISHED) {
        printf("state is not ESTABLISHED: ");
        goto end;
    }

    ret = 1;
end:
    StreamTcpSessionClear(p->flow->protoctx);
    SCFree(p);
    FLOW_DESTROY(&f);
    StreamTcpUTDeinit(stt.ra_ctx);
    return ret;
}

/**
 *  \test   set up a TCP session using the 4WHS:
 *          SYN, SYN, SYN/ACK, ACK, but the SYN/ACK does
 *          not have the right SEQ
 *
 *  \retval On success it returns 1 and on failure 0.
 */

static int StreamTcp4WHSTest02 (void)
{
    int ret = 0;
    Packet *p = SCMalloc(SIZE_OF_PACKET);
    if (unlikely(p == NULL))
        return 0;
    Flow f;
    ThreadVars tv;
    StreamTcpThread stt;
    TCPHdr tcph;
    memset(p, 0, SIZE_OF_PACKET);
    PacketQueue pq;
    memset(&pq,0,sizeof(PacketQueue));
    memset (&f, 0, sizeof(Flow));
    memset(&tv, 0, sizeof (ThreadVars));
    memset(&stt, 0, sizeof (StreamTcpThread));
    memset(&tcph, 0, sizeof (TCPHdr));
    FLOW_INITIALIZE(&f);
    p->flow = &f;

    StreamTcpUTInit(&stt.ra_ctx);

    tcph.th_win = htons(5480);
    tcph.th_seq = htonl(10);
    tcph.th_ack = 0;
    tcph.th_flags = TH_SYN;
    p->tcph = &tcph;

    if (StreamTcpPacket(&tv, p, &stt, &pq) == -1)
        goto end;

    p->tcph->th_seq = htonl(20);
    p->tcph->th_ack = 0;
    p->tcph->th_flags = TH_SYN;
    p->flowflags = FLOW_PKT_TOCLIENT;

    if (StreamTcpPacket(&tv, p, &stt, &pq) == -1)
        goto end;

    if ((!(((TcpSession *)(p->flow->protoctx))->flags & STREAMTCP_FLAG_4WHS))) {
        printf("STREAMTCP_FLAG_4WHS flag not set: ");
        goto end;
    }

    p->tcph->th_seq = htonl(30);
    p->tcph->th_ack = htonl(21); /* the SYN/ACK uses the SEQ from the first SYN pkt */
    p->tcph->th_flags = TH_SYN|TH_ACK;
    p->flowflags = FLOW_PKT_TOSERVER;

    if (StreamTcpPacket(&tv, p, &stt, &pq) != -1) {
        printf("SYN/ACK pkt not rejected but it should have: ");
        goto end;
    }

    ret = 1;
end:
    StreamTcpSessionClear(p->flow->protoctx);
    SCFree(p);
    FLOW_DESTROY(&f);
    StreamTcpUTDeinit(stt.ra_ctx);
    return ret;
}

/**
 *  \test   set up a TCP session using the 4WHS:
 *          SYN, SYN, SYN/ACK, ACK: however the SYN/ACK and ACK
 *          are part of a normal 3WHS
 *
 *  \retval On success it returns 1 and on failure 0.
 */

static int StreamTcp4WHSTest03 (void)
{
    int ret = 0;
    Packet *p = SCMalloc(SIZE_OF_PACKET);
    FAIL_IF(unlikely(p == NULL));
    Flow f;
    ThreadVars tv;
    StreamTcpThread stt;
    TCPHdr tcph;
    memset(p, 0, SIZE_OF_PACKET);
    PacketQueue pq;
    memset(&pq,0,sizeof(PacketQueue));
    memset (&f, 0, sizeof(Flow));
    memset(&tv, 0, sizeof (ThreadVars));
    memset(&stt, 0, sizeof (StreamTcpThread));
    memset(&tcph, 0, sizeof (TCPHdr));
    FLOW_INITIALIZE(&f);
    p->flow = &f;

    StreamTcpUTInit(&stt.ra_ctx);

    tcph.th_win = htons(5480);
    tcph.th_seq = htonl(10);
    tcph.th_ack = 0;
    tcph.th_flags = TH_SYN;
    p->tcph = &tcph;

    if (StreamTcpPacket(&tv, p, &stt, &pq) == -1)
        goto end;

    p->tcph->th_seq = htonl(20);
    p->tcph->th_ack = 0;
    p->tcph->th_flags = TH_SYN;
    p->flowflags = FLOW_PKT_TOCLIENT;

    if (StreamTcpPacket(&tv, p, &stt, &pq) == -1)
        goto end;

    if ((!(((TcpSession *)(p->flow->protoctx))->flags & STREAMTCP_FLAG_4WHS))) {
        printf("STREAMTCP_FLAG_4WHS flag not set: ");
        goto end;
    }

    p->tcph->th_seq = htonl(30);
    p->tcph->th_ack = htonl(11);
    p->tcph->th_flags = TH_SYN|TH_ACK;
    p->flowflags = FLOW_PKT_TOCLIENT;

    if (StreamTcpPacket(&tv, p, &stt, &pq) == -1)
        goto end;

    p->tcph->th_seq = htonl(11);
    p->tcph->th_ack = htonl(31);
    p->tcph->th_flags = TH_ACK;
    p->flowflags = FLOW_PKT_TOSERVER;

    if (StreamTcpPacket(&tv, p, &stt, &pq) == -1)
        goto end;

    if (((TcpSession *)(p->flow->protoctx))->state != TCP_ESTABLISHED) {
        printf("state is not ESTABLISHED: ");
        goto end;
    }

    ret = 1;
end:
    StreamTcpSessionClear(p->flow->protoctx);
    SCFree(p);
    FLOW_DESTROY(&f);
    StreamTcpUTDeinit(stt.ra_ctx);
    return ret;
}

/**
 *  \test   Test the setting up a OS policy. Te OS policy values are defined in
 *          the config string "dummy_conf_string1"
 *
 *  \retval On success it returns 1 and on failure 0
 */

static int StreamTcpTest15 (void)
{
    Packet *p = SCMalloc(SIZE_OF_PACKET);
    if (unlikely(p == NULL))
        return 0;
    Flow f;
    ThreadVars tv;
    StreamTcpThread stt;
    TCPHdr tcph;
    uint8_t payload[4];
    struct in_addr addr;
    IPV4Hdr ipv4h;
    char os_policy_name[10] = "windows";
    const char *ip_addr;
    PacketQueue pq;
    memset(&pq,0,sizeof(PacketQueue));

    memset(p, 0, SIZE_OF_PACKET);
    memset (&f, 0, sizeof(Flow));
    memset(&tv, 0, sizeof (ThreadVars));
    memset(&stt, 0, sizeof (StreamTcpThread));
    memset(&tcph, 0, sizeof (TCPHdr));
    memset(&addr, 0, sizeof(addr));
    memset(&ipv4h, 0, sizeof(ipv4h));
    FLOW_INITIALIZE(&f);
    p->flow = &f;
    int ret = 0;

    StreamTcpUTInit(&stt.ra_ctx);

    /* Load the config string in to parser */
    ConfCreateContextBackup();
    ConfInit();
    ConfYamlLoadString(dummy_conf_string1, strlen(dummy_conf_string1));

    /* Get the IP address as string and add it to Host info tree for lookups */
    ip_addr = StreamTcpParseOSPolicy(os_policy_name);
    SCHInfoAddHostOSInfo(os_policy_name, ip_addr, -1);
    strlcpy(os_policy_name, "linux\0", sizeof(os_policy_name));
    ip_addr = StreamTcpParseOSPolicy(os_policy_name);
    SCHInfoAddHostOSInfo(os_policy_name, ip_addr, -1);
    addr.s_addr = inet_addr("192.168.0.20");
    tcph.th_win = htons(5480);
    tcph.th_seq = htonl(10);
    tcph.th_ack = htonl(20);
    tcph.th_flags = TH_ACK|TH_PUSH;
    p->tcph = &tcph;
    p->dst.family = AF_INET;
    p->dst.address.address_un_data32[0] = addr.s_addr;
    p->ip4h = &ipv4h;

    StreamTcpCreateTestPacket(payload, 0x41, 3, sizeof(payload)); /*AAA*/
    p->payload = payload;
    p->payload_len = 3;

    if (StreamTcpPacket(&tv, p, &stt, &pq) == -1)
        goto end;

    p->tcph->th_seq = htonl(20);
    p->tcph->th_ack = htonl(13);
    p->tcph->th_flags = TH_ACK|TH_PUSH;
    p->flowflags = FLOW_PKT_TOCLIENT;

    StreamTcpCreateTestPacket(payload, 0x42, 3, sizeof(payload)); /*BBB*/
    p->payload = payload;
    p->payload_len = 3;

    if (StreamTcpPacket(&tv, p, &stt, &pq) == -1)
        goto end;

    p->tcph->th_seq = htonl(15);
    p->tcph->th_ack = htonl(23);
    p->tcph->th_flags = TH_ACK|TH_PUSH;
    p->flowflags = FLOW_PKT_TOSERVER;

    StreamTcpCreateTestPacket(payload, 0x43, 3, sizeof(payload)); /*CCC*/
    p->payload = payload;
    p->payload_len = 3;

    if (StreamTcpPacket(&tv, p, &stt, &pq) == -1)
        goto end;

    p->tcph->th_seq = htonl(14);
    p->tcph->th_ack = htonl(23);
    p->tcph->th_flags = TH_ACK|TH_PUSH;
    p->flowflags = FLOW_PKT_TOSERVER;

    StreamTcpCreateTestPacket(payload, 0x43, 3, sizeof(payload)); /*CCC*/
    p->payload = payload;
    p->payload_len = 3;

    if (StreamTcpPacket(&tv, p, &stt, &pq) == -1)
        goto end;

    addr.s_addr = inet_addr("192.168.1.20");
    p->tcph->th_seq = htonl(25);
    p->tcph->th_ack = htonl(13);
    p->tcph->th_flags = TH_ACK|TH_PUSH;
    p->flowflags = FLOW_PKT_TOCLIENT;
    p->dst.address.address_un_data32[0] = addr.s_addr;

    StreamTcpCreateTestPacket(payload, 0x44, 3, sizeof(payload)); /*DDD*/
    p->payload = payload;
    p->payload_len = 3;

    if (StreamTcpPacket(&tv, p, &stt, &pq) == -1)
        goto end;

    p->tcph->th_seq = htonl(24);
    p->tcph->th_ack = htonl(13);
    p->tcph->th_flags = TH_ACK|TH_PUSH;
    p->flowflags = FLOW_PKT_TOCLIENT;

    StreamTcpCreateTestPacket(payload, 0x44, 3, sizeof(payload)); /*DDD*/
    p->payload = payload;
    p->payload_len = 3;

    if (StreamTcpPacket(&tv, p, &stt, &pq) == -1)
        goto end;

    if (stream_config.midstream != TRUE) {
        ret = 1;
        goto end;
    }
    if (((TcpSession *)(p->flow->protoctx))->state != TCP_ESTABLISHED)
        goto end;

    if (((TcpSession *)(p->flow->protoctx))->client.next_seq != 13 &&
            ((TcpSession *)(p->flow->protoctx))->server.next_seq != 23) {
        printf("failed in next_seq match client.next_seq %"PRIu32""
                " server.next_seq %"PRIu32"\n",
                ((TcpSession *)(p->flow->protoctx))->client.next_seq,
                ((TcpSession *)(p->flow->protoctx))->server.next_seq);
        goto end;
    }

    if (((TcpSession *)(p->flow->protoctx))->client.os_policy !=
            OS_POLICY_WINDOWS && ((TcpSession *)
            (p->flow->protoctx))->server.os_policy != OS_POLICY_LINUX)
    {
        printf("failed in setting up OS policy, client.os_policy: %"PRIu8""
                " should be %"PRIu8" and server.os_policy: %"PRIu8""
                " should be %"PRIu8"\n", ((TcpSession *)
                (p->flow->protoctx))->client.os_policy, (uint8_t)OS_POLICY_WINDOWS,
                ((TcpSession *)(p->flow->protoctx))->server.os_policy,
                (uint8_t)OS_POLICY_LINUX);
        goto end;
    }
    StreamTcpSessionPktFree(p);

    ret = 1;
end:
    ConfDeInit();
    ConfRestoreContextBackup();
    SCFree(p);
    FLOW_DESTROY(&f);
    StreamTcpUTDeinit(stt.ra_ctx);
    return ret;
}

/**
 *  \test   Test the setting up a OS policy. Te OS policy values are defined in
 *          the config string "dummy_conf_string1"
 *
 *  \retval On success it returns 1 and on failure 0
 */

static int StreamTcpTest16 (void)
{
    Packet *p = SCMalloc(SIZE_OF_PACKET);
    if (unlikely(p == NULL))
        return 0;
    Flow f;
    ThreadVars tv;
    StreamTcpThread stt;
    TCPHdr tcph;
    uint8_t payload[4];
    struct in_addr addr;
    IPV4Hdr ipv4h;
    char os_policy_name[10] = "windows";
    const char *ip_addr;
    PacketQueue pq;
    memset(&pq,0,sizeof(PacketQueue));

    memset(p, 0, SIZE_OF_PACKET);
    memset (&f, 0, sizeof(Flow));
    memset(&tv, 0, sizeof (ThreadVars));
    memset(&stt, 0, sizeof (StreamTcpThread));
    memset(&tcph, 0, sizeof (TCPHdr));
    memset(&addr, 0, sizeof(addr));
    memset(&ipv4h, 0, sizeof(ipv4h));
    FLOW_INITIALIZE(&f);
    p->flow = &f;
    int ret = 0;

    StreamTcpUTInit(&stt.ra_ctx);

    /* Load the config string in to parser */
    ConfCreateContextBackup();
    ConfInit();
    ConfYamlLoadString(dummy_conf_string1, strlen(dummy_conf_string1));

    /* Get the IP address as string and add it to Host info tree for lookups */
    ip_addr = StreamTcpParseOSPolicy(os_policy_name);
    SCHInfoAddHostOSInfo(os_policy_name, ip_addr, -1);
    strlcpy(os_policy_name, "linux\0", sizeof(os_policy_name));
    ip_addr = StreamTcpParseOSPolicy(os_policy_name);
    SCHInfoAddHostOSInfo(os_policy_name, ip_addr, -1);
    addr.s_addr = inet_addr("192.168.0.1");
    tcph.th_win = htons(5480);
    tcph.th_seq = htonl(10);
    tcph.th_ack = htonl(20);
    tcph.th_flags = TH_ACK|TH_PUSH;
    p->tcph = &tcph;
    p->dst.family = AF_INET;
    p->dst.address.address_un_data32[0] = addr.s_addr;
    p->ip4h = &ipv4h;

    StreamTcpCreateTestPacket(payload, 0x41, 3, sizeof(payload)); /*AAA*/
    p->payload = payload;
    p->payload_len = 3;

    FLOWLOCK_WRLOCK(&f);
    if (StreamTcpPacket(&tv, p, &stt, &pq) == -1)
        goto end;

    p->tcph->th_seq = htonl(20);
    p->tcph->th_ack = htonl(13);
    p->tcph->th_flags = TH_ACK|TH_PUSH;
    p->flowflags = FLOW_PKT_TOCLIENT;

    StreamTcpCreateTestPacket(payload, 0x42, 3, sizeof(payload)); /*BBB*/
    p->payload = payload;
    p->payload_len = 3;

    if (StreamTcpPacket(&tv, p, &stt, &pq) == -1)
        goto end;

    p->tcph->th_seq = htonl(15);
    p->tcph->th_ack = htonl(23);
    p->tcph->th_flags = TH_ACK|TH_PUSH;
    p->flowflags = FLOW_PKT_TOSERVER;

    StreamTcpCreateTestPacket(payload, 0x43, 3, sizeof(payload)); /*CCC*/
    p->payload = payload;
    p->payload_len = 3;

    if (StreamTcpPacket(&tv, p, &stt, &pq) == -1)
        goto end;

    p->tcph->th_seq = htonl(14);
    p->tcph->th_ack = htonl(23);
    p->tcph->th_flags = TH_ACK|TH_PUSH;
    p->flowflags = FLOW_PKT_TOSERVER;

    StreamTcpCreateTestPacket(payload, 0x43, 3, sizeof(payload)); /*CCC*/
    p->payload = payload;
    p->payload_len = 3;

    if (StreamTcpPacket(&tv, p, &stt, &pq) == -1)
        goto end;

    addr.s_addr = inet_addr("192.168.1.1");
    p->tcph->th_seq = htonl(25);
    p->tcph->th_ack = htonl(13);
    p->tcph->th_flags = TH_ACK|TH_PUSH;
    p->flowflags = FLOW_PKT_TOCLIENT;
    p->dst.address.address_un_data32[0] = addr.s_addr;

    StreamTcpCreateTestPacket(payload, 0x44, 3, sizeof(payload)); /*DDD*/
    p->payload = payload;
    p->payload_len = 3;

    if (StreamTcpPacket(&tv, p, &stt, &pq) == -1)
        goto end;

    p->tcph->th_seq = htonl(24);
    p->tcph->th_ack = htonl(13);
    p->tcph->th_flags = TH_ACK|TH_PUSH;
    p->flowflags = FLOW_PKT_TOCLIENT;

    StreamTcpCreateTestPacket(payload, 0x44, 3, sizeof(payload)); /*DDD*/
    p->payload = payload;
    p->payload_len = 3;

    if (StreamTcpPacket(&tv, p, &stt, &pq) == -1)
        goto end;

    if (stream_config.midstream != TRUE) {
        ret = 1;
        goto end;
    }
    if (((TcpSession *)(p->flow->protoctx))->state != TCP_ESTABLISHED)
        goto end;

    if (((TcpSession *)(p->flow->protoctx))->client.next_seq != 13 &&
            ((TcpSession *)(p->flow->protoctx))->server.next_seq != 23) {
        printf("failed in next_seq match client.next_seq %"PRIu32""
                " server.next_seq %"PRIu32"\n",
                ((TcpSession *)(p->flow->protoctx))->client.next_seq,
                ((TcpSession *)(p->flow->protoctx))->server.next_seq);
        goto end;
    }

    if (((TcpSession *)(p->flow->protoctx))->client.os_policy !=
            OS_POLICY_LINUX && ((TcpSession *)
            (p->flow->protoctx))->server.os_policy != OS_POLICY_WINDOWS)
    {
        printf("failed in setting up OS policy, client.os_policy: %"PRIu8""
                " should be %"PRIu8" and server.os_policy: %"PRIu8""
                " should be %"PRIu8"\n", ((TcpSession *)
                (p->flow->protoctx))->client.os_policy, (uint8_t)OS_POLICY_LINUX,
                ((TcpSession *)(p->flow->protoctx))->server.os_policy,
                (uint8_t)OS_POLICY_WINDOWS);
        goto end;
    }
    StreamTcpSessionPktFree(p);

    ret = 1;
end:
    ConfDeInit();
    ConfRestoreContextBackup();
    FLOWLOCK_UNLOCK(&f);
    SCFree(p);
    FLOW_DESTROY(&f);
    StreamTcpUTDeinit(stt.ra_ctx);
    return ret;
}

/**
 *  \test   Test the setting up a OS policy. Te OS policy values are defined in
 *          the config string "dummy_conf_string1". To check the setting of
 *          Default os policy
 *
 *  \retval On success it returns 1 and on failure 0
 */

static int StreamTcpTest17 (void)
{
    Packet *p = SCMalloc(SIZE_OF_PACKET);
    if (unlikely(p == NULL))
        return 0;
    Flow f;
    ThreadVars tv;
    StreamTcpThread stt;
    TCPHdr tcph;
    uint8_t payload[4];
    struct in_addr addr;
    IPV4Hdr ipv4h;
    char os_policy_name[10] = "windows";
    const char *ip_addr;
    PacketQueue pq;
    memset(&pq,0,sizeof(PacketQueue));

    memset(p, 0, SIZE_OF_PACKET);
    memset (&f, 0, sizeof(Flow));
    memset(&tv, 0, sizeof (ThreadVars));
    memset(&stt, 0, sizeof (StreamTcpThread));
    memset(&tcph, 0, sizeof (TCPHdr));
    memset(&addr, 0, sizeof(addr));
    memset(&ipv4h, 0, sizeof(ipv4h));
    FLOW_INITIALIZE(&f);
    p->flow = &f;
    int ret = 0;

    StreamTcpUTInit(&stt.ra_ctx);

    /* Load the config string in to parser */
    ConfCreateContextBackup();
    ConfInit();
    ConfYamlLoadString(dummy_conf_string1, strlen(dummy_conf_string1));

    /* Get the IP address as string and add it to Host info tree for lookups */
    ip_addr = StreamTcpParseOSPolicy(os_policy_name);
    SCHInfoAddHostOSInfo(os_policy_name, ip_addr, -1);
    strlcpy(os_policy_name, "linux\0", sizeof(os_policy_name));
    ip_addr = StreamTcpParseOSPolicy(os_policy_name);
    SCHInfoAddHostOSInfo(os_policy_name, ip_addr, -1);
    addr.s_addr = inet_addr("192.168.0.1");
    tcph.th_win = htons(5480);
    tcph.th_seq = htonl(10);
    tcph.th_ack = htonl(20);
    tcph.th_flags = TH_ACK|TH_PUSH;
    p->tcph = &tcph;
    p->dst.family = AF_INET;
    p->dst.address.address_un_data32[0] = addr.s_addr;
    p->ip4h = &ipv4h;

    StreamTcpCreateTestPacket(payload, 0x41, 3, sizeof(payload)); /*AAA*/
    p->payload = payload;
    p->payload_len = 3;

    FLOWLOCK_WRLOCK(&f);
    if (StreamTcpPacket(&tv, p, &stt, &pq) == -1)
        goto end;

    p->tcph->th_seq = htonl(20);
    p->tcph->th_ack = htonl(13);
    p->tcph->th_flags = TH_ACK|TH_PUSH;
    p->flowflags = FLOW_PKT_TOCLIENT;

    StreamTcpCreateTestPacket(payload, 0x42, 3, sizeof(payload)); /*BBB*/
    p->payload = payload;
    p->payload_len = 3;

    if (StreamTcpPacket(&tv, p, &stt, &pq) == -1)
        goto end;

    p->tcph->th_seq = htonl(15);
    p->tcph->th_ack = htonl(23);
    p->tcph->th_flags = TH_ACK|TH_PUSH;
    p->flowflags = FLOW_PKT_TOSERVER;

    StreamTcpCreateTestPacket(payload, 0x43, 3, sizeof(payload)); /*CCC*/
    p->payload = payload;
    p->payload_len = 3;

    if (StreamTcpPacket(&tv, p, &stt, &pq) == -1)
        goto end;

    p->tcph->th_seq = htonl(14);
    p->tcph->th_ack = htonl(23);
    p->tcph->th_flags = TH_ACK|TH_PUSH;
    p->flowflags = FLOW_PKT_TOSERVER;

    StreamTcpCreateTestPacket(payload, 0x43, 3, sizeof(payload)); /*CCC*/
    p->payload = payload;
    p->payload_len = 3;

    if (StreamTcpPacket(&tv, p, &stt, &pq) == -1)
        goto end;

    addr.s_addr = inet_addr("10.1.1.1");
    p->tcph->th_seq = htonl(25);
    p->tcph->th_ack = htonl(13);
    p->tcph->th_flags = TH_ACK|TH_PUSH;
    p->flowflags = FLOW_PKT_TOCLIENT;
    p->dst.address.address_un_data32[0] = addr.s_addr;

    StreamTcpCreateTestPacket(payload, 0x44, 3, sizeof(payload)); /*DDD*/
    p->payload = payload;
    p->payload_len = 3;

    if (StreamTcpPacket(&tv, p, &stt, &pq) == -1)
        goto end;

    p->tcph->th_seq = htonl(24);
    p->tcph->th_ack = htonl(13);
    p->tcph->th_flags = TH_ACK|TH_PUSH;
    p->flowflags = FLOW_PKT_TOCLIENT;

    StreamTcpCreateTestPacket(payload, 0x44, 3, sizeof(payload)); /*DDD*/
    p->payload = payload;
    p->payload_len = 3;

    if (StreamTcpPacket(&tv, p, &stt, &pq) == -1)
        goto end;

    if (stream_config.midstream != TRUE) {
        ret = 1;
        goto end;
    }
    if (((TcpSession *)(p->flow->protoctx))->state != TCP_ESTABLISHED)
        goto end;

    if (((TcpSession *)(p->flow->protoctx))->client.next_seq != 13 &&
            ((TcpSession *)(p->flow->protoctx))->server.next_seq != 23) {
        printf("failed in next_seq match client.next_seq %"PRIu32""
                " server.next_seq %"PRIu32"\n",
                ((TcpSession *)(p->flow->protoctx))->client.next_seq,
                ((TcpSession *)(p->flow->protoctx))->server.next_seq);
        goto end;
    }

    if (((TcpSession *)(p->flow->protoctx))->client.os_policy !=
            OS_POLICY_LINUX && ((TcpSession *)
            (p->flow->protoctx))->server.os_policy != OS_POLICY_DEFAULT)
    {
        printf("failed in setting up OS policy, client.os_policy: %"PRIu8""
                " should be %"PRIu8" and server.os_policy: %"PRIu8""
                " should be %"PRIu8"\n", ((TcpSession *)
                (p->flow->protoctx))->client.os_policy, (uint8_t)OS_POLICY_LINUX,
                ((TcpSession *)(p->flow->protoctx))->server.os_policy,
                (uint8_t)OS_POLICY_DEFAULT);
        goto end;
    }
    StreamTcpSessionPktFree(p);

    ret = 1;
end:
    ConfDeInit();
    ConfRestoreContextBackup();
    FLOWLOCK_UNLOCK(&f);
    SCFree(p);
    FLOW_DESTROY(&f);
    StreamTcpUTDeinit(stt.ra_ctx);
    return ret;
}

/** \test   Test the various OS policies based on different IP addresses from
            confuguration defined in 'dummy_conf_string1' */
static int StreamTcpTest18 (void)
{
    StreamTcpThread stt;
    struct in_addr addr;
    char os_policy_name[10] = "windows";
    const char *ip_addr;
    TcpStream stream;
    Packet *p = SCMalloc(SIZE_OF_PACKET);
    if (unlikely(p == NULL))
    return 0;
    IPV4Hdr ipv4h;
    int ret = 0;

    memset(&addr, 0, sizeof(addr));
    memset(&stream, 0, sizeof(stream));
    memset(p, 0, SIZE_OF_PACKET);
    memset(&ipv4h, 0, sizeof(ipv4h));

    StreamTcpUTInit(&stt.ra_ctx);
    SCHInfoCleanResources();

    /* Load the config string in to parser */
    ConfCreateContextBackup();
    ConfInit();
    ConfYamlLoadString(dummy_conf_string1, strlen(dummy_conf_string1));

    /* Get the IP address as string and add it to Host info tree for lookups */
    ip_addr = StreamTcpParseOSPolicy(os_policy_name);
    SCHInfoAddHostOSInfo(os_policy_name, ip_addr, -1);

    p->dst.family = AF_INET;
    p->ip4h = &ipv4h;
    addr.s_addr = inet_addr("192.168.1.1");
    p->dst.address.address_un_data32[0] = addr.s_addr;
    StreamTcpSetOSPolicy(&stream, p);

    if (stream.os_policy != OS_POLICY_WINDOWS)
        goto end;

    ret = 1;
end:
    ConfDeInit();
    ConfRestoreContextBackup();
    SCFree(p);
    StreamTcpUTDeinit(stt.ra_ctx);
    return ret;
}
/** \test   Test the various OS policies based on different IP addresses from
            confuguration defined in 'dummy_conf_string1' */
static int StreamTcpTest19 (void)
{
    StreamTcpThread stt;
    struct in_addr addr;
    char os_policy_name[10] = "windows";
    const char *ip_addr;
    TcpStream stream;
    Packet *p = SCMalloc(SIZE_OF_PACKET);
    if (unlikely(p == NULL))
    return 0;
    IPV4Hdr ipv4h;
    int ret = 0;

    memset(&addr, 0, sizeof(addr));
    memset(&stream, 0, sizeof(stream));
    memset(p, 0, SIZE_OF_PACKET);
    memset(&ipv4h, 0, sizeof(ipv4h));

    StreamTcpUTInit(&stt.ra_ctx);
    SCHInfoCleanResources();

    /* Load the config string in to parser */
    ConfCreateContextBackup();
    ConfInit();
    ConfYamlLoadString(dummy_conf_string1, strlen(dummy_conf_string1));

    /* Get the IP address as string and add it to Host info tree for lookups */
    ip_addr = StreamTcpParseOSPolicy(os_policy_name);
    SCHInfoAddHostOSInfo(os_policy_name, ip_addr, -1);

    p->dst.family = AF_INET;
    p->ip4h = &ipv4h;
    addr.s_addr = inet_addr("192.168.0.30");
    p->dst.address.address_un_data32[0] = addr.s_addr;
    StreamTcpSetOSPolicy(&stream, p);

    if (stream.os_policy != OS_POLICY_WINDOWS) {
        printf("expected os_policy: %"PRIu8" but received %"PRIu8": ",
                (uint8_t)OS_POLICY_WINDOWS, stream.os_policy);
        goto end;
    }

    ret = 1;
end:
    ConfDeInit();
    ConfRestoreContextBackup();
    SCFree(p);
    StreamTcpUTDeinit(stt.ra_ctx);
    return ret;
}
/** \test   Test the various OS policies based on different IP addresses from
            confuguration defined in 'dummy_conf_string1' */
static int StreamTcpTest20 (void)
{
    StreamTcpThread stt;
    struct in_addr addr;
    char os_policy_name[10] = "linux";
    const char *ip_addr;
    TcpStream stream;
    Packet *p = SCMalloc(SIZE_OF_PACKET);
    if (unlikely(p == NULL))
    return 0;
    IPV4Hdr ipv4h;
    int ret = 0;

    memset(&addr, 0, sizeof(addr));
    memset(&stream, 0, sizeof(stream));
    memset(p, 0, SIZE_OF_PACKET);
    memset(&ipv4h, 0, sizeof(ipv4h));

    StreamTcpUTInit(&stt.ra_ctx);
    SCHInfoCleanResources();

    /* Load the config string in to parser */
    ConfCreateContextBackup();
    ConfInit();
    ConfYamlLoadString(dummy_conf_string1, strlen(dummy_conf_string1));

    /* Get the IP address as string and add it to Host info tree for lookups */
    ip_addr = StreamTcpParseOSPolicy(os_policy_name);
    SCHInfoAddHostOSInfo(os_policy_name, ip_addr, -1);

    p->dst.family = AF_INET;
    p->ip4h = &ipv4h;
    addr.s_addr = inet_addr("192.168.0.1");
    p->dst.address.address_un_data32[0] = addr.s_addr;
    StreamTcpSetOSPolicy(&stream, p);

    if (stream.os_policy != OS_POLICY_LINUX) {
        printf("expected os_policy: %"PRIu8" but received %"PRIu8"\n",
                (uint8_t)OS_POLICY_LINUX, stream.os_policy);
        goto end;
    }

    ret = 1;
end:
    ConfDeInit();
    ConfRestoreContextBackup();
    SCFree(p);
    StreamTcpUTDeinit(stt.ra_ctx);
    return ret;
}
/** \test   Test the various OS policies based on different IP addresses from
            confuguration defined in 'dummy_conf_string1' */
static int StreamTcpTest21 (void)
{
    StreamTcpThread stt;
    struct in_addr addr;
    char os_policy_name[10] = "linux";
    const char *ip_addr;
    TcpStream stream;
    Packet *p = SCMalloc(SIZE_OF_PACKET);
    if (unlikely(p == NULL))
    return 0;
    IPV4Hdr ipv4h;
    int ret = 0;

    memset(&addr, 0, sizeof(addr));
    memset(&stream, 0, sizeof(stream));
    memset(p, 0, SIZE_OF_PACKET);
    memset(&ipv4h, 0, sizeof(ipv4h));

    StreamTcpUTInit(&stt.ra_ctx);
    SCHInfoCleanResources();

    /* Load the config string in to parser */
    ConfCreateContextBackup();
    ConfInit();
    ConfYamlLoadString(dummy_conf_string1, strlen(dummy_conf_string1));

    /* Get the IP address as string and add it to Host info tree for lookups */
    ip_addr = StreamTcpParseOSPolicy(os_policy_name);
    SCHInfoAddHostOSInfo(os_policy_name, ip_addr, -1);

    p->dst.family = AF_INET;
    p->ip4h = &ipv4h;
    addr.s_addr = inet_addr("192.168.1.30");
    p->dst.address.address_un_data32[0] = addr.s_addr;
    StreamTcpSetOSPolicy(&stream, p);

    if (stream.os_policy != OS_POLICY_LINUX) {
        printf("expected os_policy: %"PRIu8" but received %"PRIu8"\n",
                (uint8_t)OS_POLICY_LINUX, stream.os_policy);
        goto end;
    }

    ret = 1;
end:
    ConfDeInit();
    ConfRestoreContextBackup();
    SCFree(p);
    StreamTcpUTDeinit(stt.ra_ctx);
    return ret;
}
/** \test   Test the various OS policies based on different IP addresses from
            confuguration defined in 'dummy_conf_string1' */
static int StreamTcpTest22 (void)
{
    StreamTcpThread stt;
    struct in_addr addr;
    char os_policy_name[10] = "windows";
    const char *ip_addr;
    TcpStream stream;
    Packet *p = SCMalloc(SIZE_OF_PACKET);
    if (unlikely(p == NULL))
    return 0;
    IPV4Hdr ipv4h;
    int ret = 0;

    memset(&addr, 0, sizeof(addr));
    memset(&stream, 0, sizeof(stream));
    memset(p, 0, SIZE_OF_PACKET);
    memset(&ipv4h, 0, sizeof(ipv4h));

    StreamTcpUTInit(&stt.ra_ctx);
    SCHInfoCleanResources();

    /* Load the config string in to parser */
    ConfCreateContextBackup();
    ConfInit();
    ConfYamlLoadString(dummy_conf_string1, strlen(dummy_conf_string1));

    /* Get the IP address as string and add it to Host info tree for lookups */
    ip_addr = StreamTcpParseOSPolicy(os_policy_name);
    SCHInfoAddHostOSInfo(os_policy_name, ip_addr, -1);

    p->dst.family = AF_INET;
    p->ip4h = &ipv4h;
    addr.s_addr = inet_addr("123.231.2.1");
    p->dst.address.address_un_data32[0] = addr.s_addr;
    StreamTcpSetOSPolicy(&stream, p);

    if (stream.os_policy != OS_POLICY_DEFAULT) {
        printf("expected os_policy: %"PRIu8" but received %"PRIu8"\n",
                (uint8_t)OS_POLICY_DEFAULT, stream.os_policy);
        goto end;
    }

    ret = 1;
end:
    ConfDeInit();
    ConfRestoreContextBackup();
    SCFree(p);
    StreamTcpUTDeinit(stt.ra_ctx);
    return ret;
}

/** \test   Test the stream mem leaks conditions. */
static int StreamTcpTest23(void)
{
    StreamTcpThread stt;
    TcpSession ssn;
    Flow f;
    TCPHdr tcph;
    uint8_t packet[1460] = "";
    ThreadVars tv;
    PacketQueue pq;

    Packet *p = SCMalloc(SIZE_OF_PACKET);
    FAIL_IF(p == NULL);

    memset(&pq,0,sizeof(PacketQueue));
    memset(p, 0, SIZE_OF_PACKET);
    memset(&f, 0, sizeof (Flow));
    memset(&tcph, 0, sizeof (TCPHdr));
    memset(&tv, 0, sizeof (ThreadVars));

    StreamTcpUTInit(&stt.ra_ctx);
    StreamTcpUTSetupSession(&ssn);
    FLOW_INITIALIZE(&f);
    ssn.client.os_policy = OS_POLICY_BSD;
    f.protoctx = &ssn;
    p->src.family = AF_INET;
    p->dst.family = AF_INET;
    p->proto = IPPROTO_TCP;
    p->flow = &f;
    tcph.th_win = 5480;
    tcph.th_flags = TH_PUSH | TH_ACK;
    p->tcph = &tcph;
    p->flowflags = FLOW_PKT_TOSERVER;
    p->payload = packet;
    SET_ISN(&ssn.client, 3184324452UL);

    p->tcph->th_seq = htonl(3184324453UL);
    p->tcph->th_ack = htonl(3373419609UL);
    p->payload_len = 2;

    FAIL_IF(StreamTcpReassembleHandleSegment(&tv, stt.ra_ctx, &ssn, &ssn.client, p, &pq) == -1);

    p->tcph->th_seq = htonl(3184324455UL);
    p->tcph->th_ack = htonl(3373419621UL);
    p->payload_len = 2;

    FAIL_IF(StreamTcpReassembleHandleSegment(&tv, stt.ra_ctx, &ssn, &ssn.client, p, &pq) == -1);

    p->tcph->th_seq = htonl(3184324453UL);
    p->tcph->th_ack = htonl(3373419621UL);
    p->payload_len = 6;

    FAIL_IF(StreamTcpReassembleHandleSegment(&tv, stt.ra_ctx, &ssn, &ssn.client, p, &pq) == -1);

    FAIL_IF(ssn.client.seg_list_tail == NULL);
    FAIL_IF(TCP_SEG_LEN(ssn.client.seg_list_tail) != 2);

    StreamTcpUTClearSession(&ssn);
    SCFree(p);
    FLOW_DESTROY(&f);
    StreamTcpUTDeinit(stt.ra_ctx);
    FAIL_IF(SC_ATOMIC_GET(st_memuse) > 0);
    PASS;
}

/** \test   Test the stream mem leaks conditions. */
static int StreamTcpTest24(void)
{
    StreamTcpThread stt;
    TcpSession ssn;
    Packet *p = SCMalloc(SIZE_OF_PACKET);
    FAIL_IF (p == NULL);
    Flow f;
    TCPHdr tcph;
    uint8_t packet[1460] = "";
    ThreadVars tv;
    PacketQueue pq;
    memset(&pq,0,sizeof(PacketQueue));

    StreamTcpUTInit(&stt.ra_ctx);
    StreamTcpUTSetupSession(&ssn);

    memset(p, 0, SIZE_OF_PACKET);
    memset(&f, 0, sizeof (Flow));
    memset(&tv, 0, sizeof (ThreadVars));
    memset(&tcph, 0, sizeof (TCPHdr));
    FLOW_INITIALIZE(&f);
    ssn.client.os_policy = OS_POLICY_BSD;
    f.protoctx = &ssn;
    p->src.family = AF_INET;
    p->dst.family = AF_INET;
    p->proto = IPPROTO_TCP;
    p->flow = &f;
    tcph.th_win = 5480;
    tcph.th_flags = TH_PUSH | TH_ACK;
    p->tcph = &tcph;
    p->flowflags = FLOW_PKT_TOSERVER;
    p->payload = packet;
    //ssn.client.ra_app_base_seq = ssn.client.ra_raw_base_seq = ssn.client.last_ack = 3184324453UL;
    SET_ISN(&ssn.client, 3184324453UL);

    p->tcph->th_seq = htonl(3184324455UL);
    p->tcph->th_ack = htonl(3373419621UL);
    p->payload_len = 4;

    FAIL_IF (StreamTcpReassembleHandleSegment(&tv, stt.ra_ctx, &ssn, &ssn.client, p, &pq) == -1);

    p->tcph->th_seq = htonl(3184324459UL);
    p->tcph->th_ack = htonl(3373419633UL);
    p->payload_len = 2;

    FAIL_IF(StreamTcpReassembleHandleSegment(&tv, stt.ra_ctx, &ssn, &ssn.client, p, &pq) == -1);

    p->tcph->th_seq = htonl(3184324459UL);
    p->tcph->th_ack = htonl(3373419657UL);
    p->payload_len = 4;

    FAIL_IF(StreamTcpReassembleHandleSegment(&tv, stt.ra_ctx, &ssn, &ssn.client, p, &pq) == -1);

    FAIL_IF(ssn.client.seg_list_tail == NULL);
    FAIL_IF(TCP_SEG_LEN(ssn.client.seg_list_tail) != 4);

    StreamTcpUTClearSession(&ssn);
    SCFree(p);
    FLOW_DESTROY(&f);
    StreamTcpUTDeinit(stt.ra_ctx);
    FAIL_IF(SC_ATOMIC_GET(st_memuse) > 0);
    PASS;
}

/**
 *  \test   Test the initialization of tcp streams with congestion flags
 *
 *  \retval On success it returns 1 and on failure 0.
 */
static int StreamTcpTest25(void)
{
    Packet *p = SCMalloc(SIZE_OF_PACKET);
    if (unlikely(p == NULL))
        return 0;
    Flow f;
    ThreadVars tv;
    StreamTcpThread stt;
    uint8_t payload[4];
    TCPHdr tcph;
    int ret = 0;
    PacketQueue pq;
    memset(&pq,0,sizeof(PacketQueue));

    memset(p, 0, SIZE_OF_PACKET);
    memset (&f, 0, sizeof(Flow));
    memset(&tv, 0, sizeof (ThreadVars));
    memset(&stt, 0, sizeof (StreamTcpThread));
    memset(&tcph, 0, sizeof (TCPHdr));

    FLOW_INITIALIZE(&f);
    p->flow = &f;
    tcph.th_win = htons(5480);
    tcph.th_flags = TH_SYN | TH_CWR;
    p->tcph = &tcph;
    p->flowflags = FLOW_PKT_TOSERVER;
    StreamTcpUTInit(&stt.ra_ctx);

    if (StreamTcpPacket(&tv, p, &stt, &pq) == -1)
        goto end;

    p->tcph->th_ack = htonl(1);
    p->tcph->th_flags = TH_SYN | TH_ACK;
    p->flowflags = FLOW_PKT_TOCLIENT;

    if (StreamTcpPacket(&tv, p, &stt, &pq) == -1 || (TcpSession *)p->flow->protoctx == NULL)
        goto end;

    p->tcph->th_ack = htonl(1);
    p->tcph->th_seq = htonl(1);
    p->tcph->th_flags = TH_ACK;
    p->flowflags = FLOW_PKT_TOSERVER;

    if (StreamTcpPacket(&tv, p, &stt, &pq) == -1 || (TcpSession *)p->flow->protoctx == NULL)
        goto end;

    p->tcph->th_ack = htonl(1);
    p->tcph->th_seq = htonl(2);
    p->tcph->th_flags = TH_PUSH | TH_ACK;
    p->flowflags = FLOW_PKT_TOSERVER;

    StreamTcpCreateTestPacket(payload, 0x41, 3, 4); /*AAA*/
    p->payload = payload;
    p->payload_len = 3;

    if (StreamTcpPacket(&tv, p, &stt, &pq) == -1 || (TcpSession *)p->flow->protoctx == NULL)
        goto end;

    p->flowflags = FLOW_PKT_TOCLIENT;
    if (StreamTcpPacket(&tv, p, &stt, &pq) == -1 || (TcpSession *)p->flow->protoctx == NULL)
        goto end;

    p->tcph->th_ack = htonl(1);
    p->tcph->th_seq = htonl(6);
    p->tcph->th_flags = TH_PUSH | TH_ACK;
    p->flowflags = FLOW_PKT_TOSERVER;

    StreamTcpCreateTestPacket(payload, 0x42, 3, 4); /*BBB*/
    p->payload = payload;
    p->payload_len = 3;

    if (StreamTcpPacket(&tv, p, &stt, &pq) == -1 || (TcpSession *)p->flow->protoctx == NULL)
        goto end;

    p->flowflags = FLOW_PKT_TOCLIENT;
    if (StreamTcpPacket(&tv, p, &stt, &pq) == -1 || (TcpSession *)p->flow->protoctx == NULL)
        goto end;

    StreamTcpSessionClear(p->flow->protoctx);

    ret = 1;
end:
    SCFree(p);
    FLOW_DESTROY(&f);
    StreamTcpUTDeinit(stt.ra_ctx);
    return ret;
}

/**
 *  \test   Test the initialization of tcp streams with congestion flags
 *
 *  \retval On success it returns 1 and on failure 0.
 */
static int StreamTcpTest26(void)
{
    Packet *p = SCMalloc(SIZE_OF_PACKET);
    if (unlikely(p == NULL))
        return 0;
    Flow f;
    ThreadVars tv;
    StreamTcpThread stt;
    uint8_t payload[4];
    TCPHdr tcph;
    int ret = 0;
    PacketQueue pq;
    memset(&pq,0,sizeof(PacketQueue));

    memset(p, 0, SIZE_OF_PACKET);
    memset (&f, 0, sizeof(Flow));
    memset(&tv, 0, sizeof (ThreadVars));
    memset(&stt, 0, sizeof (StreamTcpThread));
    memset(&tcph, 0, sizeof (TCPHdr));

    FLOW_INITIALIZE(&f);
    p->flow = &f;
    tcph.th_win = htons(5480);
    tcph.th_flags = TH_SYN | TH_ECN;
    p->tcph = &tcph;
    p->flowflags = FLOW_PKT_TOSERVER;

    StreamTcpUTInit(&stt.ra_ctx);

    if (StreamTcpPacket(&tv, p, &stt, &pq) == -1)
        goto end;

    p->tcph->th_ack = htonl(1);
    p->tcph->th_flags = TH_SYN | TH_ACK;
    p->flowflags = FLOW_PKT_TOCLIENT;

    if (StreamTcpPacket(&tv, p, &stt, &pq) == -1 || (TcpSession *)p->flow->protoctx == NULL)
        goto end;

    p->tcph->th_ack = htonl(1);
    p->tcph->th_seq = htonl(1);
    p->tcph->th_flags = TH_ACK;
    p->flowflags = FLOW_PKT_TOSERVER;

    if (StreamTcpPacket(&tv, p, &stt, &pq) == -1 || (TcpSession *)p->flow->protoctx == NULL)
        goto end;

    p->tcph->th_ack = htonl(1);
    p->tcph->th_seq = htonl(2);
    p->tcph->th_flags = TH_PUSH | TH_ACK;
    p->flowflags = FLOW_PKT_TOSERVER;

    StreamTcpCreateTestPacket(payload, 0x41, 3, 4); /*AAA*/
    p->payload = payload;
    p->payload_len = 3;

    if (StreamTcpPacket(&tv, p, &stt, &pq) == -1 || (TcpSession *)p->flow->protoctx == NULL)
        goto end;

    p->flowflags = FLOW_PKT_TOCLIENT;
    if (StreamTcpPacket(&tv, p, &stt, &pq) == -1 || (TcpSession *)p->flow->protoctx == NULL)
        goto end;

    p->tcph->th_ack = htonl(1);
    p->tcph->th_seq = htonl(6);
    p->tcph->th_flags = TH_PUSH | TH_ACK;
    p->flowflags = FLOW_PKT_TOSERVER;

    StreamTcpCreateTestPacket(payload, 0x42, 3, 4); /*BBB*/
    p->payload = payload;
    p->payload_len = 3;

    if (StreamTcpPacket(&tv, p, &stt, &pq) == -1 || (TcpSession *)p->flow->protoctx == NULL)
        goto end;

    p->flowflags = FLOW_PKT_TOCLIENT;
    if (StreamTcpPacket(&tv, p, &stt, &pq) == -1 || (TcpSession *)p->flow->protoctx == NULL)
        goto end;

    StreamTcpSessionClear(p->flow->protoctx);

    ret = 1;
end:
    SCFree(p);
    FLOW_DESTROY(&f);
    StreamTcpUTDeinit(stt.ra_ctx);
    return ret;
}

/**
 *  \test   Test the initialization of tcp streams with congestion flags
 *
 *  \retval On success it returns 1 and on failure 0.
 */
static int StreamTcpTest27(void)
{
    Packet *p = SCMalloc(SIZE_OF_PACKET);
    if (unlikely(p == NULL))
        return 0;
    Flow f;
    ThreadVars tv;
    StreamTcpThread stt;
    uint8_t payload[4];
    TCPHdr tcph;
    int ret = 0;
    PacketQueue pq;
    memset(&pq,0,sizeof(PacketQueue));

    memset(p, 0, SIZE_OF_PACKET);
    memset (&f, 0, sizeof(Flow));
    memset(&tv, 0, sizeof (ThreadVars));
    memset(&stt, 0, sizeof (StreamTcpThread));
    memset(&tcph, 0, sizeof (TCPHdr));

    FLOW_INITIALIZE(&f);
    p->flow = &f;
    tcph.th_win = htons(5480);
    tcph.th_flags = TH_SYN | TH_CWR | TH_ECN;
    p->tcph = &tcph;
    p->flowflags = FLOW_PKT_TOSERVER;

    StreamTcpUTInit(&stt.ra_ctx);

    if (StreamTcpPacket(&tv, p, &stt, &pq) == -1)
        goto end;

    p->tcph->th_ack = htonl(1);
    p->tcph->th_flags = TH_SYN | TH_ACK;
    p->flowflags = FLOW_PKT_TOCLIENT;

    if (StreamTcpPacket(&tv, p, &stt, &pq) == -1 || (TcpSession *)p->flow->protoctx == NULL)
        goto end;

    p->tcph->th_ack = htonl(1);
    p->tcph->th_seq = htonl(1);
    p->tcph->th_flags = TH_ACK;
    p->flowflags = FLOW_PKT_TOSERVER;

    if (StreamTcpPacket(&tv, p, &stt, &pq) == -1 || (TcpSession *)p->flow->protoctx == NULL)
        goto end;

    p->tcph->th_ack = htonl(1);
    p->tcph->th_seq = htonl(2);
    p->tcph->th_flags = TH_PUSH | TH_ACK;
    p->flowflags = FLOW_PKT_TOSERVER;

    StreamTcpCreateTestPacket(payload, 0x41, 3, 4); /*AAA*/
    p->payload = payload;
    p->payload_len = 3;

    if (StreamTcpPacket(&tv, p, &stt, &pq) == -1 || (TcpSession *)p->flow->protoctx == NULL)
        goto end;

    p->flowflags = FLOW_PKT_TOCLIENT;
    if (StreamTcpPacket(&tv, p, &stt, &pq) == -1 || (TcpSession *)p->flow->protoctx == NULL)
        goto end;

    p->tcph->th_ack = htonl(1);
    p->tcph->th_seq = htonl(6);
    p->tcph->th_flags = TH_PUSH | TH_ACK;
    p->flowflags = FLOW_PKT_TOSERVER;

    StreamTcpCreateTestPacket(payload, 0x42, 3, 4); /*BBB*/
    p->payload = payload;
    p->payload_len = 3;

    if (StreamTcpPacket(&tv, p, &stt, &pq) == -1 || (TcpSession *)p->flow->protoctx == NULL)
        goto end;

    p->flowflags = FLOW_PKT_TOCLIENT;
    if (StreamTcpPacket(&tv, p, &stt, &pq) == -1 || (TcpSession *)p->flow->protoctx == NULL)
        goto end;

    StreamTcpSessionClear(p->flow->protoctx);

    ret = 1;
end:
    SCFree(p);
    FLOW_DESTROY(&f);
    StreamTcpUTDeinit(stt.ra_ctx);
    return ret;
}

/** \test   Test the memcap incrementing/decrementing and memcap check */
static int StreamTcpTest28(void)
{
    StreamTcpThread stt;
    StreamTcpUTInit(&stt.ra_ctx);

    uint32_t memuse = SC_ATOMIC_GET(st_memuse);

    StreamTcpIncrMemuse(500);
    FAIL_IF(SC_ATOMIC_GET(st_memuse) != (memuse+500));

    StreamTcpDecrMemuse(500);
    FAIL_IF(SC_ATOMIC_GET(st_memuse) != memuse);
<<<<<<< HEAD

    FAIL_IF(StreamTcpCheckMemcap(500) != 1);

    FAIL_IF(StreamTcpCheckMemcap((memuse + stream_config.memcap)) != 0);

=======

    FAIL_IF(StreamTcpCheckMemcap(500) != 1);

    FAIL_IF(StreamTcpCheckMemcap((memuse + stream_config.memcap)) != 0);

>>>>>>> 3430b53d
    StreamTcpUTDeinit(stt.ra_ctx);

    FAIL_IF(SC_ATOMIC_GET(st_memuse) != 0);
    PASS;
}

#if 0
/**
 *  \test   Test the resetting of the sesison with bad checksum packet and later
 *          send the malicious contents on the session. Engine should drop the
 *          packet with the bad checksum.
 *
 *  \retval On success it returns 1 and on failure 0.
 */
static int StreamTcpTest29(void)
{
    Packet p;
    Flow f;
    ThreadVars tv;
    StreamTcpThread stt;
    TCPHdr tcph;
    TcpSession ssn;
    IPV4Hdr ipv4h;
    struct in_addr addr;
    struct in_addr addr1;
    TCPCache tcpc;
    TCPVars tcpvars;
    TcpStream server;
    TcpStream client;

    memset (&p, 0, SIZE_OF_PACKET);
    memset (&f, 0, sizeof(Flow));
    memset(&tv, 0, sizeof (ThreadVars));
    memset(&stt, 0, sizeof (StreamTcpThread));
    memset(&tcph, 0, sizeof (TCPHdr));
    memset (&ipv4h, 0, sizeof(IPV4Hdr));
    memset (&addr, 0, sizeof(addr));
    memset (&addr1, 0, sizeof(addr1));
    memset (&tcpc, 0, sizeof(tcpc));
    memset (&tcpvars, 0, sizeof(tcpvars));
    memset(&ssn, 0, sizeof (TcpSession));
    memset(&server, 0, sizeof (TcpStream));
    memset(&client, 0, sizeof (TcpStream));
    uint8_t packet[1460] = "";
    int result = 1;

    FLOW_INITIALIZE(&f);
    StreamTcpInitConfig(TRUE);

    /* prevent L7 from kicking in */

    ssn.client.os_policy = OS_POLICY_BSD;
    p.src.family = AF_INET;
    p.dst.family = AF_INET;
    p.proto = IPPROTO_TCP;
    p.flow = &f;
    tcph.th_win = 5480;
    p.tcph = &tcph;
    p.payload = packet;
    p.ip4h = &ipv4h;
    p.tcpc = tcpc;
    p.tcpc.level4_comp_csum = -1;
    tcpvars.hlen = 20;
    p.tcpvars = tcpvars;
    ssn.state = TCP_ESTABLISHED;
    addr.s_addr = inet_addr("10.1.3.53");
    p.dst.address.address_un_data32[0] = addr.s_addr;
    addr1.s_addr = inet_addr("10.1.3.7");
    p.src.address.address_un_data32[0] = addr1.s_addr;
    f.protoctx = &ssn;
    stt.ra_ctx = ra_ctx;
    ssn.server = server;
    ssn.client = client;
    ssn.client.isn = 10;
    ssn.client.window = 5184;
    ssn.client.last_ack = 10;
    ssn.client.ra_base_seq = 10;
    ssn.client.next_win = 5184;
    ssn.server.isn = 119197101;
    ssn.server.window = 5184;
    ssn.server.next_win = 5184;
    ssn.server.last_ack = 119197101;
    ssn.server.ra_base_seq = 119197101;

    tcph.th_flags = TH_PUSH | TH_ACK;
    p.flowflags = FLOW_PKT_TOSERVER;
    p.tcph->th_seq = htonl(11);
    p.tcph->th_ack = htonl(119197102);
    p.payload_len = 4;
    p.ip4h->ip_src = addr1;
    p.tcph->th_sum = TCPCalculateChecksum((uint16_t *)&(p.ip4h->ip_src),
                                          (uint16_t *)p.tcph,
                                          (p.payload_len +
                                           p.tcpvars.hlen) );

    if (StreamTcp(&tv, &p, (void *)&stt, NULL, NULL) != TM_ECODE_OK) {
        printf("failed in segment reassmebling\n");
        result &= 0;
        goto end;
    }

    tcph.th_flags = TH_ACK;
    p.flowflags = FLOW_PKT_TOCLIENT;
    p.tcph->th_seq = htonl(119197102);
    p.tcph->th_ack = htonl(15);
    p.payload_len = 0;
    p.ip4h->ip_src = addr;
    p.tcph->th_sum = TCPCalculateChecksum((uint16_t *)&(p.ip4h->ip_src),
                                                 (uint16_t *)p.tcph,
                                                 (p.payload_len +
                                                  p.tcpvars.hlen) );

    if (StreamTcp(&tv, &p, (void *)&stt, NULL, NULL) != TM_ECODE_OK) {
        printf("failed in segment reassmebling\n");
        result &= 0;
        goto end;
    }

    tcph.th_flags = TH_RST | TH_ACK;
    p.flowflags = FLOW_PKT_TOSERVER;
    p.tcph->th_seq = htonl(15);
    p.tcph->th_ack = htonl(119197102);
    p.payload_len = 0;
    p.ip4h->ip_src = addr1;
    p.tcph->th_sum = 12345;

    if (StreamTcp(&tv, &p, (void *)&stt, NULL, NULL) != TM_ECODE_OK) {
        printf("failed in segment reassmebling\n");
        result &= 0;
        goto end;
    }

    if (ssn.state != TCP_ESTABLISHED) {
        printf("the ssn.state should be TCP_ESTABLISHED(%"PRIu8"), not %"PRIu8""
                "\n", TCP_ESTABLISHED, ssn.state);
        result &= 0;
        goto end;
    }

end:
    StreamTcpReturnStreamSegments(&ssn.client);
    StreamTcpFreeConfig(TRUE);
    return result;
}

/**
 *  \test   Test the overlapping of the packet with bad checksum packet and later
 *          send the malicious contents on the session. Engine should drop the
 *          packet with the bad checksum.
 *
 *  \retval On success it returns 1 and on failure 0.
 */
static int StreamTcpTest30(void)
{
    Packet p;
    Flow f;
    ThreadVars tv;
    StreamTcpThread stt;
    TCPHdr tcph;
    TcpSession ssn;
    IPV4Hdr ipv4h;
    struct in_addr addr;
    struct in_addr addr1;
    TCPCache tcpc;
    TCPVars tcpvars;
    TcpStream server;
    TcpStream client;

    memset (&p, 0, SIZE_OF_PACKET);
    memset (&f, 0, sizeof(Flow));
    memset(&tv, 0, sizeof (ThreadVars));
    memset(&stt, 0, sizeof (StreamTcpThread));
    memset(&tcph, 0, sizeof (TCPHdr));
    memset (&ipv4h, 0, sizeof(IPV4Hdr));
    memset (&addr, 0, sizeof(addr));
    memset (&addr1, 0, sizeof(addr1));
    memset (&tcpc, 0, sizeof(tcpc));
    memset (&tcpvars, 0, sizeof(tcpvars));
    memset(&ssn, 0, sizeof (TcpSession));
    memset(&server, 0, sizeof (TcpStream));
    memset(&client, 0, sizeof (TcpStream));
    uint8_t payload[9] = "AAAAAAAAA";
    uint8_t payload1[9] = "GET /EVIL";
    uint8_t expected_content[9] = { 0x47, 0x45, 0x54, 0x20, 0x2f, 0x45, 0x56,
                                    0x49, 0x4c };
    int result = 1;

    FLOW_INITIALIZE(&f);
    StreamTcpInitConfig(TRUE);

    /* prevent L7 from kicking in */

    ssn.client.os_policy = OS_POLICY_BSD;
    p.src.family = AF_INET;
    p.dst.family = AF_INET;
    p.proto = IPPROTO_TCP;
    p.flow = &f;
    tcph.th_win = 5480;
    p.tcph = &tcph;
    p.payload = payload;
    p.ip4h = &ipv4h;
    p.tcpc = tcpc;
    p.tcpc.level4_comp_csum = -1;
    p.tcpvars = tcpvars;
    ssn.state = TCP_ESTABLISHED;
    addr.s_addr = inet_addr("10.1.3.53");
    p.dst.address.address_un_data32[0] = addr.s_addr;
    addr1.s_addr = inet_addr("10.1.3.7");
    p.src.address.address_un_data32[0] = addr1.s_addr;
    f.protoctx = &ssn;
    stt.ra_ctx = ra_ctx;
    ssn.server = server;
    ssn.client = client;
    ssn.client.isn = 10;
    ssn.client.window = 5184;
    ssn.client.last_ack = 10;
    ssn.client.ra_base_seq = 10;
    ssn.client.next_win = 5184;
    ssn.server.isn = 1351079940;
    ssn.server.window = 5184;
    ssn.server.next_win = 1351088132;
    ssn.server.last_ack = 1351079940;
    ssn.server.ra_base_seq = 1351079940;

    tcph.th_flags = TH_PUSH | TH_ACK;
    p.flowflags = FLOW_PKT_TOSERVER;
    p.tcph->th_seq = htonl(11);
    p.tcph->th_ack = htonl(1351079940);
    p.payload_len = 9;
    p.ip4h->ip_src = addr1;
    p.tcph->th_sum = 12345;

    if (StreamTcp(&tv, &p, (void *)&stt, NULL, NULL) != TM_ECODE_OK) {
        printf("failed in segment reassmebling\n");
        result &= 0;
        goto end;
    }

    tcph.th_flags = TH_PUSH | TH_ACK;
    p.flowflags = FLOW_PKT_TOSERVER;
    p.tcph->th_seq = htonl(11);
    p.tcph->th_ack = htonl(1351079940);
    p.payload = payload1;
    p.payload_len = 9;
    p.ip4h->ip_src = addr1;
    p.tcph->th_sum = TCPCalculateChecksum((uint16_t *)&(p.ip4h->ip_src),
                                                 (uint16_t *)p.tcph,
                                                 (p.payload_len +
                                                  p.tcpvars.hlen) );

    if (StreamTcp(&tv, &p, (void *)&stt, NULL, NULL) != TM_ECODE_OK) {
        printf("failed in segment reassmebling\n");
        result &= 0;
        goto end;
    }

    tcph.th_flags = TH_ACK;
    p.flowflags = FLOW_PKT_TOCLIENT;
    p.tcph->th_seq = htonl(1351079940);
    p.tcph->th_ack = htonl(20);
    p.payload_len = 0;
    p.ip4h->ip_src = addr;
    p.tcph->th_sum = TCPCalculateChecksum((uint16_t *)&(p.ip4h->ip_src),
                                                 (uint16_t *)p.tcph,
                                                 (p.payload_len +
                                                  p.tcpvars.hlen) );

    if (StreamTcp(&tv, &p, (void *)&stt, NULL, NULL) != TM_ECODE_OK) {
        printf("failed in segment reassmebling\n");
        result &= 0;
        goto end;
    }

    if (StreamTcpCheckStreamContents(expected_content, 9, &ssn.client) != 1) {
        printf("the contents are not as expected(GET /EVIL), contents are: ");
        PrintRawDataFp(stdout, ssn.client.seg_list->payload, 9);
        result &= 0;
        goto end;
    }

end:
    StreamTcpReturnStreamSegments(&ssn.client);
    StreamTcpFreeConfig(TRUE);
    return result;
}

/**
 *  \test   Test the multiple SYN packet handling with bad checksum and timestamp
 *          value. Engine should drop the bad checksum packet and establish
 *          TCP session correctly.
 *
 *  \retval On success it returns 1 and on failure 0.
 */
static int StreamTcpTest31(void)
{
    Packet p;
    Flow f;
    ThreadVars tv;
    StreamTcpThread stt;
    TCPHdr tcph;
    TcpSession ssn;
    IPV4Hdr ipv4h;
    TcpReassemblyThreadCtx *ra_ctx = StreamTcpReassembleInitThreadCtx(NULL);
    struct in_addr addr;
    struct in_addr addr1;
    TCPCache tcpc;
    TCPVars tcpvars;
    TcpStream server;
    TcpStream client;
    TCPOpt tcpopt;

    memset (&p, 0, SIZE_OF_PACKET);
    memset (&f, 0, sizeof(Flow));
    memset(&tv, 0, sizeof (ThreadVars));
    memset(&stt, 0, sizeof (StreamTcpThread));
    memset(&tcph, 0, sizeof (TCPHdr));
    memset (&ipv4h, 0, sizeof(IPV4Hdr));
    memset (&addr, 0, sizeof(addr));
    memset (&addr1, 0, sizeof(addr1));
    memset (&tcpc, 0, sizeof(tcpc));
    memset (&tcpvars, 0, sizeof(tcpvars));
    memset(&ssn, 0, sizeof (TcpSession));
    memset(&server, 0, sizeof (TcpStream));
    memset(&client, 0, sizeof (TcpStream));
    memset(&tcpopt, 0, sizeof (TCPOpt));
    int result = 1;

    StreamTcpInitConfig(TRUE);

    FLOW_INITIALIZE(&f);
    /* prevent L7 from kicking in */

    ssn.client.os_policy = OS_POLICY_LINUX;
    p.src.family = AF_INET;
    p.dst.family = AF_INET;
    p.proto = IPPROTO_TCP;
    p.flow = &f;
    tcph.th_win = 5480;
    p.tcph = &tcph;
    p.ip4h = &ipv4h;
    p.tcpc = tcpc;
    p.tcpc.level4_comp_csum = -1;
    p.tcpvars = tcpvars;
    p.tcpvars.ts = &tcpopt;
    addr.s_addr = inet_addr("10.1.3.53");
    p.dst.address.address_un_data32[0] = addr.s_addr;
    addr1.s_addr = inet_addr("10.1.3.7");
    p.src.address.address_un_data32[0] = addr1.s_addr;
    f.protoctx = &ssn;
    stt.ra_ctx = ra_ctx;
    ssn.server = server;
    ssn.client = client;
    ssn.client.isn = 10;
    ssn.client.window = 5184;
    ssn.client.last_ack = 10;
    ssn.client.ra_base_seq = 10;
    ssn.client.next_win = 5184;
    ssn.server.isn = 1351079940;
    ssn.server.window = 5184;
    ssn.server.next_win = 1351088132;
    ssn.server.last_ack = 1351079940;
    ssn.server.ra_base_seq = 1351079940;

    tcph.th_flags = TH_SYN;
    p.flowflags = FLOW_PKT_TOSERVER;
    p.tcph->th_seq = htonl(10);
    p.payload_len = 0;
    p.ip4h->ip_src = addr1;
    p.tcpc.ts1 = 100;
    p.tcph->th_sum = 12345;

    if (StreamTcp(&tv, &p, (void *)&stt, NULL, NULL) != TM_ECODE_OK) {
        printf("failed in segment reassmebling\n");
        result &= 0;
        goto end;
    }

    tcph.th_flags = TH_SYN;
    p.flowflags = FLOW_PKT_TOSERVER;
    p.tcph->th_seq = htonl(10);
    p.payload_len = 0;
    p.ip4h->ip_src = addr1;
    p.tcpc.ts1 = 10;
    p.tcpc.level4_comp_csum = -1;
    p.tcph->th_sum = TCPCalculateChecksum((uint16_t *)&(p.ip4h->ip_src),
                                          (uint16_t *)p.tcph,
                                          (p.payload_len +
                                           p.tcpvars.hlen) );

    if (StreamTcp(&tv, &p, (void *)&stt, NULL, NULL) != TM_ECODE_OK) {
        printf("failed in segment reassmebling\n");
        result &= 0;
        goto end;
    }

    ssn.flags |= STREAMTCP_FLAG_TIMESTAMP;
    tcph.th_flags = TH_SYN | TH_ACK;
    p.flowflags = FLOW_PKT_TOCLIENT;
    p.tcph->th_seq = htonl(1351079940);
    p.tcph->th_ack = htonl(11);
    p.payload_len = 0;
    p.tcpc.ts1 = 10;
    p.ip4h->ip_src = addr;
    p.tcpc.level4_comp_csum = -1;
    p.tcph->th_sum = TCPCalculateChecksum((uint16_t *)&(p.ip4h->ip_src),
                                          (uint16_t *)p.tcph,
                                          (p.payload_len +
                                           p.tcpvars.hlen) );

    if (StreamTcp(&tv, &p, (void *)&stt, NULL, NULL) != TM_ECODE_OK) {
        printf("failed in segment reassmebling\n");
        result &= 0;
        goto end;
    }

    tcph.th_flags = TH_ACK;
    p.flowflags = FLOW_PKT_TOSERVER;
    p.tcph->th_seq = htonl(11);
    p.tcph->th_ack = htonl(1351079941);
    p.payload_len = 0;
    p.tcpc.ts1 = 10;
    p.ip4h->ip_src = addr1;
    p.tcpc.level4_comp_csum = -1;
    p.tcph->th_sum = TCPCalculateChecksum((uint16_t *)&(p.ip4h->ip_src),
                                          (uint16_t *)p.tcph,
                                          (p.payload_len +
                                           p.tcpvars.hlen) );

    if (StreamTcp(&tv, &p, (void *)&stt, NULL, NULL) != TM_ECODE_OK) {
        printf("failed in segment reassmebling\n");
        result &= 0;
        goto end;
    }

    if (ssn.state != TCP_ESTABLISHED) {
        printf("the should have been changed to TCP_ESTABLISHED!!\n ");
        result &= 0;
        goto end;
    }

end:
    StreamTcpReturnStreamSegments(&ssn.client);
    StreamTcpFreeConfig(TRUE);
    return result;
}

/**
 *  \test   Test the initialization of tcp streams with ECN & CWR flags
 *
 *  \retval On success it returns 1 and on failure 0.
 */
static int StreamTcpTest32(void)
{
    Packet p;
    Flow f;
    ThreadVars tv;
    StreamTcpThread stt;
    uint8_t payload[4];
    TCPHdr tcph;
    TcpReassemblyThreadCtx *ra_ctx = StreamTcpReassembleInitThreadCtx(NULL);
    int ret = 0;
    PacketQueue pq;
    memset(&pq,0,sizeof(PacketQueue));

    memset (&p, 0, SIZE_OF_PACKET);
    memset (&f, 0, sizeof(Flow));
    memset(&tv, 0, sizeof (ThreadVars));
    memset(&stt, 0, sizeof (StreamTcpThread));
    memset(&tcph, 0, sizeof (TCPHdr));

    FLOW_INITIALIZE(&f);
    stt.ra_ctx = ra_ctx;
    p.flow = &f;
    tcph.th_win = htons(5480);
    tcph.th_flags = TH_SYN | TH_CWR | TH_ECN;
    p.tcph = &tcph;
    p.flowflags = FLOW_PKT_TOSERVER;

    StreamTcpInitConfig(TRUE);

    if (StreamTcpPacket(&tv, &p, &stt, &pq) == -1)
        goto end;

    p.tcph->th_ack = htonl(1);
    p.tcph->th_flags = TH_SYN | TH_ACK | TH_ECN;
    p.flowflags = FLOW_PKT_TOCLIENT;

    if (StreamTcpPacket(&tv, &p, &stt, &pq) == -1 || (TcpSession *)p.flow->protoctx == NULL) {
        printf("failed in processing packet\n");
        goto end;
    }

    p.tcph->th_ack = htonl(1);
    p.tcph->th_seq = htonl(1);
    p.tcph->th_flags = TH_ACK | TH_ECN | TH_CWR;
    p.flowflags = FLOW_PKT_TOSERVER;

    if (StreamTcpPacket(&tv, &p, &stt, &pq) == -1 || (TcpSession *)p.flow->protoctx == NULL) {
        printf("failed in processing packet\n");
        goto end;
    }

    p.tcph->th_ack = htonl(1);
    p.tcph->th_seq = htonl(2);
    p.tcph->th_flags = TH_PUSH | TH_ACK | TH_ECN | TH_CWR;
    p.flowflags = FLOW_PKT_TOSERVER;

    StreamTcpCreateTestPacket(payload, 0x41, 3, 4); /*AAA*/
    p.payload = payload;
    p.payload_len = 3;

    if (StreamTcpPacket(&tv, &p, &stt, &pq) == -1 || (TcpSession *)p.flow->protoctx == NULL) {
        printf("failed in processing packet\n");
        goto end;
    }

    p.flowflags = FLOW_PKT_TOCLIENT;
    p.tcph->th_flags = TH_ACK;
    if (StreamTcpPacket(&tv, &p, &stt, &pq) == -1 || (TcpSession *)p.flow->protoctx == NULL) {
        printf("failed in processing packet\n");
        goto end;
    }

    if (((TcpSession *)p.flow->protoctx)->state != TCP_ESTABLISHED) {
        printf("the TCP state should be TCP_ESTABLISEHD\n");
        goto end;
    }
    StreamTcpSessionClear(p.flow->protoctx);

    ret = 1;
end:
    StreamTcpFreeConfig(TRUE);
    return ret;
}

/**
 *  \test   Test the allocation of TCP session for a given packet when the same
 *          ports have been used to start the new session after resetting the
 *          previous session.
 *
 *  \retval On success it returns 1 and on failure 0.
 */

static int StreamTcpTest33 (void)
{
    Packet p;
    Flow f;
    ThreadVars tv;
    StreamTcpThread stt;
    TCPHdr tcph;
    TcpReassemblyThreadCtx ra_ctx;
    PacketQueue pq;
    memset(&pq,0,sizeof(PacketQueue));
    memset(&ra_ctx, 0, sizeof(TcpReassemblyThreadCtx));
    memset (&p, 0, SIZE_OF_PACKET);
    memset (&f, 0, sizeof(Flow));
    memset(&tv, 0, sizeof (ThreadVars));
    memset(&stt, 0, sizeof (StreamTcpThread));
    memset(&tcph, 0, sizeof (TCPHdr));

    FLOW_INITIALIZE(&f);
    p.flow = &f;
    tcph.th_win = htons(5480);
    tcph.th_flags = TH_SYN;
    p.tcph = &tcph;
    p.flowflags = FLOW_PKT_TOSERVER;
    int ret = 0;
    stt.ra_ctx = &ra_ctx;

    StreamTcpInitConfig(TRUE);

    if (StreamTcpPacket(&tv, &p, &stt, &pq) == -1)
        goto end;

    p.tcph->th_ack = htonl(1);
    p.tcph->th_flags = TH_SYN | TH_ACK;
    p.flowflags = FLOW_PKT_TOCLIENT;

    if (StreamTcpPacket(&tv, &p, &stt, &pq) == -1)
        goto end;

    p.tcph->th_ack = htonl(1);
    p.tcph->th_seq = htonl(1);
    p.tcph->th_flags = TH_ACK;
    p.flowflags = FLOW_PKT_TOSERVER;

    if (StreamTcpPacket(&tv, &p, &stt, &pq) == -1)
        goto end;

    p.tcph->th_ack = htonl(1);
    p.tcph->th_seq = htonl(1);
    p.tcph->th_flags = TH_RST | TH_ACK;
    p.flowflags = FLOW_PKT_TOSERVER;

    if (StreamTcpPacket(&tv, &p, &stt, &pq) == -1)
        goto end;

    if (((TcpSession *)(p.flow->protoctx))->state != TCP_CLOSED) {
        printf("Tcp session should have been closed\n");
        goto end;
    }

    p.tcph->th_seq = htonl(1);
    p.tcph->th_flags = TH_SYN;
    p.flowflags = FLOW_PKT_TOSERVER;

    if (StreamTcpPacket(&tv, &p, &stt, &pq) == -1)
        goto end;

    p.tcph->th_seq = htonl(1);
    p.tcph->th_ack = htonl(2);
    p.tcph->th_flags = TH_SYN | TH_ACK;
    p.flowflags = FLOW_PKT_TOCLIENT;

    if (StreamTcpPacket(&tv, &p, &stt, &pq) == -1)
        goto end;

    p.tcph->th_ack = htonl(2);
    p.tcph->th_seq = htonl(2);
    p.tcph->th_flags = TH_ACK;
    p.flowflags = FLOW_PKT_TOSERVER;

    if (StreamTcpPacket(&tv, &p, &stt, &pq) == -1)
        goto end;

    if (((TcpSession *)(p.flow->protoctx))->state != TCP_ESTABLISHED) {
        printf("Tcp session should have been ESTABLISHED\n");
        goto end;
    }

    ret = 1;
end:
    StreamTcpSessionClear(p.flow->protoctx);
    StreamTcpFreeConfig(TRUE);
    return ret;
}

/**
 *  \test   Test the allocation of TCP session for a given packet when the SYN
 *          packet is sent with the PUSH flag set.
 *
 *  \retval On success it returns 1 and on failure 0.
 */

static int StreamTcpTest34 (void)
{
    Packet p;
    Flow f;
    ThreadVars tv;
    StreamTcpThread stt;
    TCPHdr tcph;
    TcpReassemblyThreadCtx ra_ctx;
    PacketQueue pq;
    memset(&pq,0,sizeof(PacketQueue));
    memset(&ra_ctx, 0, sizeof(TcpReassemblyThreadCtx));
    memset (&p, 0, SIZE_OF_PACKET);
    memset (&f, 0, sizeof(Flow));
    memset(&tv, 0, sizeof (ThreadVars));
    memset(&stt, 0, sizeof (StreamTcpThread));
    memset(&tcph, 0, sizeof (TCPHdr));

    FLOW_INITIALIZE(&f);
    p.flow = &f;
    tcph.th_win = htons(5480);
    tcph.th_flags = TH_SYN|TH_PUSH;
    p.tcph = &tcph;
    p.flowflags = FLOW_PKT_TOSERVER;
    int ret = 0;
    stt.ra_ctx = &ra_ctx;

    StreamTcpInitConfig(TRUE);

    if (StreamTcpPacket(&tv, &p, &stt, &pq) == -1)
        goto end;

    p.tcph->th_ack = htonl(1);
    p.tcph->th_flags = TH_SYN | TH_ACK;
    p.flowflags = FLOW_PKT_TOCLIENT;

    if (StreamTcpPacket(&tv, &p, &stt, &pq) == -1)
        goto end;

    p.tcph->th_ack = htonl(1);
    p.tcph->th_seq = htonl(1);
    p.tcph->th_flags = TH_ACK;
    p.flowflags = FLOW_PKT_TOSERVER;

    if (StreamTcpPacket(&tv, &p, &stt, &pq) == -1)
        goto end;

    if (((TcpSession *)(p.flow->protoctx))->state != TCP_ESTABLISHED) {
        printf("Tcp session should have been establisehd\n");
        goto end;
    }

    ret = 1;
end:
    StreamTcpSessionClear(p.flow->protoctx);
    StreamTcpFreeConfig(TRUE);
    return ret;
}

/**
 *  \test   Test the allocation of TCP session for a given packet when the SYN
 *          packet is sent with the URG flag set.
 *
 *  \retval On success it returns 1 and on failure 0.
 */

static int StreamTcpTest35 (void)
{
    Packet p;
    Flow f;
    ThreadVars tv;
    StreamTcpThread stt;
    TCPHdr tcph;
    TcpReassemblyThreadCtx ra_ctx;
    PacketQueue pq;
    memset(&pq,0,sizeof(PacketQueue));
    memset(&ra_ctx, 0, sizeof(TcpReassemblyThreadCtx));
    memset (&p, 0, SIZE_OF_PACKET);
    memset (&f, 0, sizeof(Flow));
    memset(&tv, 0, sizeof (ThreadVars));
    memset(&stt, 0, sizeof (StreamTcpThread));
    memset(&tcph, 0, sizeof (TCPHdr));

    FLOW_INITIALIZE(&f);
    p.flow = &f;
    tcph.th_win = htons(5480);
    tcph.th_flags = TH_SYN|TH_URG;
    p.tcph = &tcph;
    p.flowflags = FLOW_PKT_TOSERVER;
    int ret = 0;
    stt.ra_ctx = &ra_ctx;

    StreamTcpInitConfig(TRUE);

    if (StreamTcpPacket(&tv, &p, &stt, &pq) == -1)
        goto end;

    p.tcph->th_ack = htonl(1);
    p.tcph->th_flags = TH_SYN | TH_ACK;
    p.flowflags = FLOW_PKT_TOCLIENT;

    if (StreamTcpPacket(&tv, &p, &stt, &pq) == -1)
        goto end;

    p.tcph->th_ack = htonl(1);
    p.tcph->th_seq = htonl(1);
    p.tcph->th_flags = TH_ACK;
    p.flowflags = FLOW_PKT_TOSERVER;

    if (StreamTcpPacket(&tv, &p, &stt, &pq) == -1)
        goto end;

    if (((TcpSession *)(p.flow->protoctx))->state != TCP_ESTABLISHED) {
        printf("Tcp session should have been establisehd\n");
        goto end;
    }

    ret = 1;
end:
    StreamTcpSessionClear(p.flow->protoctx);
    StreamTcpFreeConfig(TRUE);
    return ret;
}

/**
 *  \test   Test the processing of PSH and URG flag in tcp session.
 *
 *  \retval On success it returns 1 and on failure 0.
 */
static int StreamTcpTest36(void)
{
    Packet p;
    Flow f;
    ThreadVars tv;
    StreamTcpThread stt;
    uint8_t payload[4];
    TCPHdr tcph;
    TcpReassemblyThreadCtx *ra_ctx = StreamTcpReassembleInitThreadCtx(NULL);
    int ret = 0;
    PacketQueue pq;
    memset(&pq,0,sizeof(PacketQueue));

    memset (&p, 0, SIZE_OF_PACKET);
    memset (&f, 0, sizeof(Flow));
    memset(&tv, 0, sizeof (ThreadVars));
    memset(&stt, 0, sizeof (StreamTcpThread));
    memset(&tcph, 0, sizeof (TCPHdr));

    FLOW_INITIALIZE(&f);
    stt.ra_ctx = ra_ctx;
    p.flow = &f;
    tcph.th_win = htons(5480);
    tcph.th_flags = TH_SYN;
    p.tcph = &tcph;
    p.flowflags = FLOW_PKT_TOSERVER;

    StreamTcpInitConfig(TRUE);

    if (StreamTcpPacket(&tv, &p, &stt, &pq) == -1) {
        printf("failed in processing packet\n");
        goto end;
    }

    p.tcph->th_ack = htonl(1);
    p.tcph->th_flags = TH_SYN | TH_ACK;
    p.flowflags = FLOW_PKT_TOCLIENT;

    if (StreamTcpPacket(&tv, &p, &stt, &pq) == -1 || (TcpSession *)p.flow->protoctx == NULL) {
        printf("failed in processing packet\n");
        goto end;
    }

    p.tcph->th_ack = htonl(1);
    p.tcph->th_seq = htonl(1);
    p.tcph->th_flags = TH_ACK;
    p.flowflags = FLOW_PKT_TOSERVER;

    if (StreamTcpPacket(&tv, &p, &stt, &pq) == -1 || (TcpSession *)p.flow->protoctx == NULL) {
        printf("failed in processing packet\n");
        goto end;
    }

    if (((TcpSession *)p.flow->protoctx)->state != TCP_ESTABLISHED) {
        printf("the TCP state should be TCP_ESTABLISEHD\n");
        goto end;
    }

    p.tcph->th_ack = htonl(2);
    p.tcph->th_seq = htonl(1);
    p.tcph->th_flags = TH_PUSH | TH_ACK | TH_URG;
    p.flowflags = FLOW_PKT_TOSERVER;

    StreamTcpCreateTestPacket(payload, 0x41, 3, 4); /*AAA*/
    p.payload = payload;
    p.payload_len = 3;

    if (StreamTcpPacket(&tv, &p, &stt, &pq) == -1 || (TcpSession *)p.flow->protoctx == NULL) {
        printf("failed in processing packet\n");
        goto end;
    }

    if (((TcpSession *)p.flow->protoctx)->client.next_seq != 4) {
        printf("the ssn->client.next_seq should be 4, but it is %"PRIu32"\n",
                ((TcpSession *)p.flow->protoctx)->client.next_seq);
        goto end;
    }

    StreamTcpSessionClear(p.flow->protoctx);

    ret = 1;
end:
    StreamTcpFreeConfig(TRUE);
    return ret;
}
#endif

/**
 *  \test   Test the processing of out of order FIN packets in tcp session.
 *
 *  \retval On success it returns 1 and on failure 0.
 */
static int StreamTcpTest37(void)
{
    Packet *p = SCMalloc(SIZE_OF_PACKET);
    if (unlikely(p == NULL))
        return 0;
    Flow f;
    ThreadVars tv;
    StreamTcpThread stt;
    uint8_t payload[4];
    TCPHdr tcph;
    int ret = 0;
    PacketQueue pq;
    memset(&pq,0,sizeof(PacketQueue));

    memset(p, 0, SIZE_OF_PACKET);
    memset (&f, 0, sizeof(Flow));
    memset(&tv, 0, sizeof (ThreadVars));
    memset(&stt, 0, sizeof (StreamTcpThread));
    memset(&tcph, 0, sizeof (TCPHdr));

    FLOW_INITIALIZE(&f);

    p->flow = &f;
    tcph.th_win = htons(5480);
    tcph.th_flags = TH_SYN;
    p->tcph = &tcph;
    p->flowflags = FLOW_PKT_TOSERVER;

    StreamTcpUTInit(&stt.ra_ctx);

    if (StreamTcpPacket(&tv, p, &stt, &pq) == -1) {
        printf("failed in processing packet\n");
        goto end;
    }

    p->tcph->th_ack = htonl(1);
    p->tcph->th_flags = TH_SYN | TH_ACK;
    p->flowflags = FLOW_PKT_TOCLIENT;

    if (StreamTcpPacket(&tv, p, &stt, &pq) == -1 || (TcpSession *)p->flow->protoctx == NULL) {
        printf("failed in processing packet\n");
        goto end;
    }

    p->tcph->th_ack = htonl(1);
    p->tcph->th_seq = htonl(1);
    p->tcph->th_flags = TH_ACK;
    p->flowflags = FLOW_PKT_TOSERVER;

    if (StreamTcpPacket(&tv, p, &stt, &pq) == -1 || (TcpSession *)p->flow->protoctx == NULL) {
        printf("failed in processing packet\n");
        goto end;
    }

    if (((TcpSession *)p->flow->protoctx)->state != TCP_ESTABLISHED) {
        printf("the TCP state should be TCP_ESTABLISEHD\n");
        goto end;
    }

    p->tcph->th_ack = htonl(2);
    p->tcph->th_seq = htonl(4);
    p->tcph->th_flags = TH_ACK|TH_FIN;
    p->flowflags = FLOW_PKT_TOSERVER;

    if (StreamTcpPacket(&tv, p, &stt, &pq) == -1 || (TcpSession *)p->flow->protoctx == NULL) {
        printf("failed in processing packet\n");
        goto end;
    }

    if (((TcpSession *)p->flow->protoctx)->state != TCP_CLOSE_WAIT) {
        printf("the TCP state should be TCP_CLOSE_WAIT\n");
        goto end;
    }

    p->tcph->th_ack = htonl(1);
    p->tcph->th_seq = htonl(1);
    p->tcph->th_flags = TH_PUSH | TH_ACK;
    p->flowflags = FLOW_PKT_TOSERVER;

    StreamTcpCreateTestPacket(payload, 0x41, 3, 4); /*AAA*/
    p->payload = payload;
    p->payload_len = 3;

    if (StreamTcpPacket(&tv, p, &stt, &pq) == -1 || (TcpSession *)p->flow->protoctx == NULL) {
        printf("failed in processing packet\n");
        goto end;
    }

    p->tcph->th_ack = htonl(4);
    p->tcph->th_seq = htonl(2);
    p->tcph->th_flags = TH_ACK;
    p->payload_len = 0;
    p->flowflags = FLOW_PKT_TOCLIENT;

    if (StreamTcpPacket(&tv, p, &stt, &pq) == -1 || (TcpSession *)p->flow->protoctx == NULL) {
        printf("failed in processing packet\n");
        goto end;
    }

    TcpStream *stream = &(((TcpSession *)p->flow->protoctx)->client);
    FAIL_IF(STREAM_RAW_PROGRESS(stream) != 0); // no detect no progress update

    StreamTcpSessionClear(p->flow->protoctx);

    ret = 1;
end:
    SCFree(p);
    FLOW_DESTROY(&f);
    StreamTcpUTDeinit(stt.ra_ctx);
    return ret;
}

/**
 *  \test   Test the validation of the ACK number before setting up the
 *          stream.last_ack.
 *
 *  \retval On success it returns 1 and on failure 0.
 */

static int StreamTcpTest38 (void)
{
    int ret = 0;
    Flow f;
    ThreadVars tv;
    StreamTcpThread stt;
    uint8_t payload[128];
    TCPHdr tcph;
    PacketQueue pq;

    memset (&f, 0, sizeof(Flow));
    memset(&tv, 0, sizeof (ThreadVars));
    memset(&stt, 0, sizeof (StreamTcpThread));
    memset(&tcph, 0, sizeof (TCPHdr));
    memset(&pq,0,sizeof(PacketQueue));

    Packet *p = SCMalloc(SIZE_OF_PACKET);
    if (unlikely(p == NULL))
        return 0;
    memset(p, 0, SIZE_OF_PACKET);

    FLOW_INITIALIZE(&f);
    p->flow = &f;
    tcph.th_win = htons(5480);
    tcph.th_flags = TH_SYN;
    p->tcph = &tcph;
    p->flowflags = FLOW_PKT_TOSERVER;

    StreamTcpUTInit(&stt.ra_ctx);
    if (StreamTcpPacket(&tv, p, &stt, &pq) == -1) {
        printf("failed in processing packet in StreamTcpPacket\n");
        goto end;
    }

    p->tcph->th_ack = htonl(1);
    p->tcph->th_flags = TH_SYN | TH_ACK;
    p->flowflags = FLOW_PKT_TOCLIENT;

    if (StreamTcpPacket(&tv, p, &stt, &pq) == -1) {
        printf("failed in processing packet in StreamTcpPacket\n");
        goto end;
    }

    p->tcph->th_ack = htonl(1);
    p->tcph->th_seq = htonl(1);
    p->tcph->th_flags = TH_ACK;
    p->flowflags = FLOW_PKT_TOSERVER;

    if (StreamTcpPacket(&tv, p, &stt, &pq) == -1) {
        printf("failed in processing packet in StreamTcpPacket\n");
        goto end;
    }

    p->tcph->th_ack = htonl(29847);
    p->tcph->th_seq = htonl(2);
    p->tcph->th_flags = TH_PUSH | TH_ACK;
    p->flowflags = FLOW_PKT_TOSERVER;

    StreamTcpCreateTestPacket(payload, 0x41, 3, 4); /*AAA*/
    p->payload = payload;
    p->payload_len = 3;

    if (StreamTcpPacket(&tv, p, &stt, &pq) == -1) {
        printf("failed in processing packet in StreamTcpPacket\n");
        goto end;
    }

    /* last_ack value should be 1 as the previous sent ACK value is out of
       window */
    if (((TcpSession *)(p->flow->protoctx))->server.last_ack != 1) {
        printf("the server.last_ack should be 1, but it is %"PRIu32"\n",
                ((TcpSession *)(p->flow->protoctx))->server.last_ack);
        goto end;
    }

    p->tcph->th_ack = htonl(1);
    p->tcph->th_seq = htonl(1);
    p->tcph->th_flags = TH_PUSH | TH_ACK;
    p->flowflags = FLOW_PKT_TOCLIENT;

    StreamTcpCreateTestPacket(payload, 0x41, 127, 128); /*AAA*/
    p->payload = payload;
    p->payload_len = 127;

    if (StreamTcpPacket(&tv, p, &stt, &pq) == -1) {
        printf("failed in processing packet in StreamTcpPacket\n");
        goto end;
    }

    if (((TcpSession *)(p->flow->protoctx))->server.next_seq != 128) {
        printf("the server.next_seq should be 128, but it is %"PRIu32"\n",
                ((TcpSession *)(p->flow->protoctx))->server.next_seq);
        goto end;
    }

    p->tcph->th_ack = htonl(256); // in window, but beyond next_seq
    p->tcph->th_seq = htonl(5);
    p->tcph->th_flags = TH_PUSH | TH_ACK;
    p->flowflags = FLOW_PKT_TOSERVER;

    StreamTcpCreateTestPacket(payload, 0x41, 3, 4); /*AAA*/
    p->payload = payload;
    p->payload_len = 3;

    if (StreamTcpPacket(&tv, p, &stt, &pq) == -1) {
        printf("failed in processing packet in StreamTcpPacket\n");
        goto end;
    }

    /* last_ack value should be 256, as the previous sent ACK value
       is inside window */
    if (((TcpSession *)(p->flow->protoctx))->server.last_ack != 256) {
        printf("the server.last_ack should be 1, but it is %"PRIu32"\n",
                ((TcpSession *)(p->flow->protoctx))->server.last_ack);
        goto end;
    }

    p->tcph->th_ack = htonl(128);
    p->tcph->th_seq = htonl(8);
    p->tcph->th_flags = TH_PUSH | TH_ACK;
    p->flowflags = FLOW_PKT_TOSERVER;

    StreamTcpCreateTestPacket(payload, 0x41, 3, 4); /*AAA*/
    p->payload = payload;
    p->payload_len = 3;

    if (StreamTcpPacket(&tv, p, &stt, &pq) == -1) {
        printf("failed in processing packet in StreamTcpPacket\n");
        goto end;
    }

    /* last_ack value should be 256 as the previous sent ACK value is inside
       window */
    if (((TcpSession *)(p->flow->protoctx))->server.last_ack != 256) {
        printf("the server.last_ack should be 256, but it is %"PRIu32"\n",
                ((TcpSession *)(p->flow->protoctx))->server.last_ack);
        goto end;
    }

    ret = 1;

end:
    StreamTcpSessionClear(p->flow->protoctx);
    SCFree(p);
    FLOW_DESTROY(&f);
    StreamTcpUTDeinit(stt.ra_ctx);
    return ret;
}

/**
 *  \test   Test the validation of the ACK number before setting up the
 *          stream.last_ack and update the next_seq after loosing the .
 *
 *  \retval On success it returns 1 and on failure 0.
 */

static int StreamTcpTest39 (void)
{
    Flow f;
    ThreadVars tv;
    StreamTcpThread stt;
    uint8_t payload[4];
    TCPHdr tcph;
    PacketQueue pq;

    memset (&f, 0, sizeof(Flow));
    memset(&tv, 0, sizeof (ThreadVars));
    memset(&stt, 0, sizeof (StreamTcpThread));
    memset(&tcph, 0, sizeof (TCPHdr));
    memset(&pq,0,sizeof(PacketQueue));

    Packet *p = SCMalloc(SIZE_OF_PACKET);
    if (unlikely(p == NULL))
        return 0;
    memset(p, 0, SIZE_OF_PACKET);

    FLOW_INITIALIZE(&f);
    p->flow = &f;
    tcph.th_win = htons(5480);
    tcph.th_flags = TH_SYN;
    p->tcph = &tcph;
    p->flowflags = FLOW_PKT_TOSERVER;
    int ret = 0;

    StreamTcpUTInit(&stt.ra_ctx);

    if (StreamTcpPacket(&tv, p, &stt, &pq) == -1) {
        printf("failed in processing packet in StreamTcpPacket\n");
        goto end;
    }

    p->tcph->th_ack = htonl(1);
    p->tcph->th_flags = TH_SYN | TH_ACK;
    p->flowflags = FLOW_PKT_TOCLIENT;

    if (StreamTcpPacket(&tv, p, &stt, &pq) == -1) {
        printf("failed in processing packet in StreamTcpPacket\n");
        goto end;
    }

    p->tcph->th_ack = htonl(1);
    p->tcph->th_seq = htonl(1);
    p->tcph->th_flags = TH_ACK;
    p->flowflags = FLOW_PKT_TOSERVER;

    if (StreamTcpPacket(&tv, p, &stt, &pq) == -1) {
        printf("failed in processing packet in StreamTcpPacket\n");
        goto end;
    }

    p->tcph->th_ack = htonl(1);
    p->tcph->th_seq = htonl(1);
    p->tcph->th_flags = TH_PUSH | TH_ACK;
    p->flowflags = FLOW_PKT_TOCLIENT;

    StreamTcpCreateTestPacket(payload, 0x41, 3, 4); /*AAA*/
    p->payload = payload;
    p->payload_len = 3;

    if (StreamTcpPacket(&tv, p, &stt, &pq) == -1) {
        printf("failed in processing packet in StreamTcpPacket\n");
        goto end;
    }

    if (((TcpSession *)(p->flow->protoctx))->server.next_seq != 4) {
        printf("the server.next_seq should be 4, but it is %"PRIu32"\n",
                ((TcpSession *)(p->flow->protoctx))->server.next_seq);
        goto end;
    }

    p->tcph->th_ack = htonl(4);
    p->tcph->th_seq = htonl(2);
    p->tcph->th_flags = TH_PUSH | TH_ACK;
    p->flowflags = FLOW_PKT_TOSERVER;

    StreamTcpCreateTestPacket(payload, 0x41, 3, 4); /*AAA*/
    p->payload = payload;
    p->payload_len = 3;

    if (StreamTcpPacket(&tv, p, &stt, &pq) == -1) {
        printf("failed in processing packet in StreamTcpPacket\n");
        goto end;
    }

    /* last_ack value should be 4 as the previous sent ACK value is inside
       window */
    if (((TcpSession *)(p->flow->protoctx))->server.last_ack != 4) {
        printf("the server.last_ack should be 4, but it is %"PRIu32"\n",
                ((TcpSession *)(p->flow->protoctx))->server.last_ack);
        goto end;
    }

    p->tcph->th_seq = htonl(4);
    p->tcph->th_ack = htonl(5);
    p->tcph->th_flags = TH_PUSH | TH_ACK;
    p->flowflags = FLOW_PKT_TOCLIENT;

    StreamTcpCreateTestPacket(payload, 0x41, 3, 4); /*AAA*/
    p->payload = payload;
    p->payload_len = 3;

    if (StreamTcpPacket(&tv, p, &stt, &pq) == -1) {
        printf("failed in processing packet in StreamTcpPacket\n");
        goto end;
    }

    /* next_seq value should be 2987 as the previous sent ACK value is inside
       window */
    if (((TcpSession *)(p->flow->protoctx))->server.next_seq != 7) {
        printf("the server.next_seq should be 7, but it is %"PRIu32"\n",
                ((TcpSession *)(p->flow->protoctx))->server.next_seq);
        goto end;
    }

    ret = 1;

end:
    StreamTcpSessionClear(p->flow->protoctx);
    SCFree(p);
    FLOW_DESTROY(&f);
    StreamTcpUTDeinit(stt.ra_ctx);
    return ret;
}

static int StreamTcpTest40(void)
{
    uint8_t raw_vlan[] = {
        0x00, 0x20, 0x08, 0x00, 0x45, 0x00, 0x00, 0x34,
        0x3b, 0x36, 0x40, 0x00, 0x40, 0x06, 0xb7, 0xc9,
        0x83, 0x97, 0x20, 0x81, 0x83, 0x97, 0x20, 0x15,
        0x04, 0x8a, 0x17, 0x70, 0x4e, 0x14, 0xdf, 0x55,
        0x4d, 0x3d, 0x5a, 0x61, 0x80, 0x10, 0x6b, 0x50,
        0x3c, 0x4c, 0x00, 0x00, 0x01, 0x01, 0x08, 0x0a,
        0x00, 0x04, 0xf0, 0xc8, 0x01, 0x99, 0xa3, 0xf3
    };
    Packet *p = SCMalloc(SIZE_OF_PACKET);
    FAIL_IF(unlikely(p == NULL));
    ThreadVars tv;
    DecodeThreadVars dtv;

    memset(&tv, 0, sizeof(ThreadVars));
    memset(p, 0, SIZE_OF_PACKET);
    PACKET_INITIALIZE(p);

    SET_PKT_LEN(p, sizeof(raw_vlan));
    memcpy(GET_PKT_DATA(p), raw_vlan, sizeof(raw_vlan));
    memset(&dtv, 0, sizeof(DecodeThreadVars));

    FlowInitConfig(FLOW_QUIET);

    DecodeVLAN(&tv, &dtv, p, GET_PKT_DATA(p), GET_PKT_LEN(p), NULL);

    FAIL_IF(p->vlanh[0] == NULL);

    FAIL_IF(p->tcph == NULL);

    Packet *np = StreamTcpPseudoSetup(p, GET_PKT_DATA(p), GET_PKT_LEN(p));
    FAIL_IF(np == NULL);

    StreamTcpPseudoPacketSetupHeader(np,p);

    FAIL_IF(((uint8_t *)p->tcph - (uint8_t *)p->ip4h) != ((uint8_t *)np->tcph - (uint8_t *)np->ip4h));

    PACKET_DESTRUCTOR(np);
    PACKET_DESTRUCTOR(p);
    FlowShutdown();
    PacketFree(np);
    PacketFree(p);
    PASS;
}

static int StreamTcpTest41(void)
{
    /* IPV6/TCP/no eth header */
    uint8_t raw_ip[] = {
        0x60, 0x00, 0x00, 0x00, 0x00, 0x28, 0x06, 0x40,
        0x20, 0x01, 0x06, 0x18, 0x04, 0x00, 0x00, 0x00,
        0x00, 0x00, 0x00, 0x00, 0x51, 0x99, 0xcc, 0x70,
        0x20, 0x01, 0x06, 0x18, 0x00, 0x01, 0x80, 0x00,
        0x00, 0x00, 0x00, 0x00, 0x00, 0x00, 0x00, 0x05,
        0x8c, 0x9b, 0x00, 0x50, 0x6a, 0xe7, 0x07, 0x36,
        0x00, 0x00, 0x00, 0x00, 0xa0, 0x02, 0x16, 0x30,
        0x29, 0x9c, 0x00, 0x00, 0x02, 0x04, 0x05, 0x8c,
        0x04, 0x02, 0x08, 0x0a, 0x00, 0xdd, 0x1a, 0x39,
        0x00, 0x00, 0x00, 0x00, 0x01, 0x03, 0x03, 0x02 };
    Packet *p = SCMalloc(SIZE_OF_PACKET);
    if (unlikely(p == NULL))
        return 0;
    ThreadVars tv;
    DecodeThreadVars dtv;

    memset(&dtv, 0, sizeof(DecodeThreadVars));
    memset(&tv,  0, sizeof(ThreadVars));
    memset(p, 0, SIZE_OF_PACKET);
    PACKET_INITIALIZE(p);

    if (PacketCopyData(p, raw_ip, sizeof(raw_ip)) == -1) {
        PacketFree(p);
        return 1;
    }

    FlowInitConfig(FLOW_QUIET);

    DecodeRaw(&tv, &dtv, p, raw_ip, GET_PKT_LEN(p), NULL);

    if (p->ip6h == NULL) {
        printf("expected a valid ipv6 header but it was NULL: ");
        FlowShutdown();
        SCFree(p);
        return 1;
    }

    if(p->tcph == NULL) {
        SCFree(p);
        return 0;
    }

    Packet *np = StreamTcpPseudoSetup(p, GET_PKT_DATA(p), GET_PKT_LEN(p));
    if (np == NULL) {
        printf("the packet received from packet allocation is NULL: ");
        return 0;
    }

    StreamTcpPseudoPacketSetupHeader(np,p);

    if (((uint8_t *)p->tcph - (uint8_t *)p->ip6h) != ((uint8_t *)np->tcph - (uint8_t *)np->ip6h)) {
        return 0;
    }

    PACKET_RECYCLE(np);
    PACKET_RECYCLE(p);
    SCFree(p);
    FlowShutdown();

    return 1;
}

/** \test multiple different SYN/ACK, pick first */
static int StreamTcpTest42 (void)
{
    int ret = 0;
    Flow f;
    ThreadVars tv;
    StreamTcpThread stt;
    TCPHdr tcph;
    PacketQueue pq;
    Packet *p = SCMalloc(SIZE_OF_PACKET);
    TcpSession *ssn;

    if (unlikely(p == NULL))
        return 0;
    memset(p, 0, SIZE_OF_PACKET);

    memset(&pq,0,sizeof(PacketQueue));
    memset (&f, 0, sizeof(Flow));
    memset(&tv, 0, sizeof (ThreadVars));
    memset(&stt, 0, sizeof (StreamTcpThread));
    memset(&tcph, 0, sizeof (TCPHdr));

    StreamTcpUTInit(&stt.ra_ctx);

    FLOW_INITIALIZE(&f);
    p->tcph = &tcph;
    tcph.th_win = htons(5480);
    p->flow = &f;

    /* SYN pkt */
    tcph.th_flags = TH_SYN;
    tcph.th_seq = htonl(100);
    p->flowflags = FLOW_PKT_TOSERVER;

    if (StreamTcpPacket(&tv, p, &stt, &pq) == -1)
        goto end;

    /* SYN/ACK */
    p->tcph->th_seq = htonl(500);
    p->tcph->th_ack = htonl(101);
    p->tcph->th_flags = TH_SYN | TH_ACK;
    p->flowflags = FLOW_PKT_TOCLIENT;

    if (StreamTcpPacket(&tv, p, &stt, &pq) == -1)
        goto end;

    /* SYN/ACK */
    p->tcph->th_seq = htonl(1000);
    p->tcph->th_ack = htonl(101);
    p->tcph->th_flags = TH_SYN | TH_ACK;
    p->flowflags = FLOW_PKT_TOCLIENT;

    if (StreamTcpPacket(&tv, p, &stt, &pq) == -1)
        goto end;

    /* ACK */
    p->tcph->th_ack = htonl(501);
    p->tcph->th_seq = htonl(101);
    p->tcph->th_flags = TH_ACK;
    p->flowflags = FLOW_PKT_TOSERVER;

    if (StreamTcpPacket(&tv, p, &stt, &pq) == -1)
        goto end;

    ssn = p->flow->protoctx;

    if (ssn->state != TCP_ESTABLISHED) {
        printf("state not TCP_ESTABLISHED: ");
        goto end;
    }

    if (ssn->server.isn != 500) {
        SCLogDebug("ssn->server.isn %"PRIu32" != %"PRIu32"",
            ssn->server.isn, 500);
        goto end;
    }
    if (ssn->client.isn != 100) {
        SCLogDebug("ssn->client.isn %"PRIu32" != %"PRIu32"",
            ssn->client.isn, 100);
        goto end;
    }

    StreamTcpSessionClear(p->flow->protoctx);

    ret = 1;
end:
    SCFree(p);
    FLOW_DESTROY(&f);
    StreamTcpUTDeinit(stt.ra_ctx);
    return ret;
}

/** \test multiple different SYN/ACK, pick second */
static int StreamTcpTest43 (void)
{
    int ret = 0;
    Flow f;
    ThreadVars tv;
    StreamTcpThread stt;
    TCPHdr tcph;
    PacketQueue pq;
    Packet *p = SCMalloc(SIZE_OF_PACKET);
    TcpSession *ssn;

    if (unlikely(p == NULL))
        return 0;
    memset(p, 0, SIZE_OF_PACKET);

    memset(&pq,0,sizeof(PacketQueue));
    memset (&f, 0, sizeof(Flow));
    memset(&tv, 0, sizeof (ThreadVars));
    memset(&stt, 0, sizeof (StreamTcpThread));
    memset(&tcph, 0, sizeof (TCPHdr));

    StreamTcpUTInit(&stt.ra_ctx);

    FLOW_INITIALIZE(&f);
    p->tcph = &tcph;
    tcph.th_win = htons(5480);
    p->flow = &f;

    /* SYN pkt */
    tcph.th_flags = TH_SYN;
    tcph.th_seq = htonl(100);
    p->flowflags = FLOW_PKT_TOSERVER;

    if (StreamTcpPacket(&tv, p, &stt, &pq) == -1)
        goto end;

    /* SYN/ACK */
    p->tcph->th_seq = htonl(500);
    p->tcph->th_ack = htonl(101);
    p->tcph->th_flags = TH_SYN | TH_ACK;
    p->flowflags = FLOW_PKT_TOCLIENT;

    if (StreamTcpPacket(&tv, p, &stt, &pq) == -1)
        goto end;

    /* SYN/ACK */
    p->tcph->th_seq = htonl(1000);
    p->tcph->th_ack = htonl(101);
    p->tcph->th_flags = TH_SYN | TH_ACK;
    p->flowflags = FLOW_PKT_TOCLIENT;

    if (StreamTcpPacket(&tv, p, &stt, &pq) == -1)
        goto end;

    /* ACK */
    p->tcph->th_ack = htonl(1001);
    p->tcph->th_seq = htonl(101);
    p->tcph->th_flags = TH_ACK;
    p->flowflags = FLOW_PKT_TOSERVER;

    if (StreamTcpPacket(&tv, p, &stt, &pq) == -1)
        goto end;

    ssn = p->flow->protoctx;

    if (ssn->state != TCP_ESTABLISHED) {
        printf("state not TCP_ESTABLISHED: ");
        goto end;
    }

    if (ssn->server.isn != 1000) {
        SCLogDebug("ssn->server.isn %"PRIu32" != %"PRIu32"",
            ssn->server.isn, 1000);
        goto end;
    }
    if (ssn->client.isn != 100) {
        SCLogDebug("ssn->client.isn %"PRIu32" != %"PRIu32"",
            ssn->client.isn, 100);
        goto end;
    }

    StreamTcpSessionClear(p->flow->protoctx);

    ret = 1;
end:
    SCFree(p);
    FLOW_DESTROY(&f);
    StreamTcpUTDeinit(stt.ra_ctx);
    return ret;
}

/** \test multiple different SYN/ACK, pick neither */
static int StreamTcpTest44 (void)
{
    int ret = 0;
    Flow f;
    ThreadVars tv;
    StreamTcpThread stt;
    TCPHdr tcph;
    PacketQueue pq;
    Packet *p = SCMalloc(SIZE_OF_PACKET);
    TcpSession *ssn;

    if (unlikely(p == NULL))
        return 0;
    memset(p, 0, SIZE_OF_PACKET);

    memset(&pq,0,sizeof(PacketQueue));
    memset (&f, 0, sizeof(Flow));
    memset(&tv, 0, sizeof (ThreadVars));
    memset(&stt, 0, sizeof (StreamTcpThread));
    memset(&tcph, 0, sizeof (TCPHdr));

    StreamTcpUTInit(&stt.ra_ctx);

    FLOW_INITIALIZE(&f);
    p->tcph = &tcph;
    tcph.th_win = htons(5480);
    p->flow = &f;

    /* SYN pkt */
    tcph.th_flags = TH_SYN;
    tcph.th_seq = htonl(100);
    p->flowflags = FLOW_PKT_TOSERVER;

    if (StreamTcpPacket(&tv, p, &stt, &pq) == -1)
        goto end;

    /* SYN/ACK */
    p->tcph->th_seq = htonl(500);
    p->tcph->th_ack = htonl(101);
    p->tcph->th_flags = TH_SYN | TH_ACK;
    p->flowflags = FLOW_PKT_TOCLIENT;

    if (StreamTcpPacket(&tv, p, &stt, &pq) == -1)
        goto end;

    /* SYN/ACK */
    p->tcph->th_seq = htonl(1000);
    p->tcph->th_ack = htonl(101);
    p->tcph->th_flags = TH_SYN | TH_ACK;
    p->flowflags = FLOW_PKT_TOCLIENT;

    if (StreamTcpPacket(&tv, p, &stt, &pq) == -1)
        goto end;

    /* ACK */
    p->tcph->th_ack = htonl(3001);
    p->tcph->th_seq = htonl(101);
    p->tcph->th_flags = TH_ACK;
    p->flowflags = FLOW_PKT_TOSERVER;

    if (StreamTcpPacket(&tv, p, &stt, &pq) != -1)
        goto end;

    ssn = p->flow->protoctx;

    if (ssn->state != TCP_SYN_RECV) {
        SCLogDebug("state not TCP_SYN_RECV");
        goto end;
    }

    if (ssn->client.isn != 100) {
        SCLogDebug("ssn->client.isn %"PRIu32" != %"PRIu32"",
            ssn->client.isn, 100);
        goto end;
    }

    StreamTcpSessionClear(p->flow->protoctx);

    ret = 1;
end:
    SCFree(p);
    FLOW_DESTROY(&f);
    StreamTcpUTDeinit(stt.ra_ctx);
    return ret;
}

/** \test multiple different SYN/ACK, over the limit */
static int StreamTcpTest45 (void)
{
    int ret = 0;
    Flow f;
    ThreadVars tv;
    StreamTcpThread stt;
    TCPHdr tcph;
    PacketQueue pq;
    Packet *p = SCMalloc(SIZE_OF_PACKET);
    TcpSession *ssn;

    if (unlikely(p == NULL))
        return 0;
    memset(p, 0, SIZE_OF_PACKET);

    memset(&pq,0,sizeof(PacketQueue));
    memset (&f, 0, sizeof(Flow));
    memset(&tv, 0, sizeof (ThreadVars));
    memset(&stt, 0, sizeof (StreamTcpThread));
    memset(&tcph, 0, sizeof (TCPHdr));

    StreamTcpUTInit(&stt.ra_ctx);
    stream_config.max_synack_queued = 2;

    FLOW_INITIALIZE(&f);
    p->tcph = &tcph;
    tcph.th_win = htons(5480);
    p->flow = &f;

    /* SYN pkt */
    tcph.th_flags = TH_SYN;
    tcph.th_seq = htonl(100);
    p->flowflags = FLOW_PKT_TOSERVER;

    if (StreamTcpPacket(&tv, p, &stt, &pq) == -1)
        goto end;

    /* SYN/ACK */
    p->tcph->th_seq = htonl(500);
    p->tcph->th_ack = htonl(101);
    p->tcph->th_flags = TH_SYN | TH_ACK;
    p->flowflags = FLOW_PKT_TOCLIENT;

    if (StreamTcpPacket(&tv, p, &stt, &pq) == -1)
        goto end;

    /* SYN/ACK */
    p->tcph->th_seq = htonl(1000);
    p->tcph->th_ack = htonl(101);
    p->tcph->th_flags = TH_SYN | TH_ACK;
    p->flowflags = FLOW_PKT_TOCLIENT;

    if (StreamTcpPacket(&tv, p, &stt, &pq) == -1)
        goto end;

    /* SYN/ACK */
    p->tcph->th_seq = htonl(2000);
    p->tcph->th_ack = htonl(101);
    p->tcph->th_flags = TH_SYN | TH_ACK;
    p->flowflags = FLOW_PKT_TOCLIENT;

    if (StreamTcpPacket(&tv, p, &stt, &pq) == -1)
        goto end;

    /* SYN/ACK */
    p->tcph->th_seq = htonl(3000);
    p->tcph->th_ack = htonl(101);
    p->tcph->th_flags = TH_SYN | TH_ACK;
    p->flowflags = FLOW_PKT_TOCLIENT;

    if (StreamTcpPacket(&tv, p, &stt, &pq) != -1)
        goto end;

    /* ACK */
    p->tcph->th_ack = htonl(1001);
    p->tcph->th_seq = htonl(101);
    p->tcph->th_flags = TH_ACK;
    p->flowflags = FLOW_PKT_TOSERVER;

    if (StreamTcpPacket(&tv, p, &stt, &pq) == -1)
        goto end;

    ssn = p->flow->protoctx;

    if (ssn->state != TCP_ESTABLISHED) {
        printf("state not TCP_ESTABLISHED: ");
        goto end;
    }

    if (ssn->server.isn != 1000) {
        SCLogDebug("ssn->server.isn %"PRIu32" != %"PRIu32"",
            ssn->server.isn, 1000);
        goto end;
    }
    if (ssn->client.isn != 100) {
        SCLogDebug("ssn->client.isn %"PRIu32" != %"PRIu32"",
            ssn->client.isn, 100);
        goto end;
    }

    StreamTcpSessionClear(p->flow->protoctx);

    ret = 1;
end:
    SCFree(p);
    StreamTcpUTDeinit(stt.ra_ctx);
    return ret;
}

#endif /* UNITTESTS */

void StreamTcpRegisterTests (void)
{
#ifdef UNITTESTS
    UtRegisterTest("StreamTcpTest01 -- TCP session allocation",
                   StreamTcpTest01);
    UtRegisterTest("StreamTcpTest02 -- TCP session deallocation",
                   StreamTcpTest02);
    UtRegisterTest("StreamTcpTest03 -- SYN missed MidStream session",
                   StreamTcpTest03);
    UtRegisterTest("StreamTcpTest04 -- SYN/ACK missed MidStream session",
                   StreamTcpTest04);
    UtRegisterTest("StreamTcpTest05 -- 3WHS missed MidStream session",
                   StreamTcpTest05);
    UtRegisterTest("StreamTcpTest06 -- FIN, RST message MidStream session",
                   StreamTcpTest06);
    UtRegisterTest("StreamTcpTest07 -- PAWS invalid timestamp",
                   StreamTcpTest07);
    UtRegisterTest("StreamTcpTest08 -- PAWS valid timestamp", StreamTcpTest08);
    UtRegisterTest("StreamTcpTest09 -- No Client Reassembly", StreamTcpTest09);
    UtRegisterTest("StreamTcpTest10 -- No missed packet Async stream",
                   StreamTcpTest10);
    UtRegisterTest("StreamTcpTest11 -- SYN missed Async stream",
                   StreamTcpTest11);
    UtRegisterTest("StreamTcpTest12 -- SYN/ACK missed Async stream",
                   StreamTcpTest12);
    UtRegisterTest("StreamTcpTest13 -- opposite stream packets for Async " "stream",
                   StreamTcpTest13);
    UtRegisterTest("StreamTcp4WHSTest01", StreamTcp4WHSTest01);
    UtRegisterTest("StreamTcp4WHSTest02", StreamTcp4WHSTest02);
    UtRegisterTest("StreamTcp4WHSTest03", StreamTcp4WHSTest03);
    UtRegisterTest("StreamTcpTest14 -- setup OS policy", StreamTcpTest14);
    UtRegisterTest("StreamTcpTest15 -- setup OS policy", StreamTcpTest15);
    UtRegisterTest("StreamTcpTest16 -- setup OS policy", StreamTcpTest16);
    UtRegisterTest("StreamTcpTest17 -- setup OS policy", StreamTcpTest17);
    UtRegisterTest("StreamTcpTest18 -- setup OS policy", StreamTcpTest18);
    UtRegisterTest("StreamTcpTest19 -- setup OS policy", StreamTcpTest19);
    UtRegisterTest("StreamTcpTest20 -- setup OS policy", StreamTcpTest20);
    UtRegisterTest("StreamTcpTest21 -- setup OS policy", StreamTcpTest21);
    UtRegisterTest("StreamTcpTest22 -- setup OS policy", StreamTcpTest22);
    UtRegisterTest("StreamTcpTest23 -- stream memory leaks", StreamTcpTest23);
    UtRegisterTest("StreamTcpTest24 -- stream memory leaks", StreamTcpTest24);
    UtRegisterTest("StreamTcpTest25 -- test ecn/cwr sessions",
                   StreamTcpTest25);
    UtRegisterTest("StreamTcpTest26 -- test ecn/cwr sessions",
                   StreamTcpTest26);
    UtRegisterTest("StreamTcpTest27 -- test ecn/cwr sessions",
                   StreamTcpTest27);
    UtRegisterTest("StreamTcpTest28 -- Memcap Test", StreamTcpTest28);

#if 0 /* VJ 2010/09/01 disabled since they blow up on Fedora and Fedora is
       * right about blowing up. The checksum functions are not used properly
       * in the tests. */
    UtRegisterTest("StreamTcpTest29 -- Badchecksum Reset Test", StreamTcpTest29, 1);
    UtRegisterTest("StreamTcpTest30 -- Badchecksum Overlap Test", StreamTcpTest30, 1);
    UtRegisterTest("StreamTcpTest31 -- MultipleSyns Test", StreamTcpTest31, 1);
    UtRegisterTest("StreamTcpTest32 -- Bogus CWR Test", StreamTcpTest32, 1);
    UtRegisterTest("StreamTcpTest33 -- RST-SYN Again Test", StreamTcpTest33, 1);
    UtRegisterTest("StreamTcpTest34 -- SYN-PUSH Test", StreamTcpTest34, 1);
    UtRegisterTest("StreamTcpTest35 -- SYN-URG Test", StreamTcpTest35, 1);
    UtRegisterTest("StreamTcpTest36 -- PUSH-URG Test", StreamTcpTest36, 1);
#endif
    UtRegisterTest("StreamTcpTest37 -- Out of order FIN Test",
                   StreamTcpTest37);

    UtRegisterTest("StreamTcpTest38 -- validate ACK", StreamTcpTest38);
    UtRegisterTest("StreamTcpTest39 -- update next_seq", StreamTcpTest39);

    UtRegisterTest("StreamTcpTest40 -- pseudo setup", StreamTcpTest40);
    UtRegisterTest("StreamTcpTest41 -- pseudo setup", StreamTcpTest41);

    UtRegisterTest("StreamTcpTest42 -- SYN/ACK queue", StreamTcpTest42);
    UtRegisterTest("StreamTcpTest43 -- SYN/ACK queue", StreamTcpTest43);
    UtRegisterTest("StreamTcpTest44 -- SYN/ACK queue", StreamTcpTest44);
    UtRegisterTest("StreamTcpTest45 -- SYN/ACK queue", StreamTcpTest45);

    /* set up the reassembly tests as well */
    StreamTcpReassembleRegisterTests();

    StreamTcpSackRegisterTests ();
#endif /* UNITTESTS */
}
<|MERGE_RESOLUTION|>--- conflicted
+++ resolved
@@ -315,8 +315,6 @@
             && (stream_config.flags & STREAMTCP_INIT_FLAG_DROP_INVALID));
 }
 
-<<<<<<< HEAD
-=======
 /* hack: stream random range code expects random values in range of 0-RAND_MAX,
  * but we can get both <0 and >RAND_MAX values from RandomGet
  */
@@ -331,7 +329,6 @@
     return r % RAND_MAX;
 }
 
->>>>>>> 3430b53d
 /** \brief          To initialize the stream global configuration data
  *
  *  \param  quiet   It tells the mode of operation, if it is TRUE nothing will
@@ -373,11 +370,7 @@
     }
 
     const char *temp_stream_memcap_str;
-<<<<<<< HEAD
-    if (ConfGet("stream.memcap", &temp_stream_memcap_str) == 1) {
-=======
     if (ConfGetValue("stream.memcap", &temp_stream_memcap_str) == 1) {
->>>>>>> 3430b53d
         if (ParseSizeStringU64(temp_stream_memcap_str, &stream_config.memcap) < 0) {
             SCLogError(SC_ERR_SIZE_PARSE, "Error parsing stream.memcap "
                        "from conf file - %s.  Killing engine",
@@ -422,11 +415,7 @@
     }
 
     const char *temp_stream_inline_str;
-<<<<<<< HEAD
-    if (ConfGet("stream.inline", &temp_stream_inline_str) == 1) {
-=======
     if (ConfGetValue("stream.inline", &temp_stream_inline_str) == 1) {
->>>>>>> 3430b53d
         int inl = 0;
 
         /* checking for "auto" and falling back to boolean to provide
@@ -489,11 +478,7 @@
     }
 
     const char *temp_stream_reassembly_memcap_str;
-<<<<<<< HEAD
-    if (ConfGet("stream.reassembly.memcap", &temp_stream_reassembly_memcap_str) == 1) {
-=======
     if (ConfGetValue("stream.reassembly.memcap", &temp_stream_reassembly_memcap_str) == 1) {
->>>>>>> 3430b53d
         if (ParseSizeStringU64(temp_stream_reassembly_memcap_str,
                                &stream_config.reassembly_memcap) < 0) {
             SCLogError(SC_ERR_SIZE_PARSE, "Error parsing "
@@ -511,11 +496,7 @@
     }
 
     const char *temp_stream_reassembly_depth_str;
-<<<<<<< HEAD
-    if (ConfGet("stream.reassembly.depth", &temp_stream_reassembly_depth_str) == 1) {
-=======
     if (ConfGetValue("stream.reassembly.depth", &temp_stream_reassembly_depth_str) == 1) {
->>>>>>> 3430b53d
         if (ParseSizeStringU32(temp_stream_reassembly_depth_str,
                                &stream_config.reassembly_depth) < 0) {
             SCLogError(SC_ERR_SIZE_PARSE, "Error parsing "
@@ -542,11 +523,7 @@
 
     if (randomize) {
         const char *temp_rdrange;
-<<<<<<< HEAD
-        if (ConfGet("stream.reassembly.randomize-chunk-range",
-=======
         if (ConfGetValue("stream.reassembly.randomize-chunk-range",
->>>>>>> 3430b53d
                     &temp_rdrange) == 1) {
             if (ParseSizeStringU16(temp_rdrange, &rdrange) < 0) {
                 SCLogError(SC_ERR_SIZE_PARSE, "Error parsing "
@@ -564,11 +541,7 @@
     }
 
     const char *temp_stream_reassembly_toserver_chunk_size_str;
-<<<<<<< HEAD
-    if (ConfGet("stream.reassembly.toserver-chunk-size",
-=======
     if (ConfGetValue("stream.reassembly.toserver-chunk-size",
->>>>>>> 3430b53d
                 &temp_stream_reassembly_toserver_chunk_size_str) == 1) {
         if (ParseSizeStringU16(temp_stream_reassembly_toserver_chunk_size_str,
                                &stream_config.reassembly_toserver_chunk_size) < 0) {
@@ -584,21 +557,13 @@
     }
 
     if (randomize) {
-<<<<<<< HEAD
-        long int r = RandomGet();
-=======
         long int r = RandomGetWrap();
->>>>>>> 3430b53d
         stream_config.reassembly_toserver_chunk_size +=
             (int) (stream_config.reassembly_toserver_chunk_size *
                    (r * 1.0 / RAND_MAX - 0.5) * rdrange / 100);
     }
     const char *temp_stream_reassembly_toclient_chunk_size_str;
-<<<<<<< HEAD
-    if (ConfGet("stream.reassembly.toclient-chunk-size",
-=======
     if (ConfGetValue("stream.reassembly.toclient-chunk-size",
->>>>>>> 3430b53d
                 &temp_stream_reassembly_toclient_chunk_size_str) == 1) {
         if (ParseSizeStringU16(temp_stream_reassembly_toclient_chunk_size_str,
                                &stream_config.reassembly_toclient_chunk_size) < 0) {
@@ -614,11 +579,7 @@
     }
 
     if (randomize) {
-<<<<<<< HEAD
-        long int r = RandomGet();
-=======
         long int r = RandomGetWrap();
->>>>>>> 3430b53d
         stream_config.reassembly_toclient_chunk_size +=
             (int) (stream_config.reassembly_toclient_chunk_size *
                    (r * 1.0 / RAND_MAX - 0.5) * rdrange / 100);
@@ -4881,13 +4842,10 @@
     }
 
     if (StreamTcpInlineDropInvalid()) {
-<<<<<<< HEAD
-=======
         /* disable payload inspection as we're dropping this packet
          * anyway. Doesn't disable all detection, so we can still
          * match on the stream event that was set. */
         DecodeSetNoPayloadInspectionFlag(p);
->>>>>>> 3430b53d
         PACKET_DROP(p);
     }
     SCReturnInt(-1);
@@ -5999,29 +5957,11 @@
 /** \brief Create a pseudo packet injected into the engine to signal the
  *         opposing direction of this stream trigger detection/logging.
  *
-<<<<<<< HEAD
- *  \param p real packet
-=======
  *  \param parent real packet
->>>>>>> 3430b53d
  *  \param pq packet queue to store the new pseudo packet in
  *  \param dir 0 ts 1 tc
  */
 static void StreamTcpPseudoPacketCreateDetectLogFlush(ThreadVars *tv,
-<<<<<<< HEAD
-        StreamTcpThread *stt, Packet *p, TcpSession *ssn, PacketQueue *pq, bool dir)
-{
-    SCEnter();
-
-    if (p->flags & PKT_PSEUDO_DETECTLOG_FLUSH) {
-        SCReturn;
-    }
-
-    Packet *np = StreamTcpPseudoSetup(p, GET_PKT_DATA(p), GET_PKT_LEN(p));
-    if (np == NULL) {
-        SCLogDebug("The packet received from packet allocation is NULL");
-        StatsIncr(tv, stt->counter_tcp_pseudo_failed);
-=======
         StreamTcpThread *stt, Packet *parent,
         TcpSession *ssn, PacketQueue *pq, int dir)
 {
@@ -6034,56 +5974,19 @@
 
     Packet *np = PacketPoolGetPacket();
     if (np == NULL) {
->>>>>>> 3430b53d
         SCReturn;
     }
     PKT_SET_SRC(np, PKT_SRC_STREAM_TCP_DETECTLOG_FLUSH);
 
-<<<<<<< HEAD
-    /* Setup the IP and TCP headers */
-    StreamTcpPseudoPacketSetupHeader(np,p);
-
-    np->tenant_id = p->flow->tenant_id;
-    np->flowflags = p->flowflags;
-
-=======
     np->tenant_id = f->tenant_id;
     np->datalink = DLT_RAW;
     np->proto = IPPROTO_TCP;
     FlowReference(&np->flow, f);
->>>>>>> 3430b53d
     np->flags |= PKT_STREAM_EST;
     np->flags |= PKT_HAS_FLOW;
     np->flags |= PKT_IGNORE_CHECKSUM;
     np->flags |= PKT_PSEUDO_DETECTLOG_FLUSH;
 
-<<<<<<< HEAD
-    if (p->flags & PKT_NOPACKET_INSPECTION) {
-        DecodeSetNoPacketInspectionFlag(np);
-    }
-    if (p->flags & PKT_NOPAYLOAD_INSPECTION) {
-        DecodeSetNoPayloadInspectionFlag(np);
-    }
-
-    if (dir == false) {
-        SCLogDebug("pseudo is to_client");
-        np->flowflags &= ~(FLOW_PKT_TOSERVER|FLOW_PKT_TOCLIENT);
-        np->flowflags |= FLOW_PKT_TOCLIENT;
-#ifdef DEBUG
-        BUG_ON(!(PKT_IS_TOCLIENT(np)));
-        BUG_ON((PKT_IS_TOSERVER(np)));
-#endif
-    } else {
-        SCLogDebug("pseudo is to_server");
-        np->flowflags &= ~(FLOW_PKT_TOCLIENT|FLOW_PKT_TOSERVER);
-        np->flowflags |= FLOW_PKT_TOSERVER;
-#ifdef DEBUG
-        BUG_ON(!(PKT_IS_TOSERVER(np)));
-        BUG_ON((PKT_IS_TOCLIENT(np)));
-#endif
-    }
-
-=======
     if (f->flags & FLOW_NOPACKET_INSPECTION) {
         DecodeSetNoPacketInspectionFlag(np);
     }
@@ -6227,17 +6130,13 @@
     memcpy(&np->ts, &parent->ts, sizeof(struct timeval));
 
     SCLogDebug("np %p", np);
->>>>>>> 3430b53d
     PacketEnqueue(pq, np);
 
     StatsIncr(tv, stt->counter_tcp_pseudo);
     SCReturn;
-<<<<<<< HEAD
-=======
 error:
     FlowDeReference(&np->flow);
     SCReturn;
->>>>>>> 3430b53d
 }
 
 /** \brief create packets in both directions to flush out logging
@@ -6315,7 +6214,6 @@
 int StreamTcpBypassEnabled(void)
 {
     return (stream_config.flags & STREAMTCP_INIT_FLAG_BYPASS);
-<<<<<<< HEAD
 }
 
 /**
@@ -6329,21 +6227,6 @@
     return (stream_config.flags & STREAMTCP_INIT_FLAG_INLINE) ? 1 : 0;
 }
 
-=======
-}
-
-/**
- *  \brief See if stream engine is operating in inline mode
- *
- *  \retval 0 no
- *  \retval 1 yes
- */
-int StreamTcpInlineMode(void)
-{
-    return (stream_config.flags & STREAMTCP_INIT_FLAG_INLINE) ? 1 : 0;
-}
-
->>>>>>> 3430b53d
 
 void TcpSessionSetReassemblyDepth(TcpSession *ssn, uint32_t size)
 {
@@ -9040,19 +8923,11 @@
 
     StreamTcpDecrMemuse(500);
     FAIL_IF(SC_ATOMIC_GET(st_memuse) != memuse);
-<<<<<<< HEAD
 
     FAIL_IF(StreamTcpCheckMemcap(500) != 1);
 
     FAIL_IF(StreamTcpCheckMemcap((memuse + stream_config.memcap)) != 0);
 
-=======
-
-    FAIL_IF(StreamTcpCheckMemcap(500) != 1);
-
-    FAIL_IF(StreamTcpCheckMemcap((memuse + stream_config.memcap)) != 0);
-
->>>>>>> 3430b53d
     StreamTcpUTDeinit(stt.ra_ctx);
 
     FAIL_IF(SC_ATOMIC_GET(st_memuse) != 0);
