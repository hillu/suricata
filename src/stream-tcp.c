/* Copyright (C) 2007-2016 Open Information Security Foundation
 *
 * You can copy, redistribute or modify this Program under the terms of
 * the GNU General Public License version 2 as published by the Free
 * Software Foundation.
 *
 * This program is distributed in the hope that it will be useful,
 * but WITHOUT ANY WARRANTY; without even the implied warranty of
 * MERCHANTABILITY or FITNESS FOR A PARTICULAR PURPOSE.  See the
 * GNU General Public License for more details.
 *
 * You should have received a copy of the GNU General Public License
 * version 2 along with this program; if not, write to the Free Software
 * Foundation, Inc., 51 Franklin Street, Fifth Floor, Boston, MA
 * 02110-1301, USA.
 */

/**
 * \file
 *
 * \author Victor Julien <victor@inliniac.net>
 * \author Gurvinder Singh <gurvindersinghdahiya@gmail.com>
 *
 * TCP stream tracking and reassembly engine.
 *
 * \todo - 4WHS: what if after the 2nd SYN we turn out to be normal 3WHS anyway?
 */

#include "suricata-common.h"
#include "suricata.h"

#include "decode.h"
#include "debug.h"
#include "detect.h"

#include "flow.h"
#include "flow-util.h"

#include "conf.h"
#include "conf-yaml-loader.h"

#include "threads.h"
#include "threadvars.h"
#include "tm-threads.h"

#include "util-pool.h"
#include "util-pool-thread.h"
#include "util-checksum.h"
#include "util-unittest.h"
#include "util-print.h"
#include "util-debug.h"
#include "util-device.h"

#include "stream-tcp-private.h"
#include "stream-tcp-reassemble.h"
#include "stream-tcp.h"
#include "stream-tcp-inline.h"
#include "stream-tcp-sack.h"
#include "stream-tcp-util.h"
#include "stream.h"

#include "pkt-var.h"
#include "host.h"

#include "app-layer.h"
#include "app-layer-parser.h"
#include "app-layer-protos.h"
#include "app-layer-htp-mem.h"

#include "util-host-os-info.h"
#include "util-privs.h"
#include "util-profiling.h"
#include "util-misc.h"
#include "util-validate.h"
#include "util-runmodes.h"
#include "util-random.h"

#include "source-pcap-file.h"

//#define DEBUG

#define STREAMTCP_DEFAULT_PREALLOC              2048
#define STREAMTCP_DEFAULT_MEMCAP                (32 * 1024 * 1024) /* 32mb */
#define STREAMTCP_DEFAULT_REASSEMBLY_MEMCAP     (64 * 1024 * 1024) /* 64mb */
#define STREAMTCP_DEFAULT_TOSERVER_CHUNK_SIZE   2560
#define STREAMTCP_DEFAULT_TOCLIENT_CHUNK_SIZE   2560
#define STREAMTCP_DEFAULT_MAX_SYNACK_QUEUED     5

#define STREAMTCP_NEW_TIMEOUT                   60
#define STREAMTCP_EST_TIMEOUT                   3600
#define STREAMTCP_CLOSED_TIMEOUT                120

#define STREAMTCP_EMERG_NEW_TIMEOUT             10
#define STREAMTCP_EMERG_EST_TIMEOUT             300
#define STREAMTCP_EMERG_CLOSED_TIMEOUT          20

static int StreamTcpHandleFin(ThreadVars *tv, StreamTcpThread *, TcpSession *, Packet *, PacketQueue *);
void StreamTcpReturnStreamSegments (TcpStream *);
void StreamTcpInitConfig(char);
int StreamTcpGetFlowState(void *);
void StreamTcpSetOSPolicy(TcpStream*, Packet*);
void StreamTcpPseudoPacketCreateStreamEndPacket(ThreadVars *tv, StreamTcpThread *stt, Packet *p, TcpSession *ssn, PacketQueue *pq);

static int StreamTcpValidateTimestamp(TcpSession * , Packet *);
static int StreamTcpHandleTimestamp(TcpSession * , Packet *);
static int StreamTcpValidateRst(TcpSession * , Packet *);
static inline int StreamTcpValidateAck(TcpSession *ssn, TcpStream *, Packet *);
static int StreamTcpStateDispatch(ThreadVars *tv, Packet *p,
        StreamTcpThread *stt, TcpSession *ssn, PacketQueue *pq,
        uint8_t state);

extern int g_detect_disabled;

extern int g_detect_disabled;

static PoolThread *ssn_pool = NULL;
static SCMutex ssn_pool_mutex = SCMUTEX_INITIALIZER; /**< init only, protect initializing and growing pool */
#ifdef DEBUG
static uint64_t ssn_pool_cnt = 0; /** counts ssns, protected by ssn_pool_mutex */
#endif

uint64_t StreamTcpReassembleMemuseGlobalCounter(void);
SC_ATOMIC_DECLARE(uint64_t, st_memuse);

void StreamTcpInitMemuse(void)
{
    SC_ATOMIC_INIT(st_memuse);
}

void StreamTcpIncrMemuse(uint64_t size)
{
    (void) SC_ATOMIC_ADD(st_memuse, size);
    SCLogDebug("STREAM %"PRIu64", incr %"PRIu64, StreamTcpMemuseCounter(), size);
    return;
}

void StreamTcpDecrMemuse(uint64_t size)
{
#ifdef DEBUG_VALIDATION
    uint64_t presize = SC_ATOMIC_GET(st_memuse);
    if (RunmodeIsUnittests()) {
        BUG_ON(presize > UINT_MAX);
    }
#endif

    (void) SC_ATOMIC_SUB(st_memuse, size);

#ifdef DEBUG_VALIDATION
    if (RunmodeIsUnittests()) {
        uint64_t postsize = SC_ATOMIC_GET(st_memuse);
        BUG_ON(postsize > presize);
    }
#endif
    SCLogDebug("STREAM %"PRIu64", decr %"PRIu64, StreamTcpMemuseCounter(), size);
    return;
}

uint64_t StreamTcpMemuseCounter(void)
{
    uint64_t memusecopy = SC_ATOMIC_GET(st_memuse);
    return memusecopy;
}

/**
 *  \brief Check if alloc'ing "size" would mean we're over memcap
 *
 *  \retval 1 if in bounds
 *  \retval 0 if not in bounds
 */
int StreamTcpCheckMemcap(uint64_t size)
{
    if (stream_config.memcap == 0 || size + SC_ATOMIC_GET(st_memuse) <= stream_config.memcap)
        return 1;
    return 0;
}

void StreamTcpStreamCleanup(TcpStream *stream)
{
    if (stream != NULL) {
        StreamTcpSackFreeList(stream);
        StreamTcpReturnStreamSegments(stream);
        StreamingBufferClear(&stream->sb);
    }
}

/**
 *  \brief Session cleanup function. Does not free the ssn.
 *  \param ssn tcp session
 */
void StreamTcpSessionCleanup(TcpSession *ssn)
{
    SCEnter();
    TcpStateQueue *q, *q_next;

    if (ssn == NULL)
        return;

    StreamTcpStreamCleanup(&ssn->client);
    StreamTcpStreamCleanup(&ssn->server);

    q = ssn->queue;
    while (q != NULL) {
        q_next = q->next;
        SCFree(q);
        q = q_next;
        StreamTcpDecrMemuse((uint64_t)sizeof(TcpStateQueue));
    }
    ssn->queue = NULL;
    ssn->queue_len = 0;

    SCReturn;
}

/**
 *  \brief Function to return the stream back to the pool. It returns the
 *         segments in the stream to the segment pool.
 *
 *  This function is called when the flow is destroyed, so it should free
 *  *everything* related to the tcp session. So including the app layer
 *  data. We are guaranteed to only get here when the flow's use_cnt is 0.
 *
 *  \param ssn Void ptr to the ssn.
 */
void StreamTcpSessionClear(void *ssnptr)
{
    SCEnter();
    TcpSession *ssn = (TcpSession *)ssnptr;
    if (ssn == NULL)
        return;

    StreamTcpSessionCleanup(ssn);

    /* HACK: don't loose track of thread id */
    PoolThreadReserved a = ssn->res;
    memset(ssn, 0, sizeof(TcpSession));
    ssn->res = a;

    PoolThreadReturn(ssn_pool, ssn);
#ifdef DEBUG
    SCMutexLock(&ssn_pool_mutex);
    ssn_pool_cnt--;
    SCMutexUnlock(&ssn_pool_mutex);
#endif

    SCReturn;
}

/**
 *  \brief Function to return the stream segments back to the pool.
 *
 *  We don't clear out the app layer storage here as that is under protection
 *  of the "use_cnt" reference counter in the flow. This function is called
 *  when the use_cnt is always at least 1 (this pkt has incremented the flow
 *  use_cnt itself), so we don't bother.
 *
 *  \param p Packet used to identify the stream.
 */
void StreamTcpSessionPktFree (Packet *p)
{
    SCEnter();

    TcpSession *ssn = (TcpSession *)p->flow->protoctx;
    if (ssn == NULL)
        SCReturn;

    StreamTcpReturnStreamSegments(&ssn->client);
    StreamTcpReturnStreamSegments(&ssn->server);

    SCReturn;
}

/** \brief Stream alloc function for the Pool
 *  \retval ptr void ptr to TcpSession structure with all vars set to 0/NULL
 */
static void *StreamTcpSessionPoolAlloc(void)
{
    void *ptr = NULL;

    if (StreamTcpCheckMemcap((uint32_t)sizeof(TcpSession)) == 0)
        return NULL;

    ptr = SCMalloc(sizeof(TcpSession));
    if (unlikely(ptr == NULL))
        return NULL;

    return ptr;
}

static int StreamTcpSessionPoolInit(void *data, void* initdata)
{
    memset(data, 0, sizeof(TcpSession));
    StreamTcpIncrMemuse((uint64_t)sizeof(TcpSession));

    return 1;
}

/** \brief Pool cleanup function
 *  \param s Void ptr to TcpSession memory */
static void StreamTcpSessionPoolCleanup(void *s)
{
    if (s != NULL) {
        StreamTcpSessionCleanup(s);
        /** \todo not very clean, as the memory is not freed here */
        StreamTcpDecrMemuse((uint64_t)sizeof(TcpSession));
    }
}

/**
 *  \brief See if stream engine is dropping invalid packet in inline mode
 *
 *  \retval 0 no
 *  \retval 1 yes
 */
int StreamTcpInlineDropInvalid(void)
{
    return ((stream_config.flags & STREAMTCP_INIT_FLAG_INLINE)
            && (stream_config.flags & STREAMTCP_INIT_FLAG_DROP_INVALID));
}

/* hack: stream random range code expects random values in range of 0-RAND_MAX,
 * but we can get both <0 and >RAND_MAX values from RandomGet
 */
static int RandomGetWrap(void)
{
    unsigned long r;

    do {
        r = RandomGet();
    } while(r >= ULONG_MAX - (ULONG_MAX % RAND_MAX));

    return r % RAND_MAX;
}

/** \brief          To initialize the stream global configuration data
 *
 *  \param  quiet   It tells the mode of operation, if it is TRUE nothing will
 *                  be get printed.
 */

void StreamTcpInitConfig(char quiet)
{
    intmax_t value = 0;
    uint16_t rdrange = 10;

    SCLogDebug("Initializing Stream");

    memset(&stream_config,  0, sizeof(stream_config));

    if ((ConfGetInt("stream.max-sessions", &value)) == 1) {
        SCLogWarning(SC_WARN_OPTION_OBSOLETE, "max-sessions is obsolete. "
            "Number of concurrent sessions is now only limited by Flow and "
            "TCP stream engine memcaps.");
    }

    if ((ConfGetInt("stream.prealloc-sessions", &value)) == 1) {
        stream_config.prealloc_sessions = (uint32_t)value;
    } else {
        if (RunmodeIsUnittests()) {
            stream_config.prealloc_sessions = 128;
        } else {
            stream_config.prealloc_sessions = STREAMTCP_DEFAULT_PREALLOC;
            if (ConfGetNode("stream.prealloc-sessions") != NULL) {
                WarnInvalidConfEntry("stream.prealloc_sessions",
                                     "%"PRIu32,
                                     stream_config.prealloc_sessions);
            }
        }
    }
    if (!quiet) {
        SCLogConfig("stream \"prealloc-sessions\": %"PRIu32" (per thread)",
                stream_config.prealloc_sessions);
    }

    const char *temp_stream_memcap_str;
    if (ConfGetValue("stream.memcap", &temp_stream_memcap_str) == 1) {
        if (ParseSizeStringU64(temp_stream_memcap_str, &stream_config.memcap) < 0) {
            SCLogError(SC_ERR_SIZE_PARSE, "Error parsing stream.memcap "
                       "from conf file - %s.  Killing engine",
                       temp_stream_memcap_str);
            exit(EXIT_FAILURE);
        }
    } else {
        stream_config.memcap = STREAMTCP_DEFAULT_MEMCAP;
    }

    if (!quiet) {
        SCLogConfig("stream \"memcap\": %"PRIu64, stream_config.memcap);
    }

    ConfGetBool("stream.midstream", &stream_config.midstream);

    if (!quiet) {
        SCLogConfig("stream \"midstream\" session pickups: %s", stream_config.midstream ? "enabled" : "disabled");
    }

    ConfGetBool("stream.async-oneside", &stream_config.async_oneside);

    if (!quiet) {
        SCLogConfig("stream \"async-oneside\": %s", stream_config.async_oneside ? "enabled" : "disabled");
    }

    int csum = 0;

    if ((ConfGetBool("stream.checksum-validation", &csum)) == 1) {
        if (csum == 1) {
            stream_config.flags |= STREAMTCP_INIT_FLAG_CHECKSUM_VALIDATION;
        }
    /* Default is that we validate the checksum of all the packets */
    } else {
        stream_config.flags |= STREAMTCP_INIT_FLAG_CHECKSUM_VALIDATION;
    }

    if (!quiet) {
        SCLogConfig("stream \"checksum-validation\": %s",
                stream_config.flags & STREAMTCP_INIT_FLAG_CHECKSUM_VALIDATION ?
                "enabled" : "disabled");
    }

    const char *temp_stream_inline_str;
    if (ConfGetValue("stream.inline", &temp_stream_inline_str) == 1) {
        int inl = 0;

        /* checking for "auto" and falling back to boolean to provide
         * backward compatibility */
        if (strcmp(temp_stream_inline_str, "auto") == 0) {
            if (EngineModeIsIPS()) {
                stream_config.flags |= STREAMTCP_INIT_FLAG_INLINE;
            }
        } else if (ConfGetBool("stream.inline", &inl) == 1) {
            if (inl) {
                stream_config.flags |= STREAMTCP_INIT_FLAG_INLINE;
            }
        }
    } else {
        /* default to 'auto' */
        if (EngineModeIsIPS()) {
            stream_config.flags |= STREAMTCP_INIT_FLAG_INLINE;
        }
    }

    if (!quiet) {
        SCLogConfig("stream.\"inline\": %s",
                    stream_config.flags & STREAMTCP_INIT_FLAG_INLINE
                    ? "enabled" : "disabled");
    }

    int bypass = 0;
    if ((ConfGetBool("stream.bypass", &bypass)) == 1) {
        if (bypass == 1) {
            stream_config.flags |= STREAMTCP_INIT_FLAG_BYPASS;
        }
    }

    if (!quiet) {
        SCLogConfig("stream \"bypass\": %s",
                    (stream_config.flags & STREAMTCP_INIT_FLAG_BYPASS)
                    ? "enabled" : "disabled");
    }

    int drop_invalid = 0;
    if ((ConfGetBool("stream.drop-invalid", &drop_invalid)) == 1) {
        if (drop_invalid == 1) {
            stream_config.flags |= STREAMTCP_INIT_FLAG_DROP_INVALID;
        }
    } else {
        stream_config.flags |= STREAMTCP_INIT_FLAG_DROP_INVALID;
    }

    if ((ConfGetInt("stream.max-synack-queued", &value)) == 1) {
        if (value >= 0 && value <= 255) {
            stream_config.max_synack_queued = (uint8_t)value;
        } else {
            stream_config.max_synack_queued = (uint8_t)STREAMTCP_DEFAULT_MAX_SYNACK_QUEUED;
        }
    } else {
        stream_config.max_synack_queued = (uint8_t)STREAMTCP_DEFAULT_MAX_SYNACK_QUEUED;
    }
    if (!quiet) {
        SCLogConfig("stream \"max-synack-queued\": %"PRIu8, stream_config.max_synack_queued);
    }

    const char *temp_stream_reassembly_memcap_str;
    if (ConfGetValue("stream.reassembly.memcap", &temp_stream_reassembly_memcap_str) == 1) {
        if (ParseSizeStringU64(temp_stream_reassembly_memcap_str,
                               &stream_config.reassembly_memcap) < 0) {
            SCLogError(SC_ERR_SIZE_PARSE, "Error parsing "
                       "stream.reassembly.memcap "
                       "from conf file - %s.  Killing engine",
                       temp_stream_reassembly_memcap_str);
            exit(EXIT_FAILURE);
        }
    } else {
        stream_config.reassembly_memcap = STREAMTCP_DEFAULT_REASSEMBLY_MEMCAP;
    }

    if (!quiet) {
        SCLogConfig("stream.reassembly \"memcap\": %"PRIu64"", stream_config.reassembly_memcap);
    }

    const char *temp_stream_reassembly_depth_str;
    if (ConfGetValue("stream.reassembly.depth", &temp_stream_reassembly_depth_str) == 1) {
        if (ParseSizeStringU32(temp_stream_reassembly_depth_str,
                               &stream_config.reassembly_depth) < 0) {
            SCLogError(SC_ERR_SIZE_PARSE, "Error parsing "
                       "stream.reassembly.depth "
                       "from conf file - %s.  Killing engine",
                       temp_stream_reassembly_depth_str);
            exit(EXIT_FAILURE);
        }
    } else {
        stream_config.reassembly_depth = 0;
    }

    if (!quiet) {
        SCLogConfig("stream.reassembly \"depth\": %"PRIu32"", stream_config.reassembly_depth);
    }

    int randomize = 0;
    if ((ConfGetBool("stream.reassembly.randomize-chunk-size", &randomize)) == 0) {
        /* randomize by default if value not set
         * In ut mode we disable, to get predictible test results */
        if (!(RunmodeIsUnittests()))
            randomize = 1;
    }

    if (randomize) {
        const char *temp_rdrange;
        if (ConfGetValue("stream.reassembly.randomize-chunk-range",
                    &temp_rdrange) == 1) {
            if (ParseSizeStringU16(temp_rdrange, &rdrange) < 0) {
                SCLogError(SC_ERR_SIZE_PARSE, "Error parsing "
                        "stream.reassembly.randomize-chunk-range "
                        "from conf file - %s.  Killing engine",
                        temp_rdrange);
                exit(EXIT_FAILURE);
            } else if (rdrange >= 100) {
                SCLogError(SC_ERR_INVALID_VALUE,
                           "stream.reassembly.randomize-chunk-range "
                           "must be lower than 100");
                exit(EXIT_FAILURE);
            }
        }
    }

    const char *temp_stream_reassembly_toserver_chunk_size_str;
    if (ConfGetValue("stream.reassembly.toserver-chunk-size",
                &temp_stream_reassembly_toserver_chunk_size_str) == 1) {
        if (ParseSizeStringU16(temp_stream_reassembly_toserver_chunk_size_str,
                               &stream_config.reassembly_toserver_chunk_size) < 0) {
            SCLogError(SC_ERR_SIZE_PARSE, "Error parsing "
                       "stream.reassembly.toserver-chunk-size "
                       "from conf file - %s.  Killing engine",
                       temp_stream_reassembly_toserver_chunk_size_str);
            exit(EXIT_FAILURE);
        }
    } else {
        stream_config.reassembly_toserver_chunk_size =
            STREAMTCP_DEFAULT_TOSERVER_CHUNK_SIZE;
    }

    if (randomize) {
        long int r = RandomGetWrap();
        stream_config.reassembly_toserver_chunk_size +=
            (int) (stream_config.reassembly_toserver_chunk_size *
                   (r * 1.0 / RAND_MAX - 0.5) * rdrange / 100);
    }
    const char *temp_stream_reassembly_toclient_chunk_size_str;
    if (ConfGetValue("stream.reassembly.toclient-chunk-size",
                &temp_stream_reassembly_toclient_chunk_size_str) == 1) {
        if (ParseSizeStringU16(temp_stream_reassembly_toclient_chunk_size_str,
                               &stream_config.reassembly_toclient_chunk_size) < 0) {
            SCLogError(SC_ERR_SIZE_PARSE, "Error parsing "
                       "stream.reassembly.toclient-chunk-size "
                       "from conf file - %s.  Killing engine",
                       temp_stream_reassembly_toclient_chunk_size_str);
            exit(EXIT_FAILURE);
        }
    } else {
        stream_config.reassembly_toclient_chunk_size =
            STREAMTCP_DEFAULT_TOCLIENT_CHUNK_SIZE;
    }

    if (randomize) {
        long int r = RandomGetWrap();
        stream_config.reassembly_toclient_chunk_size +=
            (int) (stream_config.reassembly_toclient_chunk_size *
                   (r * 1.0 / RAND_MAX - 0.5) * rdrange / 100);
    }
    if (!quiet) {
        SCLogConfig("stream.reassembly \"toserver-chunk-size\": %"PRIu16,
            stream_config.reassembly_toserver_chunk_size);
        SCLogConfig("stream.reassembly \"toclient-chunk-size\": %"PRIu16,
            stream_config.reassembly_toclient_chunk_size);
    }

    int enable_raw = 1;
    if (ConfGetBool("stream.reassembly.raw", &enable_raw) == 1) {
        if (!enable_raw) {
            stream_config.stream_init_flags = STREAMTCP_STREAM_FLAG_DISABLE_RAW;
        }
    } else {
        enable_raw = 1;
    }
    if (!quiet)
        SCLogConfig("stream.reassembly.raw: %s", enable_raw ? "enabled" : "disabled");

    /* init the memcap/use tracking */
    StreamTcpInitMemuse();
    StatsRegisterGlobalCounter("tcp.memuse", StreamTcpMemuseCounter);

    StreamTcpReassembleInit(quiet);

    /* set the default free function and flow state function
     * values. */
    FlowSetProtoFreeFunc(IPPROTO_TCP, StreamTcpSessionClear);

#ifdef UNITTESTS
    if (RunmodeIsUnittests()) {
        SCMutexLock(&ssn_pool_mutex);
        if (ssn_pool == NULL) {
            ssn_pool = PoolThreadInit(1, /* thread */
                    0, /* unlimited */
                    stream_config.prealloc_sessions,
                    sizeof(TcpSession),
                    StreamTcpSessionPoolAlloc,
                    StreamTcpSessionPoolInit, NULL,
                    StreamTcpSessionPoolCleanup, NULL);
        }
        SCMutexUnlock(&ssn_pool_mutex);
    }
#endif
}

void StreamTcpFreeConfig(char quiet)
{
    StreamTcpReassembleFree(quiet);

    SCMutexLock(&ssn_pool_mutex);
    if (ssn_pool != NULL) {
        PoolThreadFree(ssn_pool);
        ssn_pool = NULL;
    }
    SCMutexUnlock(&ssn_pool_mutex);
    SCMutexDestroy(&ssn_pool_mutex);

    SCLogDebug("ssn_pool_cnt %"PRIu64"", ssn_pool_cnt);
}

/** \internal
 *  \brief The function is used to to fetch a TCP session from the
 *         ssn_pool, when a TCP SYN is received.
 *
 *  \param p packet starting the new TCP session.
 *  \param id thread pool id
 *
 *  \retval ssn new TCP session.
 */
static TcpSession *StreamTcpNewSession (Packet *p, int id)
{
    TcpSession *ssn = (TcpSession *)p->flow->protoctx;

    if (ssn == NULL) {
        p->flow->protoctx = PoolThreadGetById(ssn_pool, id);
#ifdef DEBUG
        SCMutexLock(&ssn_pool_mutex);
        if (p->flow->protoctx != NULL)
            ssn_pool_cnt++;
        SCMutexUnlock(&ssn_pool_mutex);
#endif

        ssn = (TcpSession *)p->flow->protoctx;
        if (ssn == NULL) {
            SCLogDebug("ssn_pool is empty");
            return NULL;
        }

        ssn->state = TCP_NONE;
        ssn->reassembly_depth = stream_config.reassembly_depth;
        ssn->tcp_packet_flags = p->tcph ? p->tcph->th_flags : 0;
        ssn->server.flags = stream_config.stream_init_flags;
        ssn->client.flags = stream_config.stream_init_flags;

        StreamingBuffer x = STREAMING_BUFFER_INITIALIZER(&stream_config.sbcnf);
        ssn->client.sb = x;
        ssn->server.sb = x;

        if (PKT_IS_TOSERVER(p)) {
            ssn->client.tcp_flags = p->tcph ? p->tcph->th_flags : 0;
            ssn->server.tcp_flags = 0;
        } else if (PKT_IS_TOCLIENT(p)) {
            ssn->server.tcp_flags = p->tcph ? p->tcph->th_flags : 0;
            ssn->client.tcp_flags = 0;
        }
    }

    return ssn;
}

static void StreamTcpPacketSetState(Packet *p, TcpSession *ssn,
                                           uint8_t state)
{
    if (state == ssn->state || PKT_IS_PSEUDOPKT(p))
        return;

    ssn->pstate = ssn->state;
    ssn->state = state;

    /* update the flow state */
    switch(ssn->state) {
        case TCP_ESTABLISHED:
        case TCP_FIN_WAIT1:
        case TCP_FIN_WAIT2:
        case TCP_CLOSING:
        case TCP_CLOSE_WAIT:
            FlowUpdateState(p->flow, FLOW_STATE_ESTABLISHED);
            break;
        case TCP_LAST_ACK:
        case TCP_TIME_WAIT:
        case TCP_CLOSED:
            FlowUpdateState(p->flow, FLOW_STATE_CLOSED);
            break;
    }
}

/**
 *  \brief  Function to set the OS policy for the given stream based on the
 *          destination of the received packet.
 *
 *  \param  stream  TcpStream of which os_policy needs to set
 *  \param  p       Packet which is used to set the os policy
 */
void StreamTcpSetOSPolicy(TcpStream *stream, Packet *p)
{
    int ret = 0;

    if (PKT_IS_IPV4(p)) {
        /* Get the OS policy based on destination IP address, as destination
           OS will decide how to react on the anomalies of newly received
           packets */
        ret = SCHInfoGetIPv4HostOSFlavour((uint8_t *)GET_IPV4_DST_ADDR_PTR(p));
        if (ret > 0)
            stream->os_policy = ret;
        else
            stream->os_policy = OS_POLICY_DEFAULT;

    } else if (PKT_IS_IPV6(p)) {
        /* Get the OS policy based on destination IP address, as destination
           OS will decide how to react on the anomalies of newly received
           packets */
        ret = SCHInfoGetIPv6HostOSFlavour((uint8_t *)GET_IPV6_DST_ADDR(p));
        if (ret > 0)
            stream->os_policy = ret;
        else
            stream->os_policy = OS_POLICY_DEFAULT;
    }

    if (stream->os_policy == OS_POLICY_BSD_RIGHT)
        stream->os_policy = OS_POLICY_BSD;
    else if (stream->os_policy == OS_POLICY_OLD_SOLARIS)
        stream->os_policy = OS_POLICY_SOLARIS;

    SCLogDebug("Policy is %"PRIu8"", stream->os_policy);

}

/**
 *  \brief macro to update last_ack only if the new value is higher
 *
 *  \param ssn session
 *  \param stream stream to update
 *  \param ack ACK value to test and set
 */
#define StreamTcpUpdateLastAck(ssn, stream, ack) { \
    if (SEQ_GT((ack), (stream)->last_ack)) \
    { \
        SCLogDebug("ssn %p: last_ack set to %"PRIu32", moved %u forward", (ssn), (ack), (ack) - (stream)->last_ack); \
        if ((SEQ_LEQ((stream)->last_ack, (stream)->next_seq) && SEQ_GT((ack),(stream)->next_seq))) { \
            SCLogDebug("last_ack just passed next_seq: %u (was %u) > %u", (ack), (stream)->last_ack, (stream)->next_seq); \
        } else { \
            SCLogDebug("next_seq (%u) <> last_ack now %d", (stream)->next_seq, (int)(stream)->next_seq - (ack)); \
        }\
        (stream)->last_ack = (ack); \
        StreamTcpSackPruneList((stream)); \
    } else { \
        SCLogDebug("ssn %p: no update: ack %u, last_ack %"PRIu32", next_seq %u (state %u)", \
                    (ssn), (ack), (stream)->last_ack, (stream)->next_seq, (ssn)->state); \
    }\
}

#define StreamTcpAsyncLastAckUpdate(ssn, stream) {                              \
    if ((ssn)->flags & STREAMTCP_FLAG_ASYNC) {                                  \
        if (SEQ_GT((stream)->next_seq, (stream)->last_ack)) {                   \
            uint32_t ack_diff = (stream)->next_seq - (stream)->last_ack;        \
            (stream)->last_ack += ack_diff;                                     \
            SCLogDebug("ssn %p: ASYNC last_ack set to %"PRIu32", moved %u forward",     \
                    (ssn), (stream)->next_seq, ack_diff);                               \
        }                                                                       \
    }                                                                           \
}

#define StreamTcpUpdateNextSeq(ssn, stream, seq) {                      \
    (stream)->next_seq = seq;                                           \
    SCLogDebug("ssn %p: next_seq %" PRIu32, (ssn), (stream)->next_seq); \
    StreamTcpAsyncLastAckUpdate((ssn), (stream));                       \
}

/**
 *  \brief macro to update next_win only if the new value is higher
 *
 *  \param ssn session
 *  \param stream stream to update
 *  \param win window value to test and set
 */
#define StreamTcpUpdateNextWin(ssn, stream, win) { \
    uint32_t sacked_size__ = StreamTcpSackedSize((stream)); \
    if (SEQ_GT(((win) + sacked_size__), (stream)->next_win)) { \
        (stream)->next_win = ((win) + sacked_size__); \
        SCLogDebug("ssn %p: next_win set to %"PRIu32, (ssn), (stream)->next_win); \
    } \
}

static int StreamTcpPacketIsRetransmission(TcpStream *stream, Packet *p)
{
    if (p->payload_len == 0)
        SCReturnInt(0);

    /* retransmission of already partially ack'd data */
    if (SEQ_LT(TCP_GET_SEQ(p), stream->last_ack) && SEQ_GT((TCP_GET_SEQ(p) + p->payload_len), stream->last_ack))
    {
        StreamTcpSetEvent(p, STREAM_PKT_RETRANSMISSION);
        SCReturnInt(1);
    }

    /* retransmission of already ack'd data */
    if (SEQ_LEQ((TCP_GET_SEQ(p) + p->payload_len), stream->last_ack)) {
        StreamTcpSetEvent(p, STREAM_PKT_RETRANSMISSION);
        SCReturnInt(1);
    }

    /* retransmission of in flight data */
    if (SEQ_LEQ((TCP_GET_SEQ(p) + p->payload_len), stream->next_seq)) {
        StreamTcpSetEvent(p, STREAM_PKT_RETRANSMISSION);
        SCReturnInt(2);
    }

    SCLogDebug("seq %u payload_len %u => %u, last_ack %u, next_seq %u", TCP_GET_SEQ(p),
            p->payload_len, (TCP_GET_SEQ(p) + p->payload_len), stream->last_ack, stream->next_seq);
    SCReturnInt(0);
}

/**
 *  \internal
 *  \brief  Function to handle the TCP_CLOSED or NONE state. The function handles
 *          packets while the session state is None which means a newly
 *          initialized structure, or a fully closed session.
 *
 *  \param  tv      Thread Variable containig  input/output queue, cpu affinity
 *  \param  p       Packet which has to be handled in this TCP state.
 *  \param  stt     Strean Thread module registered to handle the stream handling
 *
 *  \retval 0 ok
 *  \retval -1 error
 */
static int StreamTcpPacketStateNone(ThreadVars *tv, Packet *p,
                        StreamTcpThread *stt, TcpSession *ssn, PacketQueue *pq)
{
    if (p->tcph->th_flags & TH_RST) {
        StreamTcpSetEvent(p, STREAM_RST_BUT_NO_SESSION);
        SCLogDebug("RST packet received, no session setup");
        return -1;

    } else if (p->tcph->th_flags & TH_FIN) {
        StreamTcpSetEvent(p, STREAM_FIN_BUT_NO_SESSION);
        SCLogDebug("FIN packet received, no session setup");
        return -1;

    /* SYN/ACK */
    } else if ((p->tcph->th_flags & (TH_SYN|TH_ACK)) == (TH_SYN|TH_ACK)) {
        if (stream_config.midstream == FALSE &&
                stream_config.async_oneside == FALSE)
            return 0;

        if (ssn == NULL) {
            ssn = StreamTcpNewSession(p, stt->ssn_pool_id);
            if (ssn == NULL) {
                StatsIncr(tv, stt->counter_tcp_ssn_memcap);
                return -1;
            }
            StatsIncr(tv, stt->counter_tcp_sessions);
        }
        /* set the state */
        StreamTcpPacketSetState(p, ssn, TCP_SYN_RECV);
        SCLogDebug("ssn %p: =~ midstream picked ssn state is now "
                "TCP_SYN_RECV", ssn);
        ssn->flags |= STREAMTCP_FLAG_MIDSTREAM;
        /* Flag used to change the direct in the later stage in the session */
        ssn->flags |= STREAMTCP_FLAG_MIDSTREAM_SYNACK;
        if (stream_config.async_oneside) {
            SCLogDebug("ssn %p: =~ ASYNC", ssn);
            ssn->flags |= STREAMTCP_FLAG_ASYNC;
        }

        /* sequence number & window */
        ssn->server.isn = TCP_GET_SEQ(p);
        STREAMTCP_SET_RA_BASE_SEQ(&ssn->server, ssn->server.isn);
        ssn->server.next_seq = ssn->server.isn + 1;
        ssn->server.window = TCP_GET_WINDOW(p);
        SCLogDebug("ssn %p: server window %u", ssn, ssn->server.window);

        ssn->client.isn = TCP_GET_ACK(p) - 1;
        STREAMTCP_SET_RA_BASE_SEQ(&ssn->client, ssn->client.isn);
        ssn->client.next_seq = ssn->client.isn + 1;

        ssn->client.last_ack = TCP_GET_ACK(p);
        ssn->server.last_ack = TCP_GET_SEQ(p);

        ssn->server.next_win = ssn->server.last_ack + ssn->server.window;

        /** If the client has a wscale option the server had it too,
         *  so set the wscale for the server to max. Otherwise none
         *  will have the wscale opt just like it should. */
        if (TCP_HAS_WSCALE(p)) {
            ssn->client.wscale = TCP_GET_WSCALE(p);
            ssn->server.wscale = TCP_WSCALE_MAX;
            SCLogDebug("ssn %p: wscale enabled. client %u server %u",
                    ssn, ssn->client.wscale, ssn->server.wscale);
        }

        SCLogDebug("ssn %p: ssn->client.isn %"PRIu32", ssn->client.next_seq"
                " %"PRIu32", ssn->client.last_ack %"PRIu32"", ssn,
                ssn->client.isn, ssn->client.next_seq,
                ssn->client.last_ack);
        SCLogDebug("ssn %p: ssn->server.isn %"PRIu32", ssn->server.next_seq"
                " %"PRIu32", ssn->server.last_ack %"PRIu32"", ssn,
                ssn->server.isn, ssn->server.next_seq,
                ssn->server.last_ack);

        /* Set the timestamp value for both streams, if packet has timestamp
         * option enabled.*/
        if (TCP_HAS_TS(p)) {
            ssn->server.last_ts = TCP_GET_TSVAL(p);
            ssn->client.last_ts = TCP_GET_TSECR(p);
            SCLogDebug("ssn %p: ssn->server.last_ts %" PRIu32" "
                    "ssn->client.last_ts %" PRIu32"", ssn,
                    ssn->server.last_ts, ssn->client.last_ts);

            ssn->flags |= STREAMTCP_FLAG_TIMESTAMP;

            ssn->server.last_pkt_ts = p->ts.tv_sec;
            if (ssn->server.last_ts == 0)
                ssn->server.flags |= STREAMTCP_STREAM_FLAG_ZERO_TIMESTAMP;
            if (ssn->client.last_ts == 0)
                ssn->client.flags |= STREAMTCP_STREAM_FLAG_ZERO_TIMESTAMP;

        } else {
            ssn->server.last_ts = 0;
            ssn->client.last_ts = 0;
        }

        if (TCP_GET_SACKOK(p) == 1) {
            ssn->flags |= STREAMTCP_FLAG_SACKOK;
            SCLogDebug("ssn %p: SYN/ACK with SACK permitted, assuming "
                    "SACK permitted for both sides", ssn);
        }

        /* packet thinks it is in the wrong direction, flip it */
        StreamTcpPacketSwitchDir(ssn, p);

    } else if (p->tcph->th_flags & TH_SYN) {
        if (ssn == NULL) {
            ssn = StreamTcpNewSession(p, stt->ssn_pool_id);
            if (ssn == NULL) {
                StatsIncr(tv, stt->counter_tcp_ssn_memcap);
                return -1;
            }

            StatsIncr(tv, stt->counter_tcp_sessions);
        }

        /* set the state */
        StreamTcpPacketSetState(p, ssn, TCP_SYN_SENT);
        SCLogDebug("ssn %p: =~ ssn state is now TCP_SYN_SENT", ssn);

        if (stream_config.async_oneside) {
            SCLogDebug("ssn %p: =~ ASYNC", ssn);
            ssn->flags |= STREAMTCP_FLAG_ASYNC;
        }

        /* set the sequence numbers and window */
        ssn->client.isn = TCP_GET_SEQ(p);
        STREAMTCP_SET_RA_BASE_SEQ(&ssn->client, ssn->client.isn);
        ssn->client.next_seq = ssn->client.isn + 1;

        /* Set the stream timestamp value, if packet has timestamp option
         * enabled. */
        if (TCP_HAS_TS(p)) {
            ssn->client.last_ts = TCP_GET_TSVAL(p);
            SCLogDebug("ssn %p: %02x", ssn, ssn->client.last_ts);

            if (ssn->client.last_ts == 0)
                ssn->client.flags |= STREAMTCP_STREAM_FLAG_ZERO_TIMESTAMP;

            ssn->client.last_pkt_ts = p->ts.tv_sec;
            ssn->client.flags |= STREAMTCP_STREAM_FLAG_TIMESTAMP;
        }

        ssn->server.window = TCP_GET_WINDOW(p);
        if (TCP_HAS_WSCALE(p)) {
            ssn->flags |= STREAMTCP_FLAG_SERVER_WSCALE;
            ssn->server.wscale = TCP_GET_WSCALE(p);
        }

        if (TCP_GET_SACKOK(p) == 1) {
            ssn->flags |= STREAMTCP_FLAG_CLIENT_SACKOK;
            SCLogDebug("ssn %p: SACK permited on SYN packet", ssn);
        }

        SCLogDebug("ssn %p: ssn->client.isn %" PRIu32 ", "
                "ssn->client.next_seq %" PRIu32 ", ssn->client.last_ack "
                "%"PRIu32"", ssn, ssn->client.isn, ssn->client.next_seq,
                ssn->client.last_ack);

    } else if (p->tcph->th_flags & TH_ACK) {
        if (stream_config.midstream == FALSE)
            return 0;

        if (ssn == NULL) {
            ssn = StreamTcpNewSession(p, stt->ssn_pool_id);
            if (ssn == NULL) {
                StatsIncr(tv, stt->counter_tcp_ssn_memcap);
                return -1;
            }
            StatsIncr(tv, stt->counter_tcp_sessions);
        }
        /* set the state */
        StreamTcpPacketSetState(p, ssn, TCP_ESTABLISHED);
        SCLogDebug("ssn %p: =~ midstream picked ssn state is now "
                "TCP_ESTABLISHED", ssn);

        ssn->flags = STREAMTCP_FLAG_MIDSTREAM;
        ssn->flags |= STREAMTCP_FLAG_MIDSTREAM_ESTABLISHED;
        if (stream_config.async_oneside) {
            SCLogDebug("ssn %p: =~ ASYNC", ssn);
            ssn->flags |= STREAMTCP_FLAG_ASYNC;
        }

        /** window scaling for midstream pickups, we can't do much other
         *  than assume that it's set to the max value: 14 */
        ssn->client.wscale = TCP_WSCALE_MAX;
        ssn->server.wscale = TCP_WSCALE_MAX;

        /* set the sequence numbers and window */
        ssn->client.isn = TCP_GET_SEQ(p) - 1;
        STREAMTCP_SET_RA_BASE_SEQ(&ssn->client, ssn->client.isn);
        ssn->client.next_seq = TCP_GET_SEQ(p) + p->payload_len;
        ssn->client.window = TCP_GET_WINDOW(p) << ssn->client.wscale;
        ssn->client.last_ack = TCP_GET_SEQ(p);
        ssn->client.next_win = ssn->client.last_ack + ssn->client.window;
        SCLogDebug("ssn %p: ssn->client.isn %u, ssn->client.next_seq %u",
                ssn, ssn->client.isn, ssn->client.next_seq);

        ssn->server.isn = TCP_GET_ACK(p) - 1;
        STREAMTCP_SET_RA_BASE_SEQ(&ssn->server, ssn->server.isn);
        ssn->server.next_seq = ssn->server.isn + 1;
        ssn->server.last_ack = TCP_GET_ACK(p);
        ssn->server.next_win = ssn->server.last_ack;

        SCLogDebug("ssn %p: ssn->client.next_win %"PRIu32", "
                "ssn->server.next_win %"PRIu32"", ssn,
                ssn->client.next_win, ssn->server.next_win);
        SCLogDebug("ssn %p: ssn->client.last_ack %"PRIu32", "
                "ssn->server.last_ack %"PRIu32"", ssn,
                ssn->client.last_ack, ssn->server.last_ack);

        /* Set the timestamp value for both streams, if packet has timestamp
         * option enabled.*/
        if (TCP_HAS_TS(p)) {
            ssn->client.last_ts = TCP_GET_TSVAL(p);
            ssn->server.last_ts = TCP_GET_TSECR(p);
            SCLogDebug("ssn %p: ssn->server.last_ts %" PRIu32" "
                    "ssn->client.last_ts %" PRIu32"", ssn,
                    ssn->server.last_ts, ssn->client.last_ts);

            ssn->flags |= STREAMTCP_FLAG_TIMESTAMP;

            ssn->client.last_pkt_ts = p->ts.tv_sec;
            if (ssn->server.last_ts == 0)
                ssn->server.flags |= STREAMTCP_STREAM_FLAG_ZERO_TIMESTAMP;
            if (ssn->client.last_ts == 0)
                ssn->client.flags |= STREAMTCP_STREAM_FLAG_ZERO_TIMESTAMP;

        } else {
            ssn->server.last_ts = 0;
            ssn->client.last_ts = 0;
        }

        StreamTcpReassembleHandleSegment(tv, stt->ra_ctx, ssn, &ssn->client, p, pq);

        ssn->flags |= STREAMTCP_FLAG_SACKOK;
        SCLogDebug("ssn %p: assuming SACK permitted for both sides", ssn);

    } else {
        SCLogDebug("default case");
    }

    return 0;
}

/** \internal
 *  \brief Setup TcpStateQueue based on SYN/ACK packet
 */
static inline void StreamTcp3whsSynAckToStateQueue(Packet *p, TcpStateQueue *q)
{
    q->flags = 0;
    q->wscale = 0;
    q->ts = 0;
    q->win = TCP_GET_WINDOW(p);
    q->seq = TCP_GET_SEQ(p);
    q->ack = TCP_GET_ACK(p);
    q->pkt_ts = p->ts.tv_sec;

    if (TCP_GET_SACKOK(p) == 1)
        q->flags |= STREAMTCP_QUEUE_FLAG_SACK;

    if (TCP_HAS_WSCALE(p)) {
        q->flags |= STREAMTCP_QUEUE_FLAG_WS;
        q->wscale = TCP_GET_WSCALE(p);
    }
    if (TCP_HAS_TS(p)) {
        q->flags |= STREAMTCP_QUEUE_FLAG_TS;
        q->ts = TCP_GET_TSVAL(p);
    }
}

/** \internal
 *  \brief Find the Queued SYN/ACK that is the same as this SYN/ACK
 *  \retval q or NULL */
static TcpStateQueue *StreamTcp3whsFindSynAckBySynAck(TcpSession *ssn, Packet *p)
{
    TcpStateQueue *q = ssn->queue;
    TcpStateQueue search;

    StreamTcp3whsSynAckToStateQueue(p, &search);

    while (q != NULL) {
        if (search.flags == q->flags &&
            search.wscale == q->wscale &&
            search.win == q->win &&
            search.seq == q->seq &&
            search.ack == q->ack &&
            search.ts == q->ts) {
            return q;
        }

        q = q->next;
    }

    return q;
}

static int StreamTcp3whsQueueSynAck(TcpSession *ssn, Packet *p)
{
    /* first see if this is already in our list */
    if (StreamTcp3whsFindSynAckBySynAck(ssn, p) != NULL)
        return 0;

    if (ssn->queue_len == stream_config.max_synack_queued) {
        SCLogDebug("ssn %p: =~ SYN/ACK queue limit reached", ssn);
        StreamTcpSetEvent(p, STREAM_3WHS_SYNACK_FLOOD);
        return -1;
    }

    if (StreamTcpCheckMemcap((uint32_t)sizeof(TcpStateQueue)) == 0) {
        SCLogDebug("ssn %p: =~ SYN/ACK queue failed: stream memcap reached", ssn);
        return -1;
    }

    TcpStateQueue *q = SCMalloc(sizeof(*q));
    if (unlikely(q == NULL)) {
        SCLogDebug("ssn %p: =~ SYN/ACK queue failed: alloc failed", ssn);
        return -1;
    }
    memset(q, 0x00, sizeof(*q));
    StreamTcpIncrMemuse((uint64_t)sizeof(TcpStateQueue));

    StreamTcp3whsSynAckToStateQueue(p, q);

    /* put in list */
    q->next = ssn->queue;
    ssn->queue = q;
    ssn->queue_len++;
    return 0;
}

/** \internal
 *  \brief Find the Queued SYN/ACK that goes with this ACK
 *  \retval q or NULL */
static TcpStateQueue *StreamTcp3whsFindSynAckByAck(TcpSession *ssn, Packet *p)
{
    uint32_t ack = TCP_GET_SEQ(p);
    uint32_t seq = TCP_GET_ACK(p) - 1;
    TcpStateQueue *q = ssn->queue;

    while (q != NULL) {
        if (seq == q->seq &&
            ack == q->ack) {
            return q;
        }

        q = q->next;
    }

    return NULL;
}

/** \internal
 *  \brief Update SSN after receiving a valid SYN/ACK
 *
 *  Normally we update the SSN from the SYN/ACK packet. But in case
 *  of queued SYN/ACKs, we can use one of those.
 *
 *  \param ssn TCP session
 *  \param p Packet
 *  \param q queued state if used, NULL otherwise
 *
 *  To make sure all SYN/ACK based state updates are in one place,
 *  this function can updated based on Packet or TcpStateQueue, where
 *  the latter takes precedence.
 */
static void StreamTcp3whsSynAckUpdate(TcpSession *ssn, Packet *p, TcpStateQueue *q)
{
    TcpStateQueue update;
    if (likely(q == NULL)) {
        StreamTcp3whsSynAckToStateQueue(p, &update);
        q = &update;
    }

    if (ssn->state != TCP_SYN_RECV) {
        /* update state */
        StreamTcpPacketSetState(p, ssn, TCP_SYN_RECV);
        SCLogDebug("ssn %p: =~ ssn state is now TCP_SYN_RECV", ssn);
    }
    /* sequence number & window */
    ssn->server.isn = q->seq;
    STREAMTCP_SET_RA_BASE_SEQ(&ssn->server, ssn->server.isn);
    ssn->server.next_seq = ssn->server.isn + 1;

    ssn->client.window = q->win;
    SCLogDebug("ssn %p: window %" PRIu32 "", ssn, ssn->server.window);

    /* Set the timestamp values used to validate the timestamp of
     * received packets.*/
    if ((q->flags & STREAMTCP_QUEUE_FLAG_TS) &&
            (ssn->client.flags & STREAMTCP_STREAM_FLAG_TIMESTAMP))
    {
        ssn->server.last_ts = q->ts;
        SCLogDebug("ssn %p: ssn->server.last_ts %" PRIu32" "
                "ssn->client.last_ts %" PRIu32"", ssn,
                ssn->server.last_ts, ssn->client.last_ts);
        ssn->flags |= STREAMTCP_FLAG_TIMESTAMP;
        ssn->server.last_pkt_ts = q->pkt_ts;
        if (ssn->server.last_ts == 0)
            ssn->server.flags |= STREAMTCP_STREAM_FLAG_ZERO_TIMESTAMP;
    } else {
        ssn->client.last_ts = 0;
        ssn->server.last_ts = 0;
        ssn->client.flags &= ~STREAMTCP_STREAM_FLAG_ZERO_TIMESTAMP;
    }

    ssn->client.last_ack = q->ack;
    ssn->server.last_ack = ssn->server.isn + 1;

    /** check for the presense of the ws ptr to determine if we
     *  support wscale at all */
    if ((ssn->flags & STREAMTCP_FLAG_SERVER_WSCALE) &&
            (q->flags & STREAMTCP_QUEUE_FLAG_WS))
    {
        ssn->client.wscale = q->wscale;
    } else {
        ssn->client.wscale = 0;
    }

    if ((ssn->flags & STREAMTCP_FLAG_CLIENT_SACKOK) &&
            (q->flags & STREAMTCP_QUEUE_FLAG_SACK)) {
        ssn->flags |= STREAMTCP_FLAG_SACKOK;
        SCLogDebug("ssn %p: SACK permitted for session", ssn);
    } else {
        ssn->flags &= ~STREAMTCP_FLAG_SACKOK;
    }

    ssn->server.next_win = ssn->server.last_ack + ssn->server.window;
    ssn->client.next_win = ssn->client.last_ack + ssn->client.window;
    SCLogDebug("ssn %p: ssn->server.next_win %" PRIu32 "", ssn,
            ssn->server.next_win);
    SCLogDebug("ssn %p: ssn->client.next_win %" PRIu32 "", ssn,
            ssn->client.next_win);
    SCLogDebug("ssn %p: ssn->server.isn %" PRIu32 ", "
            "ssn->server.next_seq %" PRIu32 ", "
            "ssn->server.last_ack %" PRIu32 " "
            "(ssn->client.last_ack %" PRIu32 ")", ssn,
            ssn->server.isn, ssn->server.next_seq,
            ssn->server.last_ack, ssn->client.last_ack);

    /* unset the 4WHS flag as we received this SYN/ACK as part of a
     * (so far) valid 3WHS */
    if (ssn->flags & STREAMTCP_FLAG_4WHS)
        SCLogDebug("ssn %p: STREAMTCP_FLAG_4WHS unset, normal SYN/ACK"
                " so considering 3WHS", ssn);

    ssn->flags &=~ STREAMTCP_FLAG_4WHS;
}

/**
 *  \brief  Function to handle the TCP_SYN_SENT state. The function handles
 *          SYN, SYN/ACK, RST packets and correspondingly changes the connection
 *          state.
 *
 *  \param  tv      Thread Variable containig  input/output queue, cpu affinity
 *  \param  p       Packet which has to be handled in this TCP state.
 *  \param  stt     Strean Thread module registered to handle the stream handling
 */

static int StreamTcpPacketStateSynSent(ThreadVars *tv, Packet *p,
                        StreamTcpThread *stt, TcpSession *ssn, PacketQueue *pq)
{
    if (ssn == NULL)
        return -1;

    SCLogDebug("ssn %p: pkt received: %s", ssn, PKT_IS_TOCLIENT(p) ?
               "toclient":"toserver");

    /* RST */
    if (p->tcph->th_flags & TH_RST) {
        if (!StreamTcpValidateRst(ssn, p))
            return -1;

        if (PKT_IS_TOSERVER(p)) {
            if (SEQ_EQ(TCP_GET_SEQ(p), ssn->client.isn) &&
                    SEQ_EQ(TCP_GET_WINDOW(p), 0) &&
                    SEQ_EQ(TCP_GET_ACK(p), (ssn->client.isn + 1)))
            {
                SCLogDebug("ssn->server.flags |= STREAMTCP_STREAM_FLAG_RST_RECV");
                ssn->server.flags |= STREAMTCP_STREAM_FLAG_RST_RECV;

                StreamTcpPacketSetState(p, ssn, TCP_CLOSED);
                SCLogDebug("ssn %p: Reset received and state changed to "
                        "TCP_CLOSED", ssn);
            }
        } else {
            ssn->client.flags |= STREAMTCP_STREAM_FLAG_RST_RECV;
            SCLogDebug("ssn->client.flags |= STREAMTCP_STREAM_FLAG_RST_RECV");
            StreamTcpPacketSetState(p, ssn, TCP_CLOSED);
            SCLogDebug("ssn %p: Reset received and state changed to "
                    "TCP_CLOSED", ssn);
        }

    /* FIN */
    } else if (p->tcph->th_flags & TH_FIN) {
        /** \todo */

    /* SYN/ACK */
    } else if ((p->tcph->th_flags & (TH_SYN|TH_ACK)) == (TH_SYN|TH_ACK)) {
        if ((ssn->flags & STREAMTCP_FLAG_4WHS) && PKT_IS_TOSERVER(p)) {
            SCLogDebug("ssn %p: SYN/ACK received on 4WHS session", ssn);

            /* Check if the SYN/ACK packet ack's the earlier
             * received SYN packet. */
            if (!(SEQ_EQ(TCP_GET_ACK(p), ssn->server.isn + 1))) {
                StreamTcpSetEvent(p, STREAM_4WHS_SYNACK_WITH_WRONG_ACK);

                SCLogDebug("ssn %p: 4WHS ACK mismatch, packet ACK %"PRIu32""
                        " != %" PRIu32 " from stream", ssn,
                        TCP_GET_ACK(p), ssn->server.isn + 1);
                return -1;
            }

            /* Check if the SYN/ACK packet SEQ's the *FIRST* received SYN
             * packet. */
            if (!(SEQ_EQ(TCP_GET_SEQ(p), ssn->client.isn))) {
                StreamTcpSetEvent(p, STREAM_4WHS_SYNACK_WITH_WRONG_SYN);

                SCLogDebug("ssn %p: 4WHS SEQ mismatch, packet SEQ %"PRIu32""
                        " != %" PRIu32 " from *first* SYN pkt", ssn,
                        TCP_GET_SEQ(p), ssn->client.isn);
                return -1;
            }


            /* update state */
            StreamTcpPacketSetState(p, ssn, TCP_SYN_RECV);
            SCLogDebug("ssn %p: =~ 4WHS ssn state is now TCP_SYN_RECV", ssn);

            /* sequence number & window */
            ssn->client.isn = TCP_GET_SEQ(p);
            STREAMTCP_SET_RA_BASE_SEQ(&ssn->client, ssn->client.isn);
            ssn->client.next_seq = ssn->client.isn + 1;

            ssn->server.window = TCP_GET_WINDOW(p);
            SCLogDebug("ssn %p: 4WHS window %" PRIu32 "", ssn,
                    ssn->client.window);

            /* Set the timestamp values used to validate the timestamp of
             * received packets. */
            if ((TCP_HAS_TS(p)) &&
                    (ssn->server.flags & STREAMTCP_STREAM_FLAG_TIMESTAMP))
            {
                ssn->client.last_ts = TCP_GET_TSVAL(p);
                SCLogDebug("ssn %p: 4WHS ssn->client.last_ts %" PRIu32" "
                        "ssn->server.last_ts %" PRIu32"", ssn,
                        ssn->client.last_ts, ssn->server.last_ts);
                ssn->flags |= STREAMTCP_FLAG_TIMESTAMP;
                ssn->client.last_pkt_ts = p->ts.tv_sec;
                if (ssn->client.last_ts == 0)
                    ssn->client.flags |= STREAMTCP_STREAM_FLAG_ZERO_TIMESTAMP;
            } else {
                ssn->server.last_ts = 0;
                ssn->client.last_ts = 0;
                ssn->server.flags &= ~STREAMTCP_STREAM_FLAG_ZERO_TIMESTAMP;
            }

            ssn->server.last_ack = TCP_GET_ACK(p);
            ssn->client.last_ack = ssn->client.isn + 1;

            /** check for the presense of the ws ptr to determine if we
             *  support wscale at all */
            if ((ssn->flags & STREAMTCP_FLAG_SERVER_WSCALE) &&
                    (TCP_HAS_WSCALE(p)))
            {
                ssn->server.wscale = TCP_GET_WSCALE(p);
            } else {
                ssn->server.wscale = 0;
            }

            if ((ssn->flags & STREAMTCP_FLAG_CLIENT_SACKOK) &&
                    TCP_GET_SACKOK(p) == 1) {
                ssn->flags |= STREAMTCP_FLAG_SACKOK;
                SCLogDebug("ssn %p: SACK permitted for 4WHS session", ssn);
            }

            ssn->client.next_win = ssn->client.last_ack + ssn->client.window;
            ssn->server.next_win = ssn->server.last_ack + ssn->server.window;
            SCLogDebug("ssn %p: 4WHS ssn->client.next_win %" PRIu32 "", ssn,
                    ssn->client.next_win);
            SCLogDebug("ssn %p: 4WHS ssn->server.next_win %" PRIu32 "", ssn,
                    ssn->server.next_win);
            SCLogDebug("ssn %p: 4WHS ssn->client.isn %" PRIu32 ", "
                    "ssn->client.next_seq %" PRIu32 ", "
                    "ssn->client.last_ack %" PRIu32 " "
                    "(ssn->server.last_ack %" PRIu32 ")", ssn,
                    ssn->client.isn, ssn->client.next_seq,
                    ssn->client.last_ack, ssn->server.last_ack);

            /* done here */
            return 0;
        }

        if (PKT_IS_TOSERVER(p)) {
            StreamTcpSetEvent(p, STREAM_3WHS_SYNACK_IN_WRONG_DIRECTION);
            SCLogDebug("ssn %p: SYN/ACK received in the wrong direction", ssn);
            return -1;
        }

        /* Check if the SYN/ACK packet ack's the earlier
         * received SYN packet. */
        if (!(SEQ_EQ(TCP_GET_ACK(p), ssn->client.isn + 1))) {
            StreamTcpSetEvent(p, STREAM_3WHS_SYNACK_WITH_WRONG_ACK);
            SCLogDebug("ssn %p: ACK mismatch, packet ACK %" PRIu32 " != "
                    "%" PRIu32 " from stream", ssn, TCP_GET_ACK(p),
                    ssn->client.isn + 1);
            return -1;
        }

        StreamTcp3whsSynAckUpdate(ssn, p, /* no queue override */NULL);

    } else if (p->tcph->th_flags & TH_SYN) {
        SCLogDebug("ssn %p: SYN packet on state SYN_SENT... resent", ssn);
        if (ssn->flags & STREAMTCP_FLAG_4WHS) {
            SCLogDebug("ssn %p: SYN packet on state SYN_SENT... resent of "
                    "4WHS SYN", ssn);
        }

        if (PKT_IS_TOCLIENT(p)) {
            /** a SYN only packet in the opposite direction could be:
             *  http://www.breakingpointsystems.com/community/blog/tcp-
             *  portals-the-three-way-handshake-is-a-lie
             *
             * \todo improve resetting the session */

            /* indicate that we're dealing with 4WHS here */
            ssn->flags |= STREAMTCP_FLAG_4WHS;
            SCLogDebug("ssn %p: STREAMTCP_FLAG_4WHS flag set", ssn);

            /* set the sequence numbers and window for server
             * We leave the ssn->client.isn in place as we will
             * check the SYN/ACK pkt with that.
             */
            ssn->server.isn = TCP_GET_SEQ(p);
            STREAMTCP_SET_RA_BASE_SEQ(&ssn->server, ssn->server.isn);
            ssn->server.next_seq = ssn->server.isn + 1;

            /* Set the stream timestamp value, if packet has timestamp
             * option enabled. */
            if (TCP_HAS_TS(p)) {
                ssn->server.last_ts = TCP_GET_TSVAL(p);
                SCLogDebug("ssn %p: %02x", ssn, ssn->server.last_ts);

                if (ssn->server.last_ts == 0)
                    ssn->server.flags |= STREAMTCP_STREAM_FLAG_ZERO_TIMESTAMP;
                ssn->server.last_pkt_ts = p->ts.tv_sec;
                ssn->server.flags |= STREAMTCP_STREAM_FLAG_TIMESTAMP;
            }

            ssn->server.window = TCP_GET_WINDOW(p);
            if (TCP_HAS_WSCALE(p)) {
                ssn->flags |= STREAMTCP_FLAG_SERVER_WSCALE;
                ssn->server.wscale = TCP_GET_WSCALE(p);
            } else {
                ssn->flags &= ~STREAMTCP_FLAG_SERVER_WSCALE;
                ssn->server.wscale = 0;
            }

            if (TCP_GET_SACKOK(p) == 1) {
                ssn->flags |= STREAMTCP_FLAG_CLIENT_SACKOK;
            } else {
                ssn->flags &= ~STREAMTCP_FLAG_CLIENT_SACKOK;
            }

            SCLogDebug("ssn %p: 4WHS ssn->server.isn %" PRIu32 ", "
                    "ssn->server.next_seq %" PRIu32 ", "
                    "ssn->server.last_ack %"PRIu32"", ssn,
                    ssn->server.isn, ssn->server.next_seq,
                    ssn->server.last_ack);
            SCLogDebug("ssn %p: 4WHS ssn->client.isn %" PRIu32 ", "
                    "ssn->client.next_seq %" PRIu32 ", "
                    "ssn->client.last_ack %"PRIu32"", ssn,
                    ssn->client.isn, ssn->client.next_seq,
                    ssn->client.last_ack);
        }

        /** \todo check if it's correct or set event */

    } else if (p->tcph->th_flags & TH_ACK) {
        /* Handle the asynchronous stream, when we receive a  SYN packet
           and now istead of receving a SYN/ACK we receive a ACK from the
           same host, which sent the SYN, this suggests the ASNYC streams.*/
        if (stream_config.async_oneside == FALSE)
            return 0;

        /* we are in AYNC (one side) mode now. */

        /* one side async means we won't see a SYN/ACK, so we can
         * only check the SYN. */
        if (!(SEQ_EQ(TCP_GET_SEQ(p), ssn->client.next_seq))) {
            StreamTcpSetEvent(p, STREAM_3WHS_ASYNC_WRONG_SEQ);

            SCLogDebug("ssn %p: SEQ mismatch, packet SEQ %" PRIu32 " != "
                    "%" PRIu32 " from stream",ssn, TCP_GET_SEQ(p),
                    ssn->client.next_seq);
            return -1;
        }

        ssn->flags |= STREAMTCP_FLAG_ASYNC;
        StreamTcpPacketSetState(p, ssn, TCP_ESTABLISHED);
        SCLogDebug("ssn %p: =~ ssn state is now TCP_ESTABLISHED", ssn);

        ssn->client.window = TCP_GET_WINDOW(p);
        ssn->client.last_ack = TCP_GET_SEQ(p);
        ssn->client.next_win = ssn->client.last_ack + ssn->client.window;

        /* Set the server side parameters */
        ssn->server.isn = TCP_GET_ACK(p) - 1;
        STREAMTCP_SET_RA_BASE_SEQ(&ssn->server, ssn->server.isn);
        ssn->server.next_seq = ssn->server.isn + 1;
        ssn->server.last_ack = ssn->server.next_seq;
        ssn->server.next_win = ssn->server.last_ack;

        SCLogDebug("ssn %p: synsent => Asynchronous stream, packet SEQ"
                " %" PRIu32 ", payload size %" PRIu32 " (%" PRIu32 "), "
                "ssn->client.next_seq %" PRIu32 ""
                ,ssn, TCP_GET_SEQ(p), p->payload_len, TCP_GET_SEQ(p)
                + p->payload_len, ssn->client.next_seq);

        /* if SYN had wscale, assume it to be supported. Otherwise
         * we know it not to be supported. */
        if (ssn->flags & STREAMTCP_FLAG_SERVER_WSCALE) {
            ssn->client.wscale = TCP_WSCALE_MAX;
        }

        /* Set the timestamp values used to validate the timestamp of
         * received packets.*/
        if (TCP_HAS_TS(p) &&
                (ssn->client.flags & STREAMTCP_STREAM_FLAG_TIMESTAMP))
        {
            ssn->flags |= STREAMTCP_FLAG_TIMESTAMP;
            ssn->client.flags &= ~STREAMTCP_STREAM_FLAG_TIMESTAMP;
            ssn->client.last_pkt_ts = p->ts.tv_sec;
        } else {
            ssn->client.last_ts = 0;
            ssn->client.flags &= ~STREAMTCP_STREAM_FLAG_ZERO_TIMESTAMP;
        }

        if (ssn->flags & STREAMTCP_FLAG_CLIENT_SACKOK) {
            ssn->flags |= STREAMTCP_FLAG_SACKOK;
        }

        StreamTcpReassembleHandleSegment(tv, stt->ra_ctx, ssn,
                &ssn->client, p, pq);

    } else {
        SCLogDebug("ssn %p: default case", ssn);
    }

    return 0;
}

/**
 *  \brief  Function to handle the TCP_SYN_RECV state. The function handles
 *          SYN, SYN/ACK, ACK, FIN, RST packets and correspondingly changes
 *          the connection state.
 *
 *  \param  tv      Thread Variable containig  input/output queue, cpu affinity
 *  \param  p       Packet which has to be handled in this TCP state.
 *  \param  stt     Strean Thread module registered to handle the stream handling
 *
 *  \retval  0 ok
 *  \retval -1 error
 */

static int StreamTcpPacketStateSynRecv(ThreadVars *tv, Packet *p,
                        StreamTcpThread *stt, TcpSession *ssn, PacketQueue *pq)
{
    if (ssn == NULL)
        return -1;

    if (p->tcph->th_flags & TH_RST) {
        if (!StreamTcpValidateRst(ssn, p))
            return -1;

        uint8_t reset = TRUE;
        /* After receiveing the RST in SYN_RECV state and if detection
           evasion flags has been set, then the following operating
           systems will not closed the connection. As they consider the
           packet as stray packet and not belonging to the current
           session, for more information check
           http://www.packetstan.com/2010/06/recently-ive-been-on-campaign-to-make.html */
        if (ssn->flags & STREAMTCP_FLAG_DETECTION_EVASION_ATTEMPT) {
            if (PKT_IS_TOSERVER(p)) {
                if ((ssn->server.os_policy == OS_POLICY_LINUX) ||
                        (ssn->server.os_policy == OS_POLICY_OLD_LINUX) ||
                        (ssn->server.os_policy == OS_POLICY_SOLARIS))
                {
                    reset = FALSE;
                    SCLogDebug("Detection evasion has been attempted, so"
                            " not resetting the connection !!");
                }
            } else {
                if ((ssn->client.os_policy == OS_POLICY_LINUX) ||
                        (ssn->client.os_policy == OS_POLICY_OLD_LINUX) ||
                        (ssn->client.os_policy == OS_POLICY_SOLARIS))
                {
                    reset = FALSE;
                    SCLogDebug("Detection evasion has been attempted, so"
                            " not resetting the connection !!");
                }
            }
        }

        if (reset == TRUE) {
            StreamTcpPacketSetState(p, ssn, TCP_CLOSED);
            SCLogDebug("ssn %p: Reset received and state changed to "
                    "TCP_CLOSED", ssn);

            if (ssn->flags & STREAMTCP_FLAG_TIMESTAMP) {
                StreamTcpHandleTimestamp(ssn, p);
            }
        }

    } else if (p->tcph->th_flags & TH_FIN) {
        /* FIN is handled in the same way as in TCP_ESTABLISHED case */;
        if (ssn->flags & STREAMTCP_FLAG_TIMESTAMP) {
            if (!StreamTcpValidateTimestamp(ssn, p))
                return -1;
        }

        if ((StreamTcpHandleFin(tv, stt, ssn, p, pq)) == -1)
            return -1;

    /* SYN/ACK */
    } else if ((p->tcph->th_flags & (TH_SYN|TH_ACK)) == (TH_SYN|TH_ACK)) {
        SCLogDebug("ssn %p: SYN/ACK packet on state SYN_RECV. resent", ssn);

        if (PKT_IS_TOSERVER(p)) {
            SCLogDebug("ssn %p: SYN/ACK-pkt to server in SYN_RECV state", ssn);

            StreamTcpSetEvent(p, STREAM_3WHS_SYNACK_TOSERVER_ON_SYN_RECV);
            return -1;
        }

        /* Check if the SYN/ACK packets ACK matches the earlier
         * received SYN/ACK packet. */
        if (!(SEQ_EQ(TCP_GET_ACK(p), ssn->client.last_ack))) {
            SCLogDebug("ssn %p: ACK mismatch, packet ACK %" PRIu32 " != "
                    "%" PRIu32 " from stream", ssn, TCP_GET_ACK(p),
                    ssn->client.isn + 1);

            StreamTcpSetEvent(p, STREAM_3WHS_SYNACK_RESEND_WITH_DIFFERENT_ACK);
            return -1;
        }

        /* Check if the SYN/ACK packet SEQ the earlier
         * received SYN/ACK packet, server resend with different ISN. */
        if (!(SEQ_EQ(TCP_GET_SEQ(p), ssn->server.isn))) {
            SCLogDebug("ssn %p: SEQ mismatch, packet SEQ %" PRIu32 " != "
                    "%" PRIu32 " from stream", ssn, TCP_GET_SEQ(p),
                    ssn->client.isn);

            if (StreamTcp3whsQueueSynAck(ssn, p) == -1)
                return -1;
            SCLogDebug("ssn %p: queued different SYN/ACK", ssn);
        }

    } else if (p->tcph->th_flags & TH_SYN) {
        SCLogDebug("ssn %p: SYN packet on state SYN_RECV... resent", ssn);

        if (PKT_IS_TOCLIENT(p)) {
            SCLogDebug("ssn %p: SYN-pkt to client in SYN_RECV state", ssn);

            StreamTcpSetEvent(p, STREAM_3WHS_SYN_TOCLIENT_ON_SYN_RECV);
            return -1;
        }

        if (!(SEQ_EQ(TCP_GET_SEQ(p), ssn->client.isn))) {
            SCLogDebug("ssn %p: SYN with different SEQ on SYN_RECV state", ssn);

            StreamTcpSetEvent(p, STREAM_3WHS_SYN_RESEND_DIFF_SEQ_ON_SYN_RECV);
            return -1;
        }

    } else if (p->tcph->th_flags & TH_ACK) {
        if (ssn->queue_len) {
            SCLogDebug("ssn %p: checking ACK against queued SYN/ACKs", ssn);
            TcpStateQueue *q = StreamTcp3whsFindSynAckByAck(ssn, p);
            if (q != NULL) {
                SCLogDebug("ssn %p: here we update state against queued SYN/ACK", ssn);
                StreamTcp3whsSynAckUpdate(ssn, p, /* using queue to update state */q);
            } else {
                SCLogDebug("ssn %p: none found, now checking ACK against original SYN/ACK (state)", ssn);
            }
        }


        /* If the timestamp option is enabled for both the streams, then
         * validate the received packet timestamp value against the
         * stream->last_ts. If the timestamp is valid then process the
         * packet normally otherwise the drop the packet (RFC 1323)*/
        if (ssn->flags & STREAMTCP_FLAG_TIMESTAMP) {
            if (!(StreamTcpValidateTimestamp(ssn, p))) {
                return -1;
            }
        }

        if ((ssn->flags & STREAMTCP_FLAG_4WHS) && PKT_IS_TOCLIENT(p)) {
            SCLogDebug("ssn %p: ACK received on 4WHS session",ssn);

            if (!(SEQ_EQ(TCP_GET_SEQ(p), ssn->server.next_seq))) {
                SCLogDebug("ssn %p: 4WHS wrong seq nr on packet", ssn);
                StreamTcpSetEvent(p, STREAM_4WHS_WRONG_SEQ);
                return -1;
            }

            if (StreamTcpValidateAck(ssn, &ssn->client, p) == -1) {
                SCLogDebug("ssn %p: 4WHS invalid ack nr on packet", ssn);
                StreamTcpSetEvent(p, STREAM_4WHS_INVALID_ACK);
                return -1;
            }

            SCLogDebug("4WHS normal pkt");
            SCLogDebug("ssn %p: pkt (%" PRIu32 ") is to client: SEQ "
                    "%" PRIu32 ", ACK %" PRIu32 "", ssn, p->payload_len,
                    TCP_GET_SEQ(p), TCP_GET_ACK(p));

            if (ssn->flags & STREAMTCP_FLAG_TIMESTAMP) {
                StreamTcpHandleTimestamp(ssn, p);
            }

            StreamTcpUpdateLastAck(ssn, &ssn->client, TCP_GET_ACK(p));
            StreamTcpUpdateNextSeq(ssn, &ssn->server, (ssn->server.next_seq + p->payload_len));
            ssn->client.window = TCP_GET_WINDOW(p) << ssn->client.wscale;
            ssn->client.next_win = ssn->client.last_ack + ssn->client.window;

            StreamTcpPacketSetState(p, ssn, TCP_ESTABLISHED);
            SCLogDebug("ssn %p: =~ ssn state is now TCP_ESTABLISHED", ssn);

            StreamTcpReassembleHandleSegment(tv, stt->ra_ctx, ssn,
                    &ssn->server, p, pq);

            SCLogDebug("ssn %p: ssn->client.next_win %" PRIu32 ", "
                    "ssn->client.last_ack %"PRIu32"", ssn,
                    ssn->client.next_win, ssn->client.last_ack);
            return 0;
        }

        bool ack_indicates_missed_3whs_ack_packet = false;
        /* Check if the ACK received is in right direction. But when we have
         * picked up a mid stream session after missing the initial SYN pkt,
         * in this case the ACK packet can arrive from either client (normal
         * case) or from server itself (asynchronous streams). Therefore
         *  the check has been avoided in this case */
        if (PKT_IS_TOCLIENT(p)) {
            /* special case, handle 4WHS, so SYN/ACK in the opposite
             * direction */
            if (ssn->flags & STREAMTCP_FLAG_MIDSTREAM_SYNACK) {
                SCLogDebug("ssn %p: ACK received on midstream SYN/ACK "
                        "pickup session",ssn);
                /* fall through */

            } else {
                /* if we missed traffic between the S/SA and the current
                 * 'wrong direction' ACK, we could end up here. In IPS
                 * reject it. But in IDS mode we continue.
                 *
                 * IPS rejects as it should see all packets, so pktloss
                 * should lead to retransmissions. As this can also be
                 * pattern for MOTS/MITM injection attacks, we need to be
                 * careful.
                 */
                if (StreamTcpInlineMode()) {
                    if (p->payload_len > 0 &&
                            SEQ_EQ(TCP_GET_ACK(p), ssn->client.last_ack) &&
                            SEQ_EQ(TCP_GET_SEQ(p), ssn->server.next_seq)) {
                        /* packet loss is possible but unlikely here */
                        SCLogDebug("ssn %p: possible data injection", ssn);
                        StreamTcpSetEvent(p, STREAM_3WHS_ACK_DATA_INJECT);
                        return -1;
                    }

                    SCLogDebug("ssn %p: ACK received in the wrong direction",
                            ssn);
                    StreamTcpSetEvent(p, STREAM_3WHS_ACK_IN_WRONG_DIR);
                    return -1;
                }
                ack_indicates_missed_3whs_ack_packet = true;
            }
        }

        SCLogDebug("ssn %p: pkt (%" PRIu32 ") is to server: SEQ %" PRIu32 ""
                ", ACK %" PRIu32 "", ssn, p->payload_len, TCP_GET_SEQ(p),
                TCP_GET_ACK(p));

        /* Check both seq and ack number before accepting the packet and
           changing to ESTABLISHED state */
        if ((SEQ_EQ(TCP_GET_SEQ(p), ssn->client.next_seq)) &&
                SEQ_EQ(TCP_GET_ACK(p), ssn->server.next_seq)) {
            SCLogDebug("normal pkt");

            /* process the packet normal, No Async streams :) */

            if (ssn->flags & STREAMTCP_FLAG_TIMESTAMP) {
                StreamTcpHandleTimestamp(ssn, p);
            }

            StreamTcpUpdateLastAck(ssn, &ssn->server, TCP_GET_ACK(p));
            StreamTcpUpdateNextSeq(ssn, &ssn->client, (ssn->client.next_seq + p->payload_len));
            ssn->server.window = TCP_GET_WINDOW(p) << ssn->server.wscale;

            ssn->server.next_win = ssn->server.last_ack + ssn->server.window;

            if (ssn->flags & STREAMTCP_FLAG_MIDSTREAM) {
                ssn->client.window = TCP_GET_WINDOW(p) << ssn->client.wscale;
                ssn->client.next_win = ssn->client.last_ack + ssn->client.window;
                ssn->server.next_win = ssn->server.last_ack +
                    ssn->server.window;
                if (!(ssn->flags & STREAMTCP_FLAG_MIDSTREAM_SYNACK)) {
                    /* window scaling for midstream pickups, we can't do much
                     * other than assume that it's set to the max value: 14 */
                    ssn->server.wscale = TCP_WSCALE_MAX;
                    ssn->client.wscale = TCP_WSCALE_MAX;
                    ssn->flags |= STREAMTCP_FLAG_SACKOK;
                }
            }

            StreamTcpPacketSetState(p, ssn, TCP_ESTABLISHED);
            SCLogDebug("ssn %p: =~ ssn state is now TCP_ESTABLISHED", ssn);

            StreamTcpReassembleHandleSegment(tv, stt->ra_ctx, ssn,
                    &ssn->client, p, pq);

            /* If asynchronous stream handling is allowed then set the session,
               if packet's seq number is equal the expected seq no.*/
        } else if (stream_config.async_oneside == TRUE &&
                (SEQ_EQ(TCP_GET_SEQ(p), ssn->server.next_seq)))
        {
            /*set the ASYNC flag used to indicate the session as async stream
              and helps in relaxing the windows checks.*/
            ssn->flags |= STREAMTCP_FLAG_ASYNC;
            ssn->server.next_seq += p->payload_len;
            ssn->server.last_ack = TCP_GET_SEQ(p);

            ssn->client.window = TCP_GET_WINDOW(p) << ssn->client.wscale;
            ssn->client.last_ack = TCP_GET_ACK(p);

            if (ssn->flags & STREAMTCP_FLAG_TIMESTAMP) {
                StreamTcpHandleTimestamp(ssn, p);
            }

            if (ssn->flags & STREAMTCP_FLAG_MIDSTREAM) {
                ssn->server.window = TCP_GET_WINDOW(p);
                ssn->client.next_win = ssn->server.last_ack +
                    ssn->server.window;
                /* window scaling for midstream pickups, we can't do much
                 * other than assume that it's set to the max value: 14 */
                ssn->server.wscale = TCP_WSCALE_MAX;
                ssn->client.wscale = TCP_WSCALE_MAX;
                ssn->flags |= STREAMTCP_FLAG_SACKOK;
            }

            SCLogDebug("ssn %p: synrecv => Asynchronous stream, packet SEQ"
                    " %" PRIu32 ", payload size %" PRIu32 " (%" PRIu32 "), "
                    "ssn->server.next_seq %" PRIu32 "\n"
                    , ssn, TCP_GET_SEQ(p), p->payload_len, TCP_GET_SEQ(p)
                    + p->payload_len, ssn->server.next_seq);

            StreamTcpPacketSetState(p, ssn, TCP_ESTABLISHED);
            SCLogDebug("ssn %p: =~ ssn state is now TCP_ESTABLISHED", ssn);

            StreamTcpReassembleHandleSegment(tv, stt->ra_ctx, ssn,
                    &ssn->server, p, pq);
            /* Upon receiving the packet with correct seq number and wrong
               ACK number, it causes the other end to send RST. But some target
               system (Linux & solaris) does not RST the connection, so it is
               likely to avoid the detection */
        } else if (SEQ_EQ(TCP_GET_SEQ(p), ssn->client.next_seq)){
            ssn->flags |= STREAMTCP_FLAG_DETECTION_EVASION_ATTEMPT;
            SCLogDebug("ssn %p: wrong ack nr on packet, possible evasion!!",
                    ssn);

            StreamTcpSetEvent(p, STREAM_3WHS_RIGHT_SEQ_WRONG_ACK_EVASION);
            return -1;

        /* if we get a packet with a proper ack, but a seq that is beyond
         * next_seq but in-window, we probably missed some packets */
        } else if (SEQ_GT(TCP_GET_SEQ(p), ssn->client.next_seq) &&
                   SEQ_LEQ(TCP_GET_SEQ(p),ssn->client.next_win) &&
                   SEQ_EQ(TCP_GET_ACK(p), ssn->server.next_seq))
        {
            SCLogDebug("ssn %p: ACK for missing data", ssn);

            if (ssn->flags & STREAMTCP_FLAG_TIMESTAMP) {
                StreamTcpHandleTimestamp(ssn, p);
            }

            StreamTcpUpdateLastAck(ssn, &ssn->server, TCP_GET_ACK(p));

            ssn->client.next_seq = TCP_GET_SEQ(p) + p->payload_len;
            SCLogDebug("ssn %p: ACK for missing data: ssn->client.next_seq %u", ssn, ssn->client.next_seq);
            ssn->server.window = TCP_GET_WINDOW(p) << ssn->server.wscale;

            ssn->server.next_win = ssn->server.last_ack + ssn->server.window;

            if (ssn->flags & STREAMTCP_FLAG_MIDSTREAM) {
                ssn->client.window = TCP_GET_WINDOW(p);
                ssn->server.next_win = ssn->server.last_ack +
                    ssn->server.window;
                /* window scaling for midstream pickups, we can't do much
                 * other than assume that it's set to the max value: 14 */
                ssn->server.wscale = TCP_WSCALE_MAX;
                ssn->client.wscale = TCP_WSCALE_MAX;
                ssn->flags |= STREAMTCP_FLAG_SACKOK;
            }

            StreamTcpPacketSetState(p, ssn, TCP_ESTABLISHED);
            SCLogDebug("ssn %p: =~ ssn state is now TCP_ESTABLISHED", ssn);

            StreamTcpReassembleHandleSegment(tv, stt->ra_ctx, ssn,
                    &ssn->client, p, pq);

        /* toclient packet: after having missed the 3whs's final ACK */
        } else if (ack_indicates_missed_3whs_ack_packet &&
                SEQ_EQ(TCP_GET_ACK(p), ssn->client.last_ack) &&
                SEQ_EQ(TCP_GET_SEQ(p), ssn->server.next_seq))
        {
            SCLogDebug("ssn %p: packet fits perfectly after a missed 3whs-ACK", ssn);

            StreamTcpUpdateNextSeq(ssn, &ssn->server, (TCP_GET_SEQ(p) + p->payload_len));

            ssn->server.window = TCP_GET_WINDOW(p) << ssn->server.wscale;
            ssn->server.next_win = ssn->server.last_ack + ssn->server.window;

            StreamTcpPacketSetState(p, ssn, TCP_ESTABLISHED);
            SCLogDebug("ssn %p: =~ ssn state is now TCP_ESTABLISHED", ssn);

            StreamTcpReassembleHandleSegment(tv, stt->ra_ctx, ssn,
                    &ssn->server, p, pq);

        } else {
            SCLogDebug("ssn %p: wrong seq nr on packet", ssn);

            StreamTcpSetEvent(p, STREAM_3WHS_WRONG_SEQ_WRONG_ACK);
            return -1;
        }

        SCLogDebug("ssn %p: ssn->server.next_win %" PRIu32 ", "
                "ssn->server.last_ack %"PRIu32"", ssn,
                ssn->server.next_win, ssn->server.last_ack);
    } else {
        SCLogDebug("ssn %p: default case", ssn);
    }

    return 0;
}

/**
 *  \brief  Function to handle the TCP_ESTABLISHED state packets, which are
 *          sent by the client to server. The function handles
 *          ACK packets and call StreamTcpReassembleHandleSegment() to handle
 *          the reassembly.
 *
 *  Timestamp has already been checked at this point.
 *
 *  \param  tv      Thread Variable containig  input/output queue, cpu affinity etc.
 *  \param  ssn     Pointer to the current TCP session
 *  \param  p       Packet which has to be handled in this TCP state.
 *  \param  stt     Strean Thread module registered to handle the stream handling
 */
static int HandleEstablishedPacketToServer(ThreadVars *tv, TcpSession *ssn, Packet *p,
                        StreamTcpThread *stt, PacketQueue *pq)
{
    SCLogDebug("ssn %p: =+ pkt (%" PRIu32 ") is to server: SEQ %" PRIu32 ","
               "ACK %" PRIu32 ", WIN %"PRIu16"", ssn, p->payload_len,
                TCP_GET_SEQ(p), TCP_GET_ACK(p), TCP_GET_WINDOW(p));

    if (StreamTcpValidateAck(ssn, &(ssn->server), p) == -1) {
        SCLogDebug("ssn %p: rejecting because of invalid ack value", ssn);
        StreamTcpSetEvent(p, STREAM_EST_INVALID_ACK);
        return -1;
    }

    /* check for Keep Alive */
    if ((p->payload_len == 0 || p->payload_len == 1) &&
            (TCP_GET_SEQ(p) == (ssn->client.next_seq - 1))) {
        SCLogDebug("ssn %p: pkt is keep alive", ssn);

    /* normal pkt */
    } else if (!(SEQ_GEQ((TCP_GET_SEQ(p)+p->payload_len), ssn->client.last_ack))) {
        if (ssn->flags & STREAMTCP_FLAG_ASYNC) {
            SCLogDebug("ssn %p: server => Asynchrouns stream, packet SEQ"
                    " %" PRIu32 ", payload size %" PRIu32 " (%" PRIu32 "),"
                    " ssn->client.last_ack %" PRIu32 ", ssn->client.next_win"
                    "%" PRIu32"(%"PRIu32")", ssn, TCP_GET_SEQ(p),
                    p->payload_len, TCP_GET_SEQ(p) + p->payload_len,
                    ssn->client.last_ack, ssn->client.next_win,
                    TCP_GET_SEQ(p) + p->payload_len - ssn->client.next_win);

            /* update the last_ack to current seq number as the session is
             * async and other stream is not updating it anymore :( */
            StreamTcpUpdateLastAck(ssn, &ssn->client, TCP_GET_SEQ(p));

        } else if (SEQ_EQ(ssn->client.next_seq, TCP_GET_SEQ(p)) &&
                (stream_config.async_oneside == TRUE) &&
                (ssn->flags & STREAMTCP_FLAG_MIDSTREAM)) {
            SCLogDebug("ssn %p: server => Asynchronous stream, packet SEQ."
                    " %" PRIu32 ", payload size %" PRIu32 " (%" PRIu32 "), "
                    "ssn->client.last_ack %" PRIu32 ", ssn->client.next_win "
                    "%" PRIu32 "(%"PRIu32")", ssn, TCP_GET_SEQ(p),
                    p->payload_len, TCP_GET_SEQ(p) + p->payload_len,
                    ssn->client.last_ack, ssn->client.next_win,
                    TCP_GET_SEQ(p) + p->payload_len - ssn->client.next_win);

            /* it seems we missed SYN and SYN/ACK packets of this session.
             * Update the last_ack to current seq number as the session
             * is async and other stream is not updating it anymore :( */
            StreamTcpUpdateLastAck(ssn, &ssn->client, TCP_GET_SEQ(p));
            ssn->flags |= STREAMTCP_FLAG_ASYNC;

        } else if (SEQ_EQ(ssn->client.last_ack, (ssn->client.isn + 1)) &&
                (stream_config.async_oneside == TRUE) &&
                (ssn->flags & STREAMTCP_FLAG_MIDSTREAM)) {
            SCLogDebug("ssn %p: server => Asynchronous stream, packet SEQ"
                    " %" PRIu32 ", payload size %" PRIu32 " (%" PRIu32 "), "
                    "ssn->client.last_ack %" PRIu32 ", ssn->client.next_win "
                    "%" PRIu32 "(%"PRIu32")", ssn, TCP_GET_SEQ(p),
                    p->payload_len, TCP_GET_SEQ(p) + p->payload_len,
                    ssn->client.last_ack, ssn->client.next_win,
                    TCP_GET_SEQ(p) + p->payload_len - ssn->client.next_win);

            /* it seems we missed SYN and SYN/ACK packets of this session.
             * Update the last_ack to current seq number as the session
             * is async and other stream is not updating it anymore :(*/
            StreamTcpUpdateLastAck(ssn, &ssn->client, TCP_GET_SEQ(p));
            ssn->flags |= STREAMTCP_FLAG_ASYNC;

        /* if last ack is beyond next_seq, we have accepted ack's for missing data.
         * In this case we do accept the data before last_ack if it is (partly)
         * beyond next seq */
        } else if (SEQ_GT(ssn->client.last_ack, ssn->client.next_seq) &&
                   SEQ_GT((TCP_GET_SEQ(p)+p->payload_len),ssn->client.next_seq))
        {
            SCLogDebug("ssn %p: PKT SEQ %"PRIu32" payload_len %"PRIu16
                    " before last_ack %"PRIu32", after next_seq %"PRIu32":"
                    " acked data that we haven't seen before",
                    ssn, TCP_GET_SEQ(p), p->payload_len, ssn->client.last_ack, ssn->client.next_seq);
            if (SEQ_EQ(TCP_GET_SEQ(p),ssn->client.next_seq)) {
                StreamTcpUpdateNextSeq(ssn, &ssn->client, (ssn->client.next_seq + p->payload_len));
            }
        } else {
            SCLogDebug("ssn %p: server => SEQ before last_ack, packet SEQ"
                    " %" PRIu32 ", payload size %" PRIu32 " (%" PRIu32 "), "
                    "ssn->client.last_ack %" PRIu32 ", ssn->client.next_win "
                    "%" PRIu32 "(%"PRIu32")", ssn, TCP_GET_SEQ(p),
                    p->payload_len, TCP_GET_SEQ(p) + p->payload_len,
                    ssn->client.last_ack, ssn->client.next_win,
                    TCP_GET_SEQ(p) + p->payload_len - ssn->client.next_win);

            SCLogDebug("ssn %p: rejecting because pkt before last_ack", ssn);
            StreamTcpSetEvent(p, STREAM_EST_PKT_BEFORE_LAST_ACK);
            return -1;
        }
    }

    int zerowindowprobe = 0;
    /* zero window probe */
    if (p->payload_len == 1 && TCP_GET_SEQ(p) == ssn->client.next_seq && ssn->client.window == 0) {
        SCLogDebug("ssn %p: zero window probe", ssn);
        zerowindowprobe = 1;

    /* expected packet */
    } else if (SEQ_EQ(ssn->client.next_seq, TCP_GET_SEQ(p))) {
        StreamTcpUpdateNextSeq(ssn, &ssn->client, (ssn->client.next_seq + p->payload_len));

    /* not completely as expected, but valid */
    } else if (SEQ_LT(TCP_GET_SEQ(p),ssn->client.next_seq) &&
               SEQ_GT((TCP_GET_SEQ(p)+p->payload_len), ssn->client.next_seq))
    {
        StreamTcpUpdateNextSeq(ssn, &ssn->client, (TCP_GET_SEQ(p) + p->payload_len));
        SCLogDebug("ssn %p: ssn->client.next_seq %"PRIu32
                   " (started before next_seq, ended after)",
                   ssn, ssn->client.next_seq);

    /* if next_seq has fallen behind last_ack, we got some catching up to do */
    } else if (SEQ_LT(ssn->client.next_seq, ssn->client.last_ack)) {
        StreamTcpUpdateNextSeq(ssn, &ssn->client, (TCP_GET_SEQ(p) + p->payload_len));
        SCLogDebug("ssn %p: ssn->client.next_seq %"PRIu32
                   " (next_seq had fallen behind last_ack)",
                   ssn, ssn->client.next_seq);

    } else {
        SCLogDebug("ssn %p: no update to ssn->client.next_seq %"PRIu32
                   " SEQ %u SEQ+ %u last_ack %u",
                   ssn, ssn->client.next_seq,
                   TCP_GET_SEQ(p), TCP_GET_SEQ(p)+p->payload_len, ssn->client.last_ack);
    }

    /* in window check */
    if (zerowindowprobe) {
        SCLogDebug("ssn %p: zero window probe, skipping oow check", ssn);
    } else if (SEQ_LEQ(TCP_GET_SEQ(p) + p->payload_len, ssn->client.next_win) ||
            (ssn->flags & (STREAMTCP_FLAG_MIDSTREAM|STREAMTCP_FLAG_ASYNC)))
    {
        SCLogDebug("ssn %p: seq %"PRIu32" in window, ssn->client.next_win "
                   "%" PRIu32 "", ssn, TCP_GET_SEQ(p), ssn->client.next_win);

        ssn->server.window = TCP_GET_WINDOW(p) << ssn->server.wscale;
        SCLogDebug("ssn %p: ssn->server.window %"PRIu32"", ssn,
                    ssn->server.window);

        /* Check if the ACK value is sane and inside the window limit */
        StreamTcpUpdateLastAck(ssn, &ssn->server, TCP_GET_ACK(p));
        SCLogDebug("ack %u last_ack %u next_seq %u", TCP_GET_ACK(p), ssn->server.last_ack, ssn->server.next_seq);

        if (ssn->flags & STREAMTCP_FLAG_TIMESTAMP) {
            StreamTcpHandleTimestamp(ssn, p);
        }

        StreamTcpSackUpdatePacket(&ssn->server, p);

        /* update next_win */
        StreamTcpUpdateNextWin(ssn, &ssn->server, (ssn->server.last_ack + ssn->server.window));

        /* handle data (if any) */
        StreamTcpReassembleHandleSegment(tv, stt->ra_ctx, ssn, &ssn->client, p, pq);

    } else {
        SCLogDebug("ssn %p: toserver => SEQ out of window, packet SEQ "
                "%" PRIu32 ", payload size %" PRIu32 " (%" PRIu32 "),"
                "ssn->client.last_ack %" PRIu32 ", ssn->client.next_win "
                "%" PRIu32 "(%"PRIu32")", ssn, TCP_GET_SEQ(p),
                p->payload_len, TCP_GET_SEQ(p) + p->payload_len,
                ssn->client.last_ack, ssn->client.next_win,
                (TCP_GET_SEQ(p) + p->payload_len) - ssn->client.next_win);
        SCLogDebug("ssn %p: window %u sacked %u", ssn, ssn->client.window,
                StreamTcpSackedSize(&ssn->client));
        StreamTcpSetEvent(p, STREAM_EST_PACKET_OUT_OF_WINDOW);
        return -1;
    }
    return 0;
}

/**
 *  \brief  Function to handle the TCP_ESTABLISHED state packets, which are
 *          sent by the server to client. The function handles
 *          ACK packets and call StreamTcpReassembleHandleSegment() to handle
 *          the reassembly
 *
 *  Timestamp has already been checked at this point.
 *
 *  \param  tv      Thread Variable containig  input/output queue, cpu affinity etc.
 *  \param  ssn     Pointer to the current TCP session
 *  \param  p       Packet which has to be handled in this TCP state.
 *  \param  stt     Strean Thread module registered to handle the stream handling
 */
static int HandleEstablishedPacketToClient(ThreadVars *tv, TcpSession *ssn, Packet *p,
                        StreamTcpThread *stt, PacketQueue *pq)
{
    SCLogDebug("ssn %p: =+ pkt (%" PRIu32 ") is to client: SEQ %" PRIu32 ","
               " ACK %" PRIu32 ", WIN %"PRIu16"", ssn, p->payload_len,
                TCP_GET_SEQ(p), TCP_GET_ACK(p), TCP_GET_WINDOW(p));

    if (StreamTcpValidateAck(ssn, &ssn->client, p) == -1) {
        SCLogDebug("ssn %p: rejecting because of invalid ack value", ssn);
        StreamTcpSetEvent(p, STREAM_EST_INVALID_ACK);
        return -1;
    }

    /* To get the server window value from the servers packet, when connection
       is picked up as midstream */
    if ((ssn->flags & STREAMTCP_FLAG_MIDSTREAM) &&
            (ssn->flags & STREAMTCP_FLAG_MIDSTREAM_ESTABLISHED))
    {
        ssn->server.window = TCP_GET_WINDOW(p) << ssn->server.wscale;
        ssn->server.next_win = ssn->server.last_ack + ssn->server.window;
        ssn->flags &= ~STREAMTCP_FLAG_MIDSTREAM_ESTABLISHED;
        SCLogDebug("ssn %p: adjusted midstream ssn->server.next_win to "
                "%" PRIu32 "", ssn, ssn->server.next_win);
    }

    /* check for Keep Alive */
    if ((p->payload_len == 0 || p->payload_len == 1) &&
            (TCP_GET_SEQ(p) == (ssn->server.next_seq - 1))) {
        SCLogDebug("ssn %p: pkt is keep alive", ssn);

    /* normal pkt */
    } else if (!(SEQ_GEQ((TCP_GET_SEQ(p)+p->payload_len), ssn->server.last_ack))) {
        if (ssn->flags & STREAMTCP_FLAG_ASYNC) {

            SCLogDebug("ssn %p: client => Asynchrouns stream, packet SEQ"
                    " %" PRIu32 ", payload size %" PRIu32 " (%" PRIu32 "),"
                    " ssn->client.last_ack %" PRIu32 ", ssn->client.next_win"
                    " %"PRIu32"(%"PRIu32")", ssn, TCP_GET_SEQ(p),
                    p->payload_len, TCP_GET_SEQ(p) + p->payload_len,
                    ssn->server.last_ack, ssn->server.next_win,
                    TCP_GET_SEQ(p) + p->payload_len - ssn->server.next_win);

            ssn->server.last_ack = TCP_GET_SEQ(p);

        /* if last ack is beyond next_seq, we have accepted ack's for missing data.
         * In this case we do accept the data before last_ack if it is (partly)
         * beyond next seq */
        } else if (SEQ_GT(ssn->server.last_ack, ssn->server.next_seq) &&
                   SEQ_GT((TCP_GET_SEQ(p)+p->payload_len),ssn->server.next_seq))
        {
            SCLogDebug("ssn %p: PKT SEQ %"PRIu32" payload_len %"PRIu16
                    " before last_ack %"PRIu32", after next_seq %"PRIu32":"
                    " acked data that we haven't seen before",
                    ssn, TCP_GET_SEQ(p), p->payload_len, ssn->server.last_ack, ssn->server.next_seq);
            if (SEQ_EQ(TCP_GET_SEQ(p),ssn->server.next_seq)) {
                StreamTcpUpdateNextSeq(ssn, &ssn->server, (ssn->server.next_seq + p->payload_len));
            }
        } else {
            SCLogDebug("ssn %p: PKT SEQ %"PRIu32" payload_len %"PRIu16
                    " before last_ack %"PRIu32". next_seq %"PRIu32,
                    ssn, TCP_GET_SEQ(p), p->payload_len, ssn->server.last_ack, ssn->server.next_seq);
            StreamTcpSetEvent(p, STREAM_EST_PKT_BEFORE_LAST_ACK);
            return -1;
        }
    }

    int zerowindowprobe = 0;
    /* zero window probe */
    if (p->payload_len == 1 && TCP_GET_SEQ(p) == ssn->server.next_seq && ssn->server.window == 0) {
        SCLogDebug("ssn %p: zero window probe", ssn);
        zerowindowprobe = 1;

    /* expected packet */
    } else if (SEQ_EQ(ssn->server.next_seq, TCP_GET_SEQ(p))) {
        StreamTcpUpdateNextSeq(ssn, &ssn->server, (ssn->server.next_seq + p->payload_len));

    /* not completely as expected, but valid */
    } else if (SEQ_LT(TCP_GET_SEQ(p),ssn->server.next_seq) &&
               SEQ_GT((TCP_GET_SEQ(p)+p->payload_len), ssn->server.next_seq))
    {
        StreamTcpUpdateNextSeq(ssn, &ssn->server, (TCP_GET_SEQ(p) + p->payload_len));
        SCLogDebug("ssn %p: ssn->server.next_seq %" PRIu32
                   " (started before next_seq, ended after)",
                   ssn, ssn->server.next_seq);

    /* if next_seq has fallen behind last_ack, we got some catching up to do */
    } else if (SEQ_LT(ssn->server.next_seq, ssn->server.last_ack)) {
        StreamTcpUpdateNextSeq(ssn, &ssn->server, (TCP_GET_SEQ(p) + p->payload_len));
        SCLogDebug("ssn %p: ssn->server.next_seq %"PRIu32
                   " (next_seq had fallen behind last_ack)",
                   ssn, ssn->server.next_seq);

    } else {
        SCLogDebug("ssn %p: no update to ssn->server.next_seq %"PRIu32
                   " SEQ %u SEQ+ %u last_ack %u",
                   ssn, ssn->server.next_seq,
                   TCP_GET_SEQ(p), TCP_GET_SEQ(p)+p->payload_len, ssn->server.last_ack);
    }

    if (zerowindowprobe) {
        SCLogDebug("ssn %p: zero window probe, skipping oow check", ssn);
    } else if (SEQ_LEQ(TCP_GET_SEQ(p) + p->payload_len, ssn->server.next_win) ||
            (ssn->flags & (STREAMTCP_FLAG_MIDSTREAM|STREAMTCP_FLAG_ASYNC)))
    {
        SCLogDebug("ssn %p: seq %"PRIu32" in window, ssn->server.next_win "
                "%" PRIu32 "", ssn, TCP_GET_SEQ(p), ssn->server.next_win);
        ssn->client.window = TCP_GET_WINDOW(p) << ssn->client.wscale;
        SCLogDebug("ssn %p: ssn->client.window %"PRIu32"", ssn,
                    ssn->client.window);

        StreamTcpUpdateLastAck(ssn, &ssn->client, TCP_GET_ACK(p));

        if (ssn->flags & STREAMTCP_FLAG_TIMESTAMP) {
            StreamTcpHandleTimestamp(ssn, p);
        }

        StreamTcpSackUpdatePacket(&ssn->client, p);

        StreamTcpUpdateNextWin(ssn, &ssn->client, (ssn->client.last_ack + ssn->client.window));

        StreamTcpReassembleHandleSegment(tv, stt->ra_ctx, ssn, &ssn->server, p, pq);
    } else {
        SCLogDebug("ssn %p: client => SEQ out of window, packet SEQ"
                   "%" PRIu32 ", payload size %" PRIu32 " (%" PRIu32 "),"
                   " ssn->server.last_ack %" PRIu32 ", ssn->server.next_win "
                   "%" PRIu32 "(%"PRIu32")", ssn, TCP_GET_SEQ(p),
                   p->payload_len, TCP_GET_SEQ(p) + p->payload_len,
                   ssn->server.last_ack, ssn->server.next_win,
                   TCP_GET_SEQ(p) + p->payload_len - ssn->server.next_win);
        StreamTcpSetEvent(p, STREAM_EST_PACKET_OUT_OF_WINDOW);
        return -1;
    }
    return 0;
}

/**
 *  \internal
 *
 *  \brief Find the highest sequence number needed to consider all segments as ACK'd
 *
 *  Used to treat all segments as ACK'd upon receiving a valid RST.
 *
 *  \param stream stream to inspect the segments from
 *  \param seq sequence number to check against
 *
 *  \retval ack highest ack we need to set
 */
static inline uint32_t StreamTcpResetGetMaxAck(TcpStream *stream, uint32_t seq)
{
    uint32_t ack = seq;

    if (stream->seg_list_tail != NULL) {
        if (SEQ_GT((stream->seg_list_tail->seq + TCP_SEG_LEN(stream->seg_list_tail)), ack))
        {
            ack = stream->seg_list_tail->seq + TCP_SEG_LEN(stream->seg_list_tail);
        }
    }

    SCReturnUInt(ack);
}

/**
 *  \brief  Function to handle the TCP_ESTABLISHED state. The function handles
 *          ACK, FIN, RST packets and correspondingly changes the connection
 *          state. The function handles the data inside packets and call
 *          StreamTcpReassembleHandleSegment(tv, ) to handle the reassembling.
 *
 *  \param  tv      Thread Variable containig  input/output queue, cpu affinity etc.
 *  \param  p       Packet which has to be handled in this TCP state.
 *  \param  stt     Strean Thread module registered to handle the stream handling
 */

static int StreamTcpPacketStateEstablished(ThreadVars *tv, Packet *p,
                        StreamTcpThread *stt, TcpSession *ssn, PacketQueue *pq)
{
    if (ssn == NULL)
        return -1;

    if (p->tcph->th_flags & TH_RST) {
        if (!StreamTcpValidateRst(ssn, p))
            return -1;

        if (PKT_IS_TOSERVER(p)) {
            StreamTcpPacketSetState(p, ssn, TCP_CLOSED);
            SCLogDebug("ssn %p: Reset received and state changed to "
                    "TCP_CLOSED", ssn);

            ssn->server.next_seq = TCP_GET_ACK(p);
            ssn->client.next_seq = TCP_GET_SEQ(p) + p->payload_len;
            SCLogDebug("ssn %p: ssn->server.next_seq %" PRIu32 "", ssn,
                    ssn->server.next_seq);
            ssn->client.window = TCP_GET_WINDOW(p) << ssn->client.wscale;

            if ((p->tcph->th_flags & TH_ACK) && StreamTcpValidateAck(ssn, &ssn->server, p) == 0)
                StreamTcpUpdateLastAck(ssn, &ssn->server,
                        StreamTcpResetGetMaxAck(&ssn->server, TCP_GET_ACK(p)));

            StreamTcpUpdateLastAck(ssn, &ssn->client,
                    StreamTcpResetGetMaxAck(&ssn->client, TCP_GET_SEQ(p)));

            if (ssn->flags & STREAMTCP_FLAG_TIMESTAMP) {
                StreamTcpHandleTimestamp(ssn, p);
            }

            StreamTcpReassembleHandleSegment(tv, stt->ra_ctx, ssn,
                    &ssn->client, p, pq);
            SCLogDebug("ssn %p: =+ next SEQ %" PRIu32 ", last ACK "
                    "%" PRIu32 "", ssn, ssn->client.next_seq,
                    ssn->server.last_ack);

            /* don't return packets to pools here just yet, the pseudo
             * packet will take care, otherwise the normal session
             * cleanup. */
        } else {
            StreamTcpPacketSetState(p, ssn, TCP_CLOSED);
            SCLogDebug("ssn %p: Reset received and state changed to "
                    "TCP_CLOSED", ssn);

            ssn->server.next_seq = TCP_GET_SEQ(p) + p->payload_len + 1;
            ssn->client.next_seq = TCP_GET_ACK(p);

            SCLogDebug("ssn %p: ssn->server.next_seq %" PRIu32 "", ssn,
                    ssn->server.next_seq);
            ssn->server.window = TCP_GET_WINDOW(p) << ssn->server.wscale;

            if ((p->tcph->th_flags & TH_ACK) && StreamTcpValidateAck(ssn, &ssn->client, p) == 0)
                StreamTcpUpdateLastAck(ssn, &ssn->client,
                        StreamTcpResetGetMaxAck(&ssn->client, TCP_GET_ACK(p)));

            StreamTcpUpdateLastAck(ssn, &ssn->server,
                    StreamTcpResetGetMaxAck(&ssn->server, TCP_GET_SEQ(p)));

            if (ssn->flags & STREAMTCP_FLAG_TIMESTAMP) {
                StreamTcpHandleTimestamp(ssn, p);
            }

            StreamTcpReassembleHandleSegment(tv, stt->ra_ctx, ssn,
                    &ssn->server, p, pq);
            SCLogDebug("ssn %p: =+ next SEQ %" PRIu32 ", last ACK "
                    "%" PRIu32 "", ssn, ssn->server.next_seq,
                    ssn->client.last_ack);

            /* don't return packets to pools here just yet, the pseudo
             * packet will take care, otherwise the normal session
             * cleanup. */
        }

    } else if (p->tcph->th_flags & TH_FIN) {
        if (ssn->flags & STREAMTCP_FLAG_TIMESTAMP) {
            if (!StreamTcpValidateTimestamp(ssn, p))
                return -1;
        }

        SCLogDebug("ssn (%p: FIN received SEQ"
                " %" PRIu32 ", last ACK %" PRIu32 ", next win %"PRIu32","
                " win %" PRIu32 "", ssn, ssn->server.next_seq,
                ssn->client.last_ack, ssn->server.next_win,
                ssn->server.window);

        if ((StreamTcpHandleFin(tv, stt, ssn, p, pq)) == -1)
            return -1;

    /* SYN/ACK */
    } else if ((p->tcph->th_flags & (TH_SYN|TH_ACK)) == (TH_SYN|TH_ACK)) {
        SCLogDebug("ssn %p: SYN/ACK packet on state ESTABLISHED... resent",
                ssn);

        if (PKT_IS_TOSERVER(p)) {
            SCLogDebug("ssn %p: SYN/ACK-pkt to server in ESTABLISHED state", ssn);

            StreamTcpSetEvent(p, STREAM_EST_SYNACK_TOSERVER);
            return -1;
        }

        /* Check if the SYN/ACK packets ACK matches the earlier
         * received SYN/ACK packet. */
        if (!(SEQ_EQ(TCP_GET_ACK(p), ssn->client.last_ack))) {
            SCLogDebug("ssn %p: ACK mismatch, packet ACK %" PRIu32 " != "
                    "%" PRIu32 " from stream", ssn, TCP_GET_ACK(p),
                    ssn->client.isn + 1);

            StreamTcpSetEvent(p, STREAM_EST_SYNACK_RESEND_WITH_DIFFERENT_ACK);
            return -1;
        }

        /* Check if the SYN/ACK packet SEQ the earlier
         * received SYN packet. */
        if (!(SEQ_EQ(TCP_GET_SEQ(p), ssn->server.isn))) {
            SCLogDebug("ssn %p: SEQ mismatch, packet SEQ %" PRIu32 " != "
                    "%" PRIu32 " from stream", ssn, TCP_GET_ACK(p),
                    ssn->client.isn + 1);

            StreamTcpSetEvent(p, STREAM_EST_SYNACK_RESEND_WITH_DIFF_SEQ);
            return -1;
        }

        if (ssn->flags & STREAMTCP_FLAG_3WHS_CONFIRMED) {
            /* a resend of a SYN while we are established already -- fishy */
            StreamTcpSetEvent(p, STREAM_EST_SYNACK_RESEND);
            return -1;
        }

        SCLogDebug("ssn %p: SYN/ACK packet on state ESTABLISHED... resent. "
                "Likely due server not receiving final ACK in 3whs", ssn);
        return 0;

    } else if (p->tcph->th_flags & TH_SYN) {
        SCLogDebug("ssn %p: SYN packet on state ESTABLISED... resent", ssn);
        if (PKT_IS_TOCLIENT(p)) {
            SCLogDebug("ssn %p: SYN-pkt to client in EST state", ssn);

            StreamTcpSetEvent(p, STREAM_EST_SYN_TOCLIENT);
            return -1;
        }

        if (!(SEQ_EQ(TCP_GET_SEQ(p), ssn->client.isn))) {
            SCLogDebug("ssn %p: SYN with different SEQ on SYN_RECV state", ssn);

            StreamTcpSetEvent(p, STREAM_EST_SYN_RESEND_DIFF_SEQ);
            return -1;
        }

        /* a resend of a SYN while we are established already -- fishy */
        StreamTcpSetEvent(p, STREAM_EST_SYN_RESEND);
        return -1;

    } else if (p->tcph->th_flags & TH_ACK) {
        /* Urgent pointer size can be more than the payload size, as it tells
         * the future coming data from the sender will be handled urgently
         * until data of size equal to urgent offset has been processed
         * (RFC 2147) */

        /* If the timestamp option is enabled for both the streams, then
         * validate the received packet timestamp value against the
         * stream->last_ts. If the timestamp is valid then process the
         * packet normally otherwise the drop the packet (RFC 1323) */
        if (ssn->flags & STREAMTCP_FLAG_TIMESTAMP) {
            if (!StreamTcpValidateTimestamp(ssn, p))
                return -1;
        }

        if (PKT_IS_TOSERVER(p)) {
            /* Process the received packet to server */
            HandleEstablishedPacketToServer(tv, ssn, p, stt, pq);

            SCLogDebug("ssn %p: next SEQ %" PRIu32 ", last ACK %" PRIu32 ","
                    " next win %" PRIu32 ", win %" PRIu32 "", ssn,
                    ssn->client.next_seq, ssn->server.last_ack
                    ,ssn->client.next_win, ssn->client.window);

        } else { /* implied to client */
            if (!(ssn->flags & STREAMTCP_FLAG_3WHS_CONFIRMED)) {
                ssn->flags |= STREAMTCP_FLAG_3WHS_CONFIRMED;
                SCLogDebug("3whs is now confirmed by server");
            }

            /* Process the received packet to client */
            HandleEstablishedPacketToClient(tv, ssn, p, stt, pq);

            SCLogDebug("ssn %p: next SEQ %" PRIu32 ", last ACK %" PRIu32 ","
                    " next win %" PRIu32 ", win %" PRIu32 "", ssn,
                    ssn->server.next_seq, ssn->client.last_ack,
                    ssn->server.next_win, ssn->server.window);
        }
    } else {
        SCLogDebug("ssn %p: default case", ssn);
    }

    return 0;
}

/**
 *  \brief  Function to handle the FIN packets for states TCP_SYN_RECV and
 *          TCP_ESTABLISHED and changes to another TCP state as required.
 *
 *  \param  tv      Thread Variable containig  input/output queue, cpu affinity
 *  \param  p       Packet which has to be handled in this TCP state.
 *  \param  stt     Strean Thread module registered to handle the stream handling
 *
 *  \retval 0 success
 *  \retval -1 something wrong with the packet
 */

static int StreamTcpHandleFin(ThreadVars *tv, StreamTcpThread *stt,
                                TcpSession *ssn, Packet *p, PacketQueue *pq)
{
    if (PKT_IS_TOSERVER(p)) {
        SCLogDebug("ssn %p: pkt (%" PRIu32 ") is to server: SEQ %" PRIu32 ","
                " ACK %" PRIu32 "", ssn, p->payload_len, TCP_GET_SEQ(p),
                TCP_GET_ACK(p));

        if (StreamTcpValidateAck(ssn, &ssn->server, p) == -1) {
            SCLogDebug("ssn %p: rejecting because of invalid ack value", ssn);
            StreamTcpSetEvent(p, STREAM_FIN_INVALID_ACK);
            return -1;
        }

        if (SEQ_LT(TCP_GET_SEQ(p), ssn->client.next_seq) ||
            SEQ_GT(TCP_GET_SEQ(p), (ssn->client.last_ack + ssn->client.window)))
        {
            SCLogDebug("ssn %p: -> SEQ mismatch, packet SEQ %" PRIu32 " != "
                    "%" PRIu32 " from stream", ssn, TCP_GET_SEQ(p),
                    ssn->client.next_seq);

            StreamTcpSetEvent(p, STREAM_FIN_OUT_OF_WINDOW);
            return -1;
        }

        StreamTcpPacketSetState(p, ssn, TCP_CLOSE_WAIT);
        SCLogDebug("ssn %p: state changed to TCP_CLOSE_WAIT", ssn);

        if (SEQ_EQ(TCP_GET_SEQ(p), ssn->client.next_seq))
            ssn->client.next_seq = TCP_GET_SEQ(p) + p->payload_len;

        SCLogDebug("ssn %p: ssn->client.next_seq %" PRIu32 "", ssn,
                    ssn->client.next_seq);
        ssn->server.window = TCP_GET_WINDOW(p) << ssn->server.wscale;

        StreamTcpUpdateLastAck(ssn, &ssn->server, TCP_GET_ACK(p));

        if (ssn->flags & STREAMTCP_FLAG_TIMESTAMP) {
            StreamTcpHandleTimestamp(ssn, p);
        }

        /* Update the next_seq, in case if we have missed the client packet
           and server has already received and acked it */
        if (SEQ_LT(ssn->server.next_seq, TCP_GET_ACK(p)))
            ssn->server.next_seq = TCP_GET_ACK(p);

        StreamTcpReassembleHandleSegment(tv, stt->ra_ctx, ssn, &ssn->client, p, pq);

        SCLogDebug("ssn %p: =+ next SEQ %" PRIu32 ", last ACK %" PRIu32 "",
                ssn, ssn->client.next_seq, ssn->server.last_ack);
    } else { /* implied to client */
        SCLogDebug("ssn %p: pkt (%" PRIu32 ") is to client: SEQ %" PRIu32 ", "
                   "ACK %" PRIu32 "", ssn, p->payload_len, TCP_GET_SEQ(p),
                    TCP_GET_ACK(p));

        if (StreamTcpValidateAck(ssn, &ssn->client, p) == -1) {
            SCLogDebug("ssn %p: rejecting because of invalid ack value", ssn);
            StreamTcpSetEvent(p, STREAM_FIN_INVALID_ACK);
            return -1;
        }

        if (SEQ_LT(TCP_GET_SEQ(p), ssn->server.next_seq) ||
                SEQ_GT(TCP_GET_SEQ(p), (ssn->server.last_ack + ssn->server.window)))
        {
            SCLogDebug("ssn %p: -> SEQ mismatch, packet SEQ %" PRIu32 " != "
                    "%" PRIu32 " from stream (last_ack %u win %u = %u)", ssn, TCP_GET_SEQ(p),
                    ssn->server.next_seq, ssn->server.last_ack, ssn->server.window, (ssn->server.last_ack + ssn->server.window));

            StreamTcpSetEvent(p, STREAM_FIN_OUT_OF_WINDOW);
            return -1;
        }

        StreamTcpPacketSetState(p, ssn, TCP_FIN_WAIT1);
        SCLogDebug("ssn %p: state changed to TCP_FIN_WAIT1", ssn);

        if (SEQ_EQ(TCP_GET_SEQ(p), ssn->server.next_seq))
            ssn->server.next_seq = TCP_GET_SEQ(p) + p->payload_len;

        SCLogDebug("ssn %p: ssn->server.next_seq %" PRIu32 "", ssn,
                    ssn->server.next_seq);
        ssn->client.window = TCP_GET_WINDOW(p) << ssn->client.wscale;

        StreamTcpUpdateLastAck(ssn, &ssn->client, TCP_GET_ACK(p));

        if (ssn->flags & STREAMTCP_FLAG_TIMESTAMP) {
            StreamTcpHandleTimestamp(ssn, p);
        }

        /* Update the next_seq, in case if we have missed the client packet
           and server has already received and acked it */
        if (SEQ_LT(ssn->client.next_seq, TCP_GET_ACK(p)))
            ssn->client.next_seq = TCP_GET_ACK(p);

        StreamTcpReassembleHandleSegment(tv, stt->ra_ctx, ssn, &ssn->server, p, pq);

        SCLogDebug("ssn %p: =+ next SEQ %" PRIu32 ", last ACK %" PRIu32 "",
                ssn, ssn->server.next_seq, ssn->client.last_ack);
    }

    return 0;
}

/**
 *  \brief  Function to handle the TCP_FIN_WAIT1 state. The function handles
 *          ACK, FIN, RST packets and correspondingly changes the connection
 *          state.
 *
 *  \param  tv      Thread Variable containig  input/output queue, cpu affinity
 *  \param  p       Packet which has to be handled in this TCP state.
 *  \param  stt     Strean Thread module registered to handle the stream handling
 *
 *  \retval 0 success
 *  \retval -1 something wrong with the packet
 */

static int StreamTcpPacketStateFinWait1(ThreadVars *tv, Packet *p,
                        StreamTcpThread *stt, TcpSession *ssn, PacketQueue *pq)
{
    if (ssn == NULL)
        return -1;

    if (p->tcph->th_flags & TH_RST) {
        if (!StreamTcpValidateRst(ssn, p))
            return -1;

        StreamTcpPacketSetState(p, ssn, TCP_CLOSED);
        SCLogDebug("ssn %p: Reset received state changed to TCP_CLOSED",
                ssn);

        if (PKT_IS_TOSERVER(p)) {
            if ((p->tcph->th_flags & TH_ACK) && StreamTcpValidateAck(ssn, &ssn->server, p) == 0)
                StreamTcpUpdateLastAck(ssn, &ssn->server,
                        StreamTcpResetGetMaxAck(&ssn->server, TCP_GET_ACK(p)));

            StreamTcpUpdateLastAck(ssn, &ssn->client,
                    StreamTcpResetGetMaxAck(&ssn->client, TCP_GET_SEQ(p)));

            if (ssn->flags & STREAMTCP_FLAG_TIMESTAMP) {
                StreamTcpHandleTimestamp(ssn, p);
            }

            StreamTcpReassembleHandleSegment(tv, stt->ra_ctx, ssn,
                    &ssn->client, p, pq);
        } else {
            if ((p->tcph->th_flags & TH_ACK) && StreamTcpValidateAck(ssn, &ssn->client, p) == 0)
                StreamTcpUpdateLastAck(ssn, &ssn->client,
                        StreamTcpResetGetMaxAck(&ssn->client, TCP_GET_ACK(p)));

            StreamTcpUpdateLastAck(ssn, &ssn->server,
                    StreamTcpResetGetMaxAck(&ssn->server, TCP_GET_SEQ(p)));

            if (ssn->flags & STREAMTCP_FLAG_TIMESTAMP) {
                StreamTcpHandleTimestamp(ssn, p);
            }

            StreamTcpReassembleHandleSegment(tv, stt->ra_ctx, ssn,
                    &ssn->server, p, pq);
        }

    } else if ((p->tcph->th_flags & (TH_FIN|TH_ACK)) == (TH_FIN|TH_ACK)) {
        if (ssn->flags & STREAMTCP_FLAG_TIMESTAMP) {
            if (!StreamTcpValidateTimestamp(ssn, p))
                return -1;
        }

        if (PKT_IS_TOSERVER(p)) {
            SCLogDebug("ssn %p: pkt (%" PRIu32 ") is to server: SEQ "
                    "%" PRIu32 ", ACK %" PRIu32 "", ssn, p->payload_len,
                    TCP_GET_SEQ(p), TCP_GET_ACK(p));
            int retransmission = 0;

            if (StreamTcpPacketIsRetransmission(&ssn->client, p)) {
                SCLogDebug("ssn %p: packet is retransmission", ssn);
                retransmission = 1;

            } else if (SEQ_LT(TCP_GET_SEQ(p), ssn->client.next_seq) ||
                    SEQ_GT(TCP_GET_SEQ(p), (ssn->client.last_ack + ssn->client.window)))
            {
                SCLogDebug("ssn %p: -> SEQ mismatch, packet SEQ %" PRIu32 ""
                        " != %" PRIu32 " from stream", ssn,
                        TCP_GET_SEQ(p), ssn->client.next_seq);
                StreamTcpSetEvent(p, STREAM_FIN1_FIN_WRONG_SEQ);
                return -1;
            }

            if (StreamTcpValidateAck(ssn, &ssn->server, p) == -1) {
                SCLogDebug("ssn %p: rejecting because of invalid ack value", ssn);
                StreamTcpSetEvent(p, STREAM_FIN1_INVALID_ACK);
                return -1;
            }

            if (!retransmission) {
                StreamTcpPacketSetState(p, ssn, TCP_TIME_WAIT);
                SCLogDebug("ssn %p: state changed to TCP_TIME_WAIT", ssn);

                ssn->server.window = TCP_GET_WINDOW(p) << ssn->server.wscale;
            }

            StreamTcpUpdateLastAck(ssn, &ssn->server, TCP_GET_ACK(p));

            if (ssn->flags & STREAMTCP_FLAG_TIMESTAMP) {
                StreamTcpHandleTimestamp(ssn, p);
            }

            /* Update the next_seq, in case if we have missed the client
               packet and server has already received and acked it */
            if (SEQ_LT(ssn->server.next_seq, TCP_GET_ACK(p)))
                ssn->server.next_seq = TCP_GET_ACK(p);

            if (SEQ_EQ(ssn->client.next_seq, TCP_GET_SEQ(p))) {
                StreamTcpUpdateNextSeq(ssn, &ssn->client, (ssn->client.next_seq + p->payload_len));
            }

            StreamTcpReassembleHandleSegment(tv, stt->ra_ctx, ssn,
                    &ssn->client, p, pq);

            SCLogDebug("ssn %p: =+ next SEQ %" PRIu32 ", last ACK "
                    "%" PRIu32 "", ssn, ssn->client.next_seq,
                    ssn->server.last_ack);
        } else { /* implied to client */
            SCLogDebug("ssn %p: pkt (%" PRIu32 ") is to client: SEQ "
                    "%" PRIu32 ", ACK %" PRIu32 "", ssn, p->payload_len,
                    TCP_GET_SEQ(p), TCP_GET_ACK(p));
            int retransmission = 0;

            if (StreamTcpPacketIsRetransmission(&ssn->server, p)) {
                SCLogDebug("ssn %p: packet is retransmission", ssn);
                retransmission = 1;

            } else if (SEQ_LT(TCP_GET_SEQ(p), ssn->server.next_seq) ||
                    SEQ_GT(TCP_GET_SEQ(p), (ssn->server.last_ack + ssn->server.window)))
            {
                SCLogDebug("ssn %p: -> SEQ mismatch, packet SEQ %" PRIu32 ""
                        " != %" PRIu32 " from stream", ssn,
                        TCP_GET_SEQ(p), ssn->server.next_seq);
                StreamTcpSetEvent(p, STREAM_FIN1_FIN_WRONG_SEQ);
                return -1;
            }

            if (StreamTcpValidateAck(ssn, &ssn->client, p) == -1) {
                SCLogDebug("ssn %p: rejecting because of invalid ack value", ssn);
                StreamTcpSetEvent(p, STREAM_FIN1_INVALID_ACK);
                return -1;
            }

            if (!retransmission) {
                StreamTcpPacketSetState(p, ssn, TCP_TIME_WAIT);
                SCLogDebug("ssn %p: state changed to TCP_TIME_WAIT", ssn);

                ssn->client.window = TCP_GET_WINDOW(p) << ssn->client.wscale;
            }

            StreamTcpUpdateLastAck(ssn, &ssn->client, TCP_GET_ACK(p));

            if (ssn->flags & STREAMTCP_FLAG_TIMESTAMP) {
                StreamTcpHandleTimestamp(ssn, p);
            }

            /* Update the next_seq, in case if we have missed the client
               packet and server has already received and acked it */
            if (SEQ_LT(ssn->client.next_seq, TCP_GET_ACK(p)))
                ssn->client.next_seq = TCP_GET_ACK(p);

            if (SEQ_EQ(ssn->server.next_seq, TCP_GET_SEQ(p))) {
                StreamTcpUpdateNextSeq(ssn, &ssn->server, (ssn->server.next_seq + p->payload_len));
            }

            StreamTcpReassembleHandleSegment(tv, stt->ra_ctx, ssn,
                    &ssn->server, p, pq);

            SCLogDebug("ssn %p: =+ next SEQ %" PRIu32 ", last ACK "
                    "%" PRIu32 "", ssn, ssn->server.next_seq,
                    ssn->client.last_ack);
        }

    } else if (p->tcph->th_flags & TH_FIN) {
        if (ssn->flags & STREAMTCP_FLAG_TIMESTAMP) {
            if (!StreamTcpValidateTimestamp(ssn, p))
                return -1;
        }

        if (PKT_IS_TOSERVER(p)) {
            SCLogDebug("ssn %p: pkt (%" PRIu32 ") is to server: SEQ "
                    "%" PRIu32 ", ACK %" PRIu32 "", ssn, p->payload_len,
                    TCP_GET_SEQ(p), TCP_GET_ACK(p));
            int retransmission = 0;

            if (StreamTcpPacketIsRetransmission(&ssn->client, p)) {
                SCLogDebug("ssn %p: packet is retransmission", ssn);
                retransmission = 1;

            } else if (SEQ_LT(TCP_GET_SEQ(p), ssn->client.next_seq) ||
                    SEQ_GT(TCP_GET_SEQ(p), (ssn->client.last_ack + ssn->client.window)))
            {
                SCLogDebug("ssn %p: -> SEQ mismatch, packet SEQ %" PRIu32 ""
                        " != %" PRIu32 " from stream", ssn,
                        TCP_GET_SEQ(p), ssn->client.next_seq);
                StreamTcpSetEvent(p, STREAM_FIN1_FIN_WRONG_SEQ);
                return -1;
            }

            if (StreamTcpValidateAck(ssn, &ssn->server, p) == -1) {
                SCLogDebug("ssn %p: rejecting because of invalid ack value", ssn);
                StreamTcpSetEvent(p, STREAM_FIN1_INVALID_ACK);
                return -1;
            }

            if (!retransmission) {
                StreamTcpPacketSetState(p, ssn, TCP_CLOSING);
                SCLogDebug("ssn %p: state changed to TCP_CLOSING", ssn);

                ssn->server.window = TCP_GET_WINDOW(p) << ssn->server.wscale;
            }

            StreamTcpUpdateLastAck(ssn, &ssn->server, TCP_GET_ACK(p));

            if (ssn->flags & STREAMTCP_FLAG_TIMESTAMP) {
                StreamTcpHandleTimestamp(ssn, p);
            }

            /* Update the next_seq, in case if we have missed the client
               packet and server has already received and acked it */
            if (SEQ_LT(ssn->server.next_seq, TCP_GET_ACK(p)))
                ssn->server.next_seq = TCP_GET_ACK(p);

            if (SEQ_EQ(ssn->client.next_seq, TCP_GET_SEQ(p))) {
                StreamTcpUpdateNextSeq(ssn, &ssn->client, (ssn->client.next_seq + p->payload_len));
            }

            StreamTcpReassembleHandleSegment(tv, stt->ra_ctx, ssn,
                    &ssn->client, p, pq);

            SCLogDebug("ssn %p: =+ next SEQ %" PRIu32 ", last ACK "
                    "%" PRIu32 "", ssn, ssn->client.next_seq,
                    ssn->server.last_ack);
        } else { /* implied to client */
            SCLogDebug("ssn %p: pkt (%" PRIu32 ") is to client: SEQ "
                    "%" PRIu32 ", ACK %" PRIu32 "", ssn, p->payload_len,
                    TCP_GET_SEQ(p), TCP_GET_ACK(p));

            int retransmission = 0;

            if (StreamTcpPacketIsRetransmission(&ssn->server, p)) {
                SCLogDebug("ssn %p: packet is retransmission", ssn);
                retransmission = 1;

            } else if (SEQ_LT(TCP_GET_SEQ(p), ssn->server.next_seq) ||
                    SEQ_GT(TCP_GET_SEQ(p), (ssn->server.last_ack + ssn->server.window)))
            {
                SCLogDebug("ssn %p: -> SEQ mismatch, packet SEQ %" PRIu32 ""
                        " != %" PRIu32 " from stream", ssn,
                        TCP_GET_SEQ(p), ssn->server.next_seq);
                StreamTcpSetEvent(p, STREAM_FIN1_FIN_WRONG_SEQ);
                return -1;
            }

            if (StreamTcpValidateAck(ssn, &ssn->client, p) == -1) {
                SCLogDebug("ssn %p: rejecting because of invalid ack value", ssn);
                StreamTcpSetEvent(p, STREAM_FIN1_INVALID_ACK);
                return -1;
            }

            if (!retransmission) {
                StreamTcpPacketSetState(p, ssn, TCP_CLOSING);
                SCLogDebug("ssn %p: state changed to TCP_CLOSING", ssn);

                ssn->client.window = TCP_GET_WINDOW(p) << ssn->client.wscale;
            }

            StreamTcpUpdateLastAck(ssn, &ssn->client, TCP_GET_ACK(p));

            if (ssn->flags & STREAMTCP_FLAG_TIMESTAMP) {
                StreamTcpHandleTimestamp(ssn, p);
            }

            /* Update the next_seq, in case if we have missed the client
               packet and server has already received and acked it */
            if (SEQ_LT(ssn->client.next_seq, TCP_GET_ACK(p)))
                ssn->client.next_seq = TCP_GET_ACK(p);

            if (SEQ_EQ(ssn->server.next_seq, TCP_GET_SEQ(p))) {
                StreamTcpUpdateNextSeq(ssn, &ssn->server, (ssn->server.next_seq + p->payload_len));
            }

            StreamTcpReassembleHandleSegment(tv, stt->ra_ctx, ssn,
                    &ssn->server, p, pq);

            SCLogDebug("ssn %p: =+ next SEQ %" PRIu32 ", last ACK "
                    "%" PRIu32 "", ssn, ssn->server.next_seq,
                    ssn->client.last_ack);
        }
    } else if (p->tcph->th_flags & TH_SYN) {
        SCLogDebug("ssn (%p): SYN pkt on FinWait1", ssn);
        StreamTcpSetEvent(p, STREAM_SHUTDOWN_SYN_RESEND);
        return -1;

    } else if (p->tcph->th_flags & TH_ACK) {
        if (ssn->flags & STREAMTCP_FLAG_TIMESTAMP) {
            if (!StreamTcpValidateTimestamp(ssn, p))
                return -1;
        }

        if (PKT_IS_TOSERVER(p)) {
            SCLogDebug("ssn %p: pkt (%" PRIu32 ") is to server: SEQ "
                    "%" PRIu32 ", ACK %" PRIu32 "", ssn, p->payload_len,
                    TCP_GET_SEQ(p), TCP_GET_ACK(p));
            int retransmission = 0;

            if (StreamTcpPacketIsRetransmission(&ssn->client, p)) {
                SCLogDebug("ssn %p: packet is retransmission", ssn);
                retransmission = 1;
            }

            if (StreamTcpValidateAck(ssn, &ssn->server, p) == -1) {
                SCLogDebug("ssn %p: rejecting because of invalid ack value", ssn);
                StreamTcpSetEvent(p, STREAM_FIN1_INVALID_ACK);
                return -1;
            }

            if (!retransmission) {
                if (SEQ_LEQ(TCP_GET_SEQ(p) + p->payload_len, ssn->client.next_win) ||
                        (ssn->flags & (STREAMTCP_FLAG_MIDSTREAM|STREAMTCP_FLAG_ASYNC)))
                {
                    SCLogDebug("ssn %p: seq %"PRIu32" in window, ssn->client.next_win "
                            "%" PRIu32 "", ssn, TCP_GET_SEQ(p), ssn->client.next_win);

                    if (TCP_GET_SEQ(p) == ssn->client.next_seq) {
                        StreamTcpPacketSetState(p, ssn, TCP_FIN_WAIT2);
                        SCLogDebug("ssn %p: state changed to TCP_FIN_WAIT2", ssn);
                    }
                } else {
                    SCLogDebug("ssn %p: -> SEQ mismatch, packet SEQ %" PRIu32 ""
                            " != %" PRIu32 " from stream", ssn,
                            TCP_GET_SEQ(p), ssn->client.next_seq);

                    StreamTcpSetEvent(p, STREAM_FIN1_ACK_WRONG_SEQ);
                    return -1;
                }

                ssn->server.window = TCP_GET_WINDOW(p) << ssn->server.wscale;
            }

            StreamTcpUpdateLastAck(ssn, &ssn->server, TCP_GET_ACK(p));

            if (ssn->flags & STREAMTCP_FLAG_TIMESTAMP) {
                StreamTcpHandleTimestamp(ssn, p);
            }

            /* Update the next_seq, in case if we have missed the client
               packet and server has already received and acked it */
            if (SEQ_LT(ssn->server.next_seq, TCP_GET_ACK(p)))
                ssn->server.next_seq = TCP_GET_ACK(p);

            if (SEQ_EQ(ssn->client.next_seq, TCP_GET_SEQ(p))) {
                StreamTcpUpdateNextSeq(ssn, &ssn->client, (ssn->client.next_seq + p->payload_len));
            }

            StreamTcpSackUpdatePacket(&ssn->server, p);

            /* update next_win */
            StreamTcpUpdateNextWin(ssn, &ssn->server, (ssn->server.last_ack + ssn->server.window));

            StreamTcpReassembleHandleSegment(tv, stt->ra_ctx, ssn,
                    &ssn->client, p, pq);

            SCLogDebug("ssn %p: =+ next SEQ %" PRIu32 ", last ACK "
                    "%" PRIu32 "", ssn, ssn->client.next_seq,
                    ssn->server.last_ack);

        } else { /* implied to client */

            SCLogDebug("ssn %p: pkt (%" PRIu32 ") is to client: SEQ "
                    "%" PRIu32 ", ACK %" PRIu32 "", ssn, p->payload_len,
                    TCP_GET_SEQ(p), TCP_GET_ACK(p));

            int retransmission = 0;

            if (StreamTcpPacketIsRetransmission(&ssn->server, p)) {
                SCLogDebug("ssn %p: packet is retransmission", ssn);
                retransmission = 1;
            }

            if (StreamTcpValidateAck(ssn, &ssn->client, p) == -1) {
                SCLogDebug("ssn %p: rejecting because of invalid ack value", ssn);
                StreamTcpSetEvent(p, STREAM_FIN1_INVALID_ACK);
                return -1;
            }

            if (!retransmission) {
                if (SEQ_LEQ(TCP_GET_SEQ(p) + p->payload_len, ssn->server.next_win) ||
                        (ssn->flags & (STREAMTCP_FLAG_MIDSTREAM|STREAMTCP_FLAG_ASYNC)))
                {
                    SCLogDebug("ssn %p: seq %"PRIu32" in window, ssn->server.next_win "
                            "%" PRIu32 "", ssn, TCP_GET_SEQ(p), ssn->server.next_win);

                    if (TCP_GET_SEQ(p) == ssn->server.next_seq) {
                        StreamTcpPacketSetState(p, ssn, TCP_FIN_WAIT2);
                        SCLogDebug("ssn %p: state changed to TCP_FIN_WAIT2", ssn);
                    }
                } else {
                    SCLogDebug("ssn %p: -> SEQ mismatch, packet SEQ %" PRIu32 ""
                            " != %" PRIu32 " from stream", ssn,
                            TCP_GET_SEQ(p), ssn->server.next_seq);
                    StreamTcpSetEvent(p, STREAM_FIN1_ACK_WRONG_SEQ);
                    return -1;
                }

                ssn->client.window = TCP_GET_WINDOW(p) << ssn->client.wscale;
            }

            StreamTcpUpdateLastAck(ssn, &ssn->client, TCP_GET_ACK(p));

            if (ssn->flags & STREAMTCP_FLAG_TIMESTAMP) {
                StreamTcpHandleTimestamp(ssn, p);
            }

            /* Update the next_seq, in case if we have missed the client
               packet and server has already received and acked it */
            if (SEQ_LT(ssn->client.next_seq, TCP_GET_ACK(p)))
                ssn->client.next_seq = TCP_GET_ACK(p);

            if (SEQ_EQ(ssn->server.next_seq, TCP_GET_SEQ(p))) {
                StreamTcpUpdateNextSeq(ssn, &ssn->server, (ssn->server.next_seq + p->payload_len));
            }

            StreamTcpSackUpdatePacket(&ssn->client, p);

            /* update next_win */
            StreamTcpUpdateNextWin(ssn, &ssn->client, (ssn->client.last_ack + ssn->client.window));

            StreamTcpReassembleHandleSegment(tv, stt->ra_ctx, ssn,
                    &ssn->server, p, pq);

            SCLogDebug("ssn %p: =+ next SEQ %" PRIu32 ", last ACK "
                    "%" PRIu32 "", ssn, ssn->server.next_seq,
                    ssn->client.last_ack);
        }
    } else {
        SCLogDebug("ssn (%p): default case", ssn);
    }

    return 0;
}

/**
 *  \brief  Function to handle the TCP_FIN_WAIT2 state. The function handles
 *          ACK, RST, FIN packets and correspondingly changes the connection
 *          state.
 *
 *  \param  tv      Thread Variable containig  input/output queue, cpu affinity
 *  \param  p       Packet which has to be handled in this TCP state.
 *  \param  stt     Strean Thread module registered to handle the stream handling
 */

static int StreamTcpPacketStateFinWait2(ThreadVars *tv, Packet *p,
                        StreamTcpThread *stt, TcpSession *ssn, PacketQueue *pq)
{
    if (ssn == NULL)
        return -1;

    if (p->tcph->th_flags & TH_RST) {
        if (!StreamTcpValidateRst(ssn, p))
            return -1;

        StreamTcpPacketSetState(p, ssn, TCP_CLOSED);
        SCLogDebug("ssn %p: Reset received state changed to TCP_CLOSED",
                ssn);

        if (PKT_IS_TOSERVER(p)) {
            if ((p->tcph->th_flags & TH_ACK) && StreamTcpValidateAck(ssn, &ssn->server, p) == 0)
                StreamTcpUpdateLastAck(ssn, &ssn->server,
                        StreamTcpResetGetMaxAck(&ssn->server, TCP_GET_ACK(p)));

            StreamTcpUpdateLastAck(ssn, &ssn->client,
                    StreamTcpResetGetMaxAck(&ssn->client, TCP_GET_SEQ(p)));

            if (ssn->flags & STREAMTCP_FLAG_TIMESTAMP) {
                StreamTcpHandleTimestamp(ssn, p);
            }

            StreamTcpReassembleHandleSegment(tv, stt->ra_ctx, ssn,
                    &ssn->client, p, pq);
        } else {
            if ((p->tcph->th_flags & TH_ACK) && StreamTcpValidateAck(ssn, &ssn->client, p) == 0)
                StreamTcpUpdateLastAck(ssn, &ssn->client,
                        StreamTcpResetGetMaxAck(&ssn->client, TCP_GET_ACK(p)));

            StreamTcpUpdateLastAck(ssn, &ssn->server,
                    StreamTcpResetGetMaxAck(&ssn->server, TCP_GET_SEQ(p)));

            if (ssn->flags & STREAMTCP_FLAG_TIMESTAMP) {
                StreamTcpHandleTimestamp(ssn, p);
            }

            StreamTcpReassembleHandleSegment(tv, stt->ra_ctx, ssn,
                    &ssn->server, p, pq);
        }

    } else if (p->tcph->th_flags & TH_FIN) {
        if (ssn->flags & STREAMTCP_FLAG_TIMESTAMP) {
            if (!StreamTcpValidateTimestamp(ssn, p))
                return -1;
        }

        if (PKT_IS_TOSERVER(p)) {
            SCLogDebug("ssn %p: pkt (%" PRIu32 ") is to server: SEQ "
                    "%" PRIu32 ", ACK %" PRIu32 "", ssn, p->payload_len,
                    TCP_GET_SEQ(p), TCP_GET_ACK(p));
            int retransmission = 0;

            if (SEQ_EQ(TCP_GET_SEQ(p), ssn->client.next_seq - 1) &&
                SEQ_EQ(TCP_GET_ACK(p), ssn->server.last_ack)) {
                SCLogDebug("ssn %p: retransmission", ssn);
                retransmission = 1;
            } else if (StreamTcpPacketIsRetransmission(&ssn->client, p)) {
                SCLogDebug("ssn %p: packet is retransmission", ssn);
                retransmission = 1;

            } else if (SEQ_LT(TCP_GET_SEQ(p), ssn->client.next_seq) ||
                    SEQ_GT(TCP_GET_SEQ(p), (ssn->client.last_ack + ssn->client.window)))
            {
                SCLogDebug("ssn %p: -> SEQ mismatch, packet SEQ "
                        "%" PRIu32 " != %" PRIu32 " from stream", ssn,
                        TCP_GET_SEQ(p), ssn->client.next_seq);
                StreamTcpSetEvent(p, STREAM_FIN2_FIN_WRONG_SEQ);
                return -1;
            }

            if (StreamTcpValidateAck(ssn, &ssn->server, p) == -1) {
                SCLogDebug("ssn %p: rejecting because of invalid ack value", ssn);
                StreamTcpSetEvent(p, STREAM_FIN2_INVALID_ACK);
                return -1;
            }

            if (!retransmission) {
                StreamTcpPacketSetState(p, ssn, TCP_TIME_WAIT);
                SCLogDebug("ssn %p: state changed to TCP_TIME_WAIT", ssn);

                ssn->server.window = TCP_GET_WINDOW(p) << ssn->server.wscale;
            }

            StreamTcpUpdateLastAck(ssn, &ssn->server, TCP_GET_ACK(p));

            if (ssn->flags & STREAMTCP_FLAG_TIMESTAMP) {
                StreamTcpHandleTimestamp(ssn, p);
            }

            /* Update the next_seq, in case if we have missed the client
               packet and server has already received and acked it */
            if (SEQ_LT(ssn->server.next_seq, TCP_GET_ACK(p)))
                ssn->server.next_seq = TCP_GET_ACK(p);

            StreamTcpReassembleHandleSegment(tv, stt->ra_ctx, ssn,
                    &ssn->client, p, pq);

            SCLogDebug("ssn %p: =+ next SEQ %" PRIu32 ", last ACK "
                    "%" PRIu32 "", ssn, ssn->client.next_seq,
                    ssn->server.last_ack);
        } else { /* implied to client */
            SCLogDebug("ssn %p: pkt (%" PRIu32 ") is to client: SEQ "
                    "%" PRIu32 ", ACK %" PRIu32 "", ssn, p->payload_len,
                    TCP_GET_SEQ(p), TCP_GET_ACK(p));
            int retransmission = 0;

            if (SEQ_EQ(TCP_GET_SEQ(p), ssn->server.next_seq - 1) &&
                SEQ_EQ(TCP_GET_ACK(p), ssn->client.last_ack)) {
                SCLogDebug("ssn %p: retransmission", ssn);
                retransmission = 1;
            } else if (StreamTcpPacketIsRetransmission(&ssn->server, p)) {
                SCLogDebug("ssn %p: packet is retransmission", ssn);
                retransmission = 1;

            } else if (SEQ_LT(TCP_GET_SEQ(p), ssn->server.next_seq) ||
                    SEQ_GT(TCP_GET_SEQ(p), (ssn->server.last_ack + ssn->server.window)))
            {
                SCLogDebug("ssn %p: -> SEQ mismatch, packet SEQ "
                        "%" PRIu32 " != %" PRIu32 " from stream", ssn,
                        TCP_GET_SEQ(p), ssn->server.next_seq);
                StreamTcpSetEvent(p, STREAM_FIN2_FIN_WRONG_SEQ);
                return -1;
            }

            if (StreamTcpValidateAck(ssn, &ssn->client, p) == -1) {
                SCLogDebug("ssn %p: rejecting because of invalid ack value", ssn);
                StreamTcpSetEvent(p, STREAM_FIN2_INVALID_ACK);
                return -1;
            }

            if (!retransmission) {
                StreamTcpPacketSetState(p, ssn, TCP_TIME_WAIT);
                SCLogDebug("ssn %p: state changed to TCP_TIME_WAIT", ssn);

                ssn->client.window = TCP_GET_WINDOW(p) << ssn->client.wscale;
            }

            StreamTcpUpdateLastAck(ssn, &ssn->client, TCP_GET_ACK(p));

            if (ssn->flags & STREAMTCP_FLAG_TIMESTAMP) {
                StreamTcpHandleTimestamp(ssn, p);
            }

            /* Update the next_seq, in case if we have missed the client
               packet and server has already received and acked it */
            if (SEQ_LT(ssn->client.next_seq, TCP_GET_ACK(p)))
                ssn->client.next_seq = TCP_GET_ACK(p);

            StreamTcpReassembleHandleSegment(tv, stt->ra_ctx, ssn,
                    &ssn->server, p, pq);
            SCLogDebug("ssn %p: =+ next SEQ %" PRIu32 ", last ACK "
                    "%" PRIu32 "", ssn, ssn->server.next_seq,
                    ssn->client.last_ack);
        }

    } else if (p->tcph->th_flags & TH_SYN) {
        SCLogDebug("ssn (%p): SYN pkt on FinWait2", ssn);
        StreamTcpSetEvent(p, STREAM_SHUTDOWN_SYN_RESEND);
        return -1;

    } else if (p->tcph->th_flags & TH_ACK) {
        if (ssn->flags & STREAMTCP_FLAG_TIMESTAMP) {
            if (!StreamTcpValidateTimestamp(ssn, p))
                return -1;
        }

        if (PKT_IS_TOSERVER(p)) {
            SCLogDebug("ssn %p: pkt (%" PRIu32 ") is to server: SEQ "
                    "%" PRIu32 ", ACK %" PRIu32 "", ssn, p->payload_len,
                    TCP_GET_SEQ(p), TCP_GET_ACK(p));
            int retransmission = 0;

            if (StreamTcpPacketIsRetransmission(&ssn->client, p)) {
                SCLogDebug("ssn %p: packet is retransmission", ssn);
                retransmission = 1;
            }

            if (StreamTcpValidateAck(ssn, &ssn->server, p) == -1) {
                SCLogDebug("ssn %p: rejecting because of invalid ack value", ssn);
                StreamTcpSetEvent(p, STREAM_FIN2_INVALID_ACK);
                return -1;
            }

            if (!retransmission) {
                if (SEQ_LEQ(TCP_GET_SEQ(p) + p->payload_len, ssn->client.next_win) ||
                        (ssn->flags & (STREAMTCP_FLAG_MIDSTREAM|STREAMTCP_FLAG_ASYNC)))
                {
                    SCLogDebug("ssn %p: seq %"PRIu32" in window, ssn->client.next_win "
                            "%" PRIu32 "", ssn, TCP_GET_SEQ(p), ssn->client.next_win);

                } else {
                    SCLogDebug("ssn %p: -> SEQ mismatch, packet SEQ %" PRIu32 ""
                            " != %" PRIu32 " from stream", ssn,
                            TCP_GET_SEQ(p), ssn->client.next_seq);
                    StreamTcpSetEvent(p, STREAM_FIN2_ACK_WRONG_SEQ);
                    return -1;
                }

                ssn->server.window = TCP_GET_WINDOW(p) << ssn->server.wscale;
            }

            StreamTcpUpdateLastAck(ssn, &ssn->server, TCP_GET_ACK(p));

            if (ssn->flags & STREAMTCP_FLAG_TIMESTAMP) {
                StreamTcpHandleTimestamp(ssn, p);
            }

            if (SEQ_EQ(ssn->client.next_seq, TCP_GET_SEQ(p))) {
                StreamTcpUpdateNextSeq(ssn, &ssn->client, (ssn->client.next_seq + p->payload_len));
            }

            StreamTcpSackUpdatePacket(&ssn->server, p);

            /* update next_win */
            StreamTcpUpdateNextWin(ssn, &ssn->server, (ssn->server.last_ack + ssn->server.window));

            StreamTcpReassembleHandleSegment(tv, stt->ra_ctx, ssn,
                    &ssn->client, p, pq);

            SCLogDebug("ssn %p: =+ next SEQ %" PRIu32 ", last ACK "
                    "%" PRIu32 "", ssn, ssn->client.next_seq,
                    ssn->server.last_ack);
        } else { /* implied to client */
            SCLogDebug("ssn %p: pkt (%" PRIu32 ") is to client: SEQ "
                    "%" PRIu32 ", ACK %" PRIu32 "", ssn, p->payload_len,
                    TCP_GET_SEQ(p), TCP_GET_ACK(p));
            int retransmission = 0;

            if (StreamTcpPacketIsRetransmission(&ssn->server, p)) {
                SCLogDebug("ssn %p: packet is retransmission", ssn);
                retransmission = 1;
            }

            if (StreamTcpValidateAck(ssn, &ssn->client, p) == -1) {
                SCLogDebug("ssn %p: rejecting because of invalid ack value", ssn);
                StreamTcpSetEvent(p, STREAM_FIN2_INVALID_ACK);
                return -1;
            }

            if (!retransmission) {
                if (SEQ_LEQ(TCP_GET_SEQ(p) + p->payload_len, ssn->server.next_win) ||
                        (ssn->flags & (STREAMTCP_FLAG_MIDSTREAM|STREAMTCP_FLAG_ASYNC)))
                {
                    SCLogDebug("ssn %p: seq %"PRIu32" in window, ssn->server.next_win "
                            "%" PRIu32 "", ssn, TCP_GET_SEQ(p), ssn->server.next_win);
                } else {
                    SCLogDebug("ssn %p: -> SEQ mismatch, packet SEQ %" PRIu32 ""
                            " != %" PRIu32 " from stream", ssn,
                            TCP_GET_SEQ(p), ssn->server.next_seq);
                    StreamTcpSetEvent(p, STREAM_FIN2_ACK_WRONG_SEQ);
                    return -1;
                }

                ssn->client.window = TCP_GET_WINDOW(p) << ssn->client.wscale;
            }

            StreamTcpUpdateLastAck(ssn, &ssn->client, TCP_GET_ACK(p));

            if (ssn->flags & STREAMTCP_FLAG_TIMESTAMP) {
                StreamTcpHandleTimestamp(ssn, p);
            }

            if (SEQ_EQ(ssn->server.next_seq, TCP_GET_SEQ(p))) {
                StreamTcpUpdateNextSeq(ssn, &ssn->server, (ssn->server.next_seq + p->payload_len));
            }

            StreamTcpSackUpdatePacket(&ssn->client, p);

            /* update next_win */
            StreamTcpUpdateNextWin(ssn, &ssn->client, (ssn->client.last_ack + ssn->client.window));

            StreamTcpReassembleHandleSegment(tv, stt->ra_ctx, ssn,
                    &ssn->server, p, pq);

            SCLogDebug("ssn %p: =+ next SEQ %" PRIu32 ", last ACK "
                    "%" PRIu32 "", ssn, ssn->server.next_seq,
                    ssn->client.last_ack);
        }
    } else {
        SCLogDebug("ssn %p: default case", ssn);
    }

    return 0;
}

/**
 *  \brief  Function to handle the TCP_CLOSING state. Upon arrival of ACK
 *          the connection goes to TCP_TIME_WAIT state. The state has been
 *          reached as both end application has been closed.
 *
 *  \param  tv      Thread Variable containig  input/output queue, cpu affinity
 *  \param  p       Packet which has to be handled in this TCP state.
 *  \param  stt     Strean Thread module registered to handle the stream handling
 */

static int StreamTcpPacketStateClosing(ThreadVars *tv, Packet *p,
                        StreamTcpThread *stt, TcpSession *ssn, PacketQueue *pq)
{
    if (ssn == NULL)
        return -1;

    if (p->tcph->th_flags & TH_RST) {
        if (!StreamTcpValidateRst(ssn, p))
            return -1;

        StreamTcpPacketSetState(p, ssn, TCP_CLOSED);
        SCLogDebug("ssn %p: Reset received state changed to TCP_CLOSED",
                ssn);

        if (PKT_IS_TOSERVER(p)) {
            if ((p->tcph->th_flags & TH_ACK) && StreamTcpValidateAck(ssn, &ssn->server, p) == 0)
                StreamTcpUpdateLastAck(ssn, &ssn->server,
                        StreamTcpResetGetMaxAck(&ssn->server, TCP_GET_ACK(p)));

            StreamTcpUpdateLastAck(ssn, &ssn->client,
                    StreamTcpResetGetMaxAck(&ssn->client, TCP_GET_SEQ(p)));

            if (ssn->flags & STREAMTCP_FLAG_TIMESTAMP) {
                StreamTcpHandleTimestamp(ssn, p);
            }

            StreamTcpReassembleHandleSegment(tv, stt->ra_ctx, ssn,
                    &ssn->client, p, pq);
        } else {
            if ((p->tcph->th_flags & TH_ACK) && StreamTcpValidateAck(ssn, &ssn->client, p) == 0)
                StreamTcpUpdateLastAck(ssn, &ssn->client,
                        StreamTcpResetGetMaxAck(&ssn->client, TCP_GET_ACK(p)));

            StreamTcpUpdateLastAck(ssn, &ssn->server,
                    StreamTcpResetGetMaxAck(&ssn->server, TCP_GET_SEQ(p)));

            if (ssn->flags & STREAMTCP_FLAG_TIMESTAMP) {
                StreamTcpHandleTimestamp(ssn, p);
            }

            StreamTcpReassembleHandleSegment(tv, stt->ra_ctx, ssn,
                    &ssn->server, p, pq);
        }

    } else if (p->tcph->th_flags & TH_SYN) {
        SCLogDebug("ssn (%p): SYN pkt on Closing", ssn);
        StreamTcpSetEvent(p, STREAM_SHUTDOWN_SYN_RESEND);
        return -1;

    } else if (p->tcph->th_flags & TH_ACK) {
        if (ssn->flags & STREAMTCP_FLAG_TIMESTAMP) {
            if (!StreamTcpValidateTimestamp(ssn, p))
                return -1;
        }

        if (PKT_IS_TOSERVER(p)) {
            SCLogDebug("ssn %p: pkt (%" PRIu32 ") is to server: SEQ "
                    "%" PRIu32 ", ACK %" PRIu32 "", ssn, p->payload_len,
                    TCP_GET_SEQ(p), TCP_GET_ACK(p));
            int retransmission = 0;
            if (StreamTcpPacketIsRetransmission(&ssn->client, p)) {
                SCLogDebug("ssn %p: packet is retransmission", ssn);
                retransmission = 1;
            }

            if (TCP_GET_SEQ(p) != ssn->client.next_seq) {
                SCLogDebug("ssn %p: -> SEQ mismatch, packet SEQ %" PRIu32 ""
                        " != %" PRIu32 " from stream", ssn,
                        TCP_GET_SEQ(p), ssn->client.next_seq);
                StreamTcpSetEvent(p, STREAM_CLOSING_ACK_WRONG_SEQ);
                return -1;
            }

            if (StreamTcpValidateAck(ssn, &ssn->server, p) == -1) {
                SCLogDebug("ssn %p: rejecting because of invalid ack value", ssn);
                StreamTcpSetEvent(p, STREAM_CLOSING_INVALID_ACK);
                return -1;
            }

            if (!retransmission) {
                StreamTcpPacketSetState(p, ssn, TCP_TIME_WAIT);
                SCLogDebug("ssn %p: state changed to TCP_TIME_WAIT", ssn);

                ssn->client.window = TCP_GET_WINDOW(p) << ssn->client.wscale;
            }

            StreamTcpUpdateLastAck(ssn, &ssn->server, TCP_GET_ACK(p));

            if (ssn->flags & STREAMTCP_FLAG_TIMESTAMP) {
                StreamTcpHandleTimestamp(ssn, p);
            }
            /* Update the next_seq, in case if we have missed the client
               packet and server has already received and acked it */
            if (SEQ_LT(ssn->server.next_seq, TCP_GET_ACK(p)))
                ssn->server.next_seq = TCP_GET_ACK(p);

            StreamTcpReassembleHandleSegment(tv, stt->ra_ctx, ssn,
                    &ssn->client, p, pq);
            SCLogDebug("ssn %p: =+ next SEQ %" PRIu32 ", last ACK "
                    "%" PRIu32 "", ssn, ssn->client.next_seq,
                    ssn->server.last_ack);
        } else { /* implied to client */
            SCLogDebug("ssn %p: pkt (%" PRIu32 ") is to client: SEQ "
                    "%" PRIu32 ", ACK %" PRIu32 "", ssn, p->payload_len,
                    TCP_GET_SEQ(p), TCP_GET_ACK(p));
            int retransmission = 0;
            if (StreamTcpPacketIsRetransmission(&ssn->server, p)) {
                SCLogDebug("ssn %p: packet is retransmission", ssn);
                retransmission = 1;
            }

            if (TCP_GET_SEQ(p) != ssn->server.next_seq) {
                SCLogDebug("ssn %p: -> SEQ mismatch, packet SEQ %" PRIu32 ""
                        " != %" PRIu32 " from stream", ssn,
                        TCP_GET_SEQ(p), ssn->server.next_seq);
                StreamTcpSetEvent(p, STREAM_CLOSING_ACK_WRONG_SEQ);
                return -1;
            }

            if (StreamTcpValidateAck(ssn, &ssn->client, p) == -1) {
                SCLogDebug("ssn %p: rejecting because of invalid ack value", ssn);
                StreamTcpSetEvent(p, STREAM_CLOSING_INVALID_ACK);
                return -1;
            }

            if (!retransmission) {
                StreamTcpPacketSetState(p, ssn, TCP_TIME_WAIT);
                SCLogDebug("ssn %p: state changed to TCP_TIME_WAIT", ssn);

                ssn->client.window = TCP_GET_WINDOW(p) << ssn->client.wscale;
            }

            StreamTcpUpdateLastAck(ssn, &ssn->client, TCP_GET_ACK(p));

            if (ssn->flags & STREAMTCP_FLAG_TIMESTAMP) {
                StreamTcpHandleTimestamp(ssn, p);
            }

            /* Update the next_seq, in case if we have missed the client
               packet and server has already received and acked it */
            if (SEQ_LT(ssn->client.next_seq, TCP_GET_ACK(p)))
                ssn->client.next_seq = TCP_GET_ACK(p);

            StreamTcpReassembleHandleSegment(tv, stt->ra_ctx, ssn,
                    &ssn->server, p, pq);
            SCLogDebug("StreamTcpPacketStateClosing (%p): =+ next SEQ "
                    "%" PRIu32 ", last ACK %" PRIu32 "", ssn,
                    ssn->server.next_seq, ssn->client.last_ack);
        }
    } else {
        SCLogDebug("ssn %p: default case", ssn);
    }

    return 0;
}

/**
 *  \brief  Function to handle the TCP_CLOSE_WAIT state. Upon arrival of FIN
 *          packet from server the connection goes to TCP_LAST_ACK state.
 *          The state is possible only for server host.
 *
 *  \param  tv      Thread Variable containig  input/output queue, cpu affinity
 *  \param  p       Packet which has to be handled in this TCP state.
 *  \param  stt     Strean Thread module registered to handle the stream handling
 */

static int StreamTcpPacketStateCloseWait(ThreadVars *tv, Packet *p,
                        StreamTcpThread *stt, TcpSession *ssn, PacketQueue *pq)
{
    SCEnter();

    if (ssn == NULL) {
        SCReturnInt(-1);
    }

    if (PKT_IS_TOCLIENT(p)) {
        SCLogDebug("ssn %p: pkt (%" PRIu32 ") is to client: SEQ "
                "%" PRIu32 ", ACK %" PRIu32 "", ssn, p->payload_len,
                TCP_GET_SEQ(p), TCP_GET_ACK(p));
    } else {
        SCLogDebug("ssn %p: pkt (%" PRIu32 ") is to server: SEQ "
                "%" PRIu32 ", ACK %" PRIu32 "", ssn, p->payload_len,
                TCP_GET_SEQ(p), TCP_GET_ACK(p));
    }

    if (p->tcph->th_flags & TH_RST) {
        if (!StreamTcpValidateRst(ssn, p))
            return -1;

        StreamTcpPacketSetState(p, ssn, TCP_CLOSED);
        SCLogDebug("ssn %p: Reset received state changed to TCP_CLOSED",
                ssn);

        if (PKT_IS_TOSERVER(p)) {
            if ((p->tcph->th_flags & TH_ACK) && StreamTcpValidateAck(ssn, &ssn->server, p) == 0)
                StreamTcpUpdateLastAck(ssn, &ssn->server,
                        StreamTcpResetGetMaxAck(&ssn->server, TCP_GET_ACK(p)));

            StreamTcpUpdateLastAck(ssn, &ssn->client,
                    StreamTcpResetGetMaxAck(&ssn->client, TCP_GET_SEQ(p)));

            if (ssn->flags & STREAMTCP_FLAG_TIMESTAMP) {
                StreamTcpHandleTimestamp(ssn, p);
            }

            StreamTcpReassembleHandleSegment(tv, stt->ra_ctx, ssn,
                    &ssn->client, p, pq);
        } else {
            if ((p->tcph->th_flags & TH_ACK) && StreamTcpValidateAck(ssn, &ssn->client, p) == 0)
                StreamTcpUpdateLastAck(ssn, &ssn->client,
                        StreamTcpResetGetMaxAck(&ssn->client, TCP_GET_ACK(p)));

            StreamTcpUpdateLastAck(ssn, &ssn->server,
                    StreamTcpResetGetMaxAck(&ssn->server, TCP_GET_SEQ(p)));

            if (ssn->flags & STREAMTCP_FLAG_TIMESTAMP) {
                StreamTcpHandleTimestamp(ssn, p);
            }

            StreamTcpReassembleHandleSegment(tv, stt->ra_ctx, ssn,
                    &ssn->server, p, pq);
        }

    } else if (p->tcph->th_flags & TH_FIN) {
        if (ssn->flags & STREAMTCP_FLAG_TIMESTAMP) {
            if (!StreamTcpValidateTimestamp(ssn, p))
                SCReturnInt(-1);
        }

        if (PKT_IS_TOSERVER(p)) {
            SCLogDebug("ssn %p: pkt (%" PRIu32 ") is to server: SEQ "
                    "%" PRIu32 ", ACK %" PRIu32 "", ssn, p->payload_len,
                    TCP_GET_SEQ(p), TCP_GET_ACK(p));

            int retransmission = 0;
            if (StreamTcpPacketIsRetransmission(&ssn->client, p)) {
                SCLogDebug("ssn %p: packet is retransmission", ssn);
                retransmission = 1;
            }

            if (!retransmission) {
                if (SEQ_LT(TCP_GET_SEQ(p), ssn->client.next_seq) ||
                        SEQ_GT(TCP_GET_SEQ(p), (ssn->client.last_ack + ssn->client.window)))
                {
                    SCLogDebug("ssn %p: -> SEQ mismatch, packet SEQ %" PRIu32 ""
                            " != %" PRIu32 " from stream", ssn,
                            TCP_GET_SEQ(p), ssn->client.next_seq);
                    StreamTcpSetEvent(p, STREAM_CLOSEWAIT_FIN_OUT_OF_WINDOW);
                    SCReturnInt(-1);
                }
            }

            if (StreamTcpValidateAck(ssn, &ssn->server, p) == -1) {
                SCLogDebug("ssn %p: rejecting because of invalid ack value", ssn);
                StreamTcpSetEvent(p, STREAM_CLOSEWAIT_INVALID_ACK);
                SCReturnInt(-1);
            }

            /* don't update to LAST_ACK here as we want a toclient FIN for that */

            if (!retransmission)
                ssn->server.window = TCP_GET_WINDOW(p) << ssn->server.wscale;

            StreamTcpUpdateLastAck(ssn, &ssn->server, TCP_GET_ACK(p));

            if (ssn->flags & STREAMTCP_FLAG_TIMESTAMP) {
                StreamTcpHandleTimestamp(ssn, p);
            }

            /* Update the next_seq, in case if we have missed the client
               packet and server has already received and acked it */
            if (SEQ_LT(ssn->server.next_seq, TCP_GET_ACK(p)))
                ssn->server.next_seq = TCP_GET_ACK(p);

            StreamTcpReassembleHandleSegment(tv, stt->ra_ctx, ssn,
                    &ssn->client, p, pq);
            SCLogDebug("ssn %p: =+ next SEQ %" PRIu32 ", last ACK "
                    "%" PRIu32 "", ssn, ssn->client.next_seq,
                    ssn->server.last_ack);
        } else {
            SCLogDebug("ssn %p: pkt (%" PRIu32 ") is to client: SEQ "
                    "%" PRIu32 ", ACK %" PRIu32 "", ssn, p->payload_len,
                    TCP_GET_SEQ(p), TCP_GET_ACK(p));

            int retransmission = 0;
            if (StreamTcpPacketIsRetransmission(&ssn->server, p)) {
                SCLogDebug("ssn %p: packet is retransmission", ssn);
                retransmission = 1;
            }

            if (!retransmission) {
                if (SEQ_LT(TCP_GET_SEQ(p), ssn->server.next_seq) ||
                        SEQ_GT(TCP_GET_SEQ(p), (ssn->server.last_ack + ssn->server.window)))
                {
                    SCLogDebug("ssn %p: -> SEQ mismatch, packet SEQ %" PRIu32 ""
                            " != %" PRIu32 " from stream", ssn,
                            TCP_GET_SEQ(p), ssn->server.next_seq);
                    StreamTcpSetEvent(p, STREAM_CLOSEWAIT_FIN_OUT_OF_WINDOW);
                    SCReturnInt(-1);
                }
            }

            if (StreamTcpValidateAck(ssn, &ssn->client, p) == -1) {
                SCLogDebug("ssn %p: rejecting because of invalid ack value", ssn);
                StreamTcpSetEvent(p, STREAM_CLOSEWAIT_INVALID_ACK);
                SCReturnInt(-1);
            }

            if (!retransmission) {
                StreamTcpPacketSetState(p, ssn, TCP_LAST_ACK);
                SCLogDebug("ssn %p: state changed to TCP_LAST_ACK", ssn);

                ssn->client.window = TCP_GET_WINDOW(p) << ssn->client.wscale;
            }

            StreamTcpUpdateLastAck(ssn, &ssn->client, TCP_GET_ACK(p));

            if (ssn->flags & STREAMTCP_FLAG_TIMESTAMP) {
                StreamTcpHandleTimestamp(ssn, p);
            }

            /* Update the next_seq, in case if we have missed the client
               packet and server has already received and acked it */
            if (SEQ_LT(ssn->client.next_seq, TCP_GET_ACK(p)))
                ssn->client.next_seq = TCP_GET_ACK(p);

            StreamTcpReassembleHandleSegment(tv, stt->ra_ctx, ssn,
                    &ssn->server, p, pq);
            SCLogDebug("ssn %p: =+ next SEQ %" PRIu32 ", last ACK "
                    "%" PRIu32 "", ssn, ssn->server.next_seq,
                    ssn->client.last_ack);
        }

    } else if (p->tcph->th_flags & TH_SYN) {
        SCLogDebug("ssn (%p): SYN pkt on CloseWait", ssn);
        StreamTcpSetEvent(p, STREAM_SHUTDOWN_SYN_RESEND);
        SCReturnInt(-1);

    } else if (p->tcph->th_flags & TH_ACK) {
        if (ssn->flags & STREAMTCP_FLAG_TIMESTAMP) {
            if (!StreamTcpValidateTimestamp(ssn, p))
                SCReturnInt(-1);
        }

        if (PKT_IS_TOSERVER(p)) {
            SCLogDebug("ssn %p: pkt (%" PRIu32 ") is to server: SEQ "
                    "%" PRIu32 ", ACK %" PRIu32 "", ssn, p->payload_len,
                    TCP_GET_SEQ(p), TCP_GET_ACK(p));

            int retransmission = 0;
            if (StreamTcpPacketIsRetransmission(&ssn->client, p)) {
                SCLogDebug("ssn %p: packet is retransmission", ssn);
                retransmission = 1;
            }

            if (p->payload_len > 0 && (SEQ_LEQ((TCP_GET_SEQ(p) + p->payload_len), ssn->client.last_ack))) {
                SCLogDebug("ssn %p: -> retransmission", ssn);
                StreamTcpSetEvent(p, STREAM_CLOSEWAIT_PKT_BEFORE_LAST_ACK);
                SCReturnInt(-1);

            } else if (SEQ_GT(TCP_GET_SEQ(p), (ssn->client.last_ack + ssn->client.window)))
            {
                SCLogDebug("ssn %p: -> SEQ mismatch, packet SEQ %" PRIu32 ""
                        " != %" PRIu32 " from stream", ssn,
                        TCP_GET_SEQ(p), ssn->client.next_seq);
                StreamTcpSetEvent(p, STREAM_CLOSEWAIT_ACK_OUT_OF_WINDOW);
                SCReturnInt(-1);
            }

            if (StreamTcpValidateAck(ssn, &ssn->server, p) == -1) {
                SCLogDebug("ssn %p: rejecting because of invalid ack value", ssn);
                StreamTcpSetEvent(p, STREAM_CLOSEWAIT_INVALID_ACK);
                SCReturnInt(-1);
            }

            if (!retransmission) {
                ssn->server.window = TCP_GET_WINDOW(p) << ssn->server.wscale;
            }

            StreamTcpUpdateLastAck(ssn, &ssn->server, TCP_GET_ACK(p));

            if (ssn->flags & STREAMTCP_FLAG_TIMESTAMP) {
                StreamTcpHandleTimestamp(ssn, p);
            }

            /* Update the next_seq, in case if we have missed the client
               packet and server has already received and acked it */
            if (SEQ_LT(ssn->server.next_seq, TCP_GET_ACK(p)))
                ssn->server.next_seq = TCP_GET_ACK(p);

            if (SEQ_EQ(TCP_GET_SEQ(p),ssn->client.next_seq))
                StreamTcpUpdateNextSeq(ssn, &ssn->client, (ssn->client.next_seq + p->payload_len));

            StreamTcpReassembleHandleSegment(tv, stt->ra_ctx, ssn,
                    &ssn->client, p, pq);
            SCLogDebug("ssn %p: =+ next SEQ %" PRIu32 ", last ACK "
                    "%" PRIu32 "", ssn, ssn->client.next_seq,
                    ssn->server.last_ack);
        } else {
            SCLogDebug("ssn %p: pkt (%" PRIu32 ") is to client: SEQ "
                    "%" PRIu32 ", ACK %" PRIu32 "", ssn, p->payload_len,
                    TCP_GET_SEQ(p), TCP_GET_ACK(p));
            int retransmission = 0;
            if (StreamTcpPacketIsRetransmission(&ssn->server, p)) {
                SCLogDebug("ssn %p: packet is retransmission", ssn);
                retransmission = 1;
            }

            if (p->payload_len > 0 && (SEQ_LEQ((TCP_GET_SEQ(p) + p->payload_len), ssn->server.last_ack))) {
                SCLogDebug("ssn %p: -> retransmission", ssn);
                StreamTcpSetEvent(p, STREAM_CLOSEWAIT_PKT_BEFORE_LAST_ACK);
                SCReturnInt(-1);

            } else if (SEQ_GT(TCP_GET_SEQ(p), (ssn->server.last_ack + ssn->server.window)))
            {
                SCLogDebug("ssn %p: -> SEQ mismatch, packet SEQ %" PRIu32 ""
                        " != %" PRIu32 " from stream", ssn,
                        TCP_GET_SEQ(p), ssn->server.next_seq);
                StreamTcpSetEvent(p, STREAM_CLOSEWAIT_ACK_OUT_OF_WINDOW);
                SCReturnInt(-1);
            }

            if (StreamTcpValidateAck(ssn, &ssn->client, p) == -1) {
                SCLogDebug("ssn %p: rejecting because of invalid ack value", ssn);
                StreamTcpSetEvent(p, STREAM_CLOSEWAIT_INVALID_ACK);
                SCReturnInt(-1);
            }

            if (!retransmission) {
                ssn->client.window = TCP_GET_WINDOW(p) << ssn->client.wscale;
            }

            StreamTcpUpdateLastAck(ssn, &ssn->client, TCP_GET_ACK(p));

            if (ssn->flags & STREAMTCP_FLAG_TIMESTAMP) {
                StreamTcpHandleTimestamp(ssn, p);
            }

            /* Update the next_seq, in case if we have missed the client
               packet and server has already received and acked it */
            if (SEQ_LT(ssn->client.next_seq, TCP_GET_ACK(p)))
                ssn->client.next_seq = TCP_GET_ACK(p);

            if (SEQ_EQ(TCP_GET_SEQ(p),ssn->server.next_seq))
                StreamTcpUpdateNextSeq(ssn, &ssn->server, (ssn->server.next_seq + p->payload_len));

            StreamTcpReassembleHandleSegment(tv, stt->ra_ctx, ssn,
                    &ssn->server, p, pq);
            SCLogDebug("ssn %p: =+ next SEQ %" PRIu32 ", last ACK "
                    "%" PRIu32 "", ssn, ssn->server.next_seq,
                    ssn->client.last_ack);
        }

    } else {
        SCLogDebug("ssn %p: default case", ssn);
    }
    SCReturnInt(0);
}

/**
 *  \brief  Function to handle the TCP_LAST_ACK state. Upon arrival of ACK
 *          the connection goes to TCP_CLOSED state and stream memory is
 *          returned back to pool. The state is possible only for server host.
 *
 *  \param  tv      Thread Variable containig  input/output queue, cpu affinity
 *  \param  p       Packet which has to be handled in this TCP state.
 *  \param  stt     Strean Thread module registered to handle the stream handling
 */

static int StreamTcpPacketStateLastAck(ThreadVars *tv, Packet *p,
                        StreamTcpThread *stt, TcpSession *ssn, PacketQueue *pq)
{
    if (ssn == NULL)
        return -1;

    if (p->tcph->th_flags & TH_RST) {
        if (!StreamTcpValidateRst(ssn, p))
            return -1;

        StreamTcpPacketSetState(p, ssn, TCP_CLOSED);
        SCLogDebug("ssn %p: Reset received state changed to TCP_CLOSED",
                ssn);

        if (PKT_IS_TOSERVER(p)) {
            if ((p->tcph->th_flags & TH_ACK) && StreamTcpValidateAck(ssn, &ssn->server, p) == 0)
                StreamTcpUpdateLastAck(ssn, &ssn->server,
                        StreamTcpResetGetMaxAck(&ssn->server, TCP_GET_ACK(p)));

            StreamTcpUpdateLastAck(ssn, &ssn->client,
                    StreamTcpResetGetMaxAck(&ssn->client, TCP_GET_SEQ(p)));

            if (ssn->flags & STREAMTCP_FLAG_TIMESTAMP) {
                StreamTcpHandleTimestamp(ssn, p);
            }

            StreamTcpReassembleHandleSegment(tv, stt->ra_ctx, ssn,
                    &ssn->client, p, pq);
        } else {
            if ((p->tcph->th_flags & TH_ACK) && StreamTcpValidateAck(ssn, &ssn->client, p) == 0)
                StreamTcpUpdateLastAck(ssn, &ssn->client,
                        StreamTcpResetGetMaxAck(&ssn->client, TCP_GET_ACK(p)));

            StreamTcpUpdateLastAck(ssn, &ssn->server,
                    StreamTcpResetGetMaxAck(&ssn->server, TCP_GET_SEQ(p)));

            if (ssn->flags & STREAMTCP_FLAG_TIMESTAMP) {
                StreamTcpHandleTimestamp(ssn, p);
            }

            StreamTcpReassembleHandleSegment(tv, stt->ra_ctx, ssn,
                    &ssn->server, p, pq);
        }

    } else if (p->tcph->th_flags & TH_FIN) {
        /** \todo */

    } else if (p->tcph->th_flags & TH_SYN) {
        SCLogDebug("ssn (%p): SYN pkt on LastAck", ssn);
        StreamTcpSetEvent(p, STREAM_SHUTDOWN_SYN_RESEND);
        return -1;

    } else if (p->tcph->th_flags & TH_ACK) {
        if (ssn->flags & STREAMTCP_FLAG_TIMESTAMP) {
            if (!StreamTcpValidateTimestamp(ssn, p))
                return -1;
        }

        if (PKT_IS_TOSERVER(p)) {
            SCLogDebug("ssn %p: pkt (%" PRIu32 ") is to server: SEQ "
                    "%" PRIu32 ", ACK %" PRIu32 "", ssn, p->payload_len,
                    TCP_GET_SEQ(p), TCP_GET_ACK(p));

            int retransmission = 0;
            if (StreamTcpPacketIsRetransmission(&ssn->client, p)) {
                SCLogDebug("ssn %p: packet is retransmission", ssn);
                retransmission = 1;
            }

            if (TCP_GET_SEQ(p) != ssn->client.next_seq && TCP_GET_SEQ(p) != ssn->client.next_seq + 1) {
                SCLogDebug("ssn %p: -> SEQ mismatch, packet SEQ %" PRIu32 ""
                        " != %" PRIu32 " from stream", ssn,
                        TCP_GET_SEQ(p), ssn->client.next_seq);
                StreamTcpSetEvent(p, STREAM_LASTACK_ACK_WRONG_SEQ);
                return -1;
            }

            if (StreamTcpValidateAck(ssn, &ssn->server, p) == -1) {
                SCLogDebug("ssn %p: rejecting because of invalid ack value", ssn);
                StreamTcpSetEvent(p, STREAM_LASTACK_INVALID_ACK);
                SCReturnInt(-1);
            }

            if (!retransmission) {
                StreamTcpPacketSetState(p, ssn, TCP_CLOSED);
                SCLogDebug("ssn %p: state changed to TCP_CLOSED", ssn);

                ssn->server.window = TCP_GET_WINDOW(p) << ssn->server.wscale;
            }

            StreamTcpUpdateLastAck(ssn, &ssn->server, TCP_GET_ACK(p));

            if (ssn->flags & STREAMTCP_FLAG_TIMESTAMP) {
                StreamTcpHandleTimestamp(ssn, p);
            }

            /* Update the next_seq, in case if we have missed the client
               packet and server has already received and acked it */
            if (SEQ_LT(ssn->server.next_seq, TCP_GET_ACK(p)))
                ssn->server.next_seq = TCP_GET_ACK(p);

            StreamTcpReassembleHandleSegment(tv, stt->ra_ctx, ssn,
                    &ssn->client, p, pq);
            SCLogDebug("ssn %p: =+ next SEQ %" PRIu32 ", last ACK "
                    "%" PRIu32 "", ssn, ssn->client.next_seq,
                    ssn->server.last_ack);
        }
    } else {
        SCLogDebug("ssn %p: default case", ssn);
    }

    return 0;
}

/**
 *  \brief  Function to handle the TCP_TIME_WAIT state. Upon arrival of ACK
 *          the connection goes to TCP_CLOSED state and stream memory is
 *          returned back to pool.
 *
 *  \param  tv      Thread Variable containig  input/output queue, cpu affinity
 *  \param  p       Packet which has to be handled in this TCP state.
 *  \param  stt     Strean Thread module registered to handle the stream handling
 */

static int StreamTcpPacketStateTimeWait(ThreadVars *tv, Packet *p,
                        StreamTcpThread *stt, TcpSession *ssn, PacketQueue *pq)
{
    if (ssn == NULL)
        return -1;

    if (p->tcph->th_flags & TH_RST) {
        if (!StreamTcpValidateRst(ssn, p))
            return -1;

        StreamTcpPacketSetState(p, ssn, TCP_CLOSED);
        SCLogDebug("ssn %p: Reset received state changed to TCP_CLOSED",
                ssn);

        if (PKT_IS_TOSERVER(p)) {
            if ((p->tcph->th_flags & TH_ACK) && StreamTcpValidateAck(ssn, &ssn->server, p) == 0)
                StreamTcpUpdateLastAck(ssn, &ssn->server,
                        StreamTcpResetGetMaxAck(&ssn->server, TCP_GET_ACK(p)));

            StreamTcpUpdateLastAck(ssn, &ssn->client,
                    StreamTcpResetGetMaxAck(&ssn->client, TCP_GET_SEQ(p)));

            if (ssn->flags & STREAMTCP_FLAG_TIMESTAMP) {
                StreamTcpHandleTimestamp(ssn, p);
            }

            StreamTcpReassembleHandleSegment(tv, stt->ra_ctx, ssn,
                    &ssn->client, p, pq);
        } else {
            if ((p->tcph->th_flags & TH_ACK) && StreamTcpValidateAck(ssn, &ssn->client, p) == 0)
                StreamTcpUpdateLastAck(ssn, &ssn->client,
                        StreamTcpResetGetMaxAck(&ssn->client, TCP_GET_ACK(p)));

            StreamTcpUpdateLastAck(ssn, &ssn->server,
                    StreamTcpResetGetMaxAck(&ssn->server, TCP_GET_SEQ(p)));

            if (ssn->flags & STREAMTCP_FLAG_TIMESTAMP) {
                StreamTcpHandleTimestamp(ssn, p);
            }

            StreamTcpReassembleHandleSegment(tv, stt->ra_ctx, ssn,
                    &ssn->server, p, pq);
        }

    } else if (p->tcph->th_flags & TH_FIN) {
        /** \todo */

    } else if (p->tcph->th_flags & TH_SYN) {
        SCLogDebug("ssn (%p): SYN pkt on TimeWait", ssn);
        StreamTcpSetEvent(p, STREAM_SHUTDOWN_SYN_RESEND);
        return -1;

    } else if (p->tcph->th_flags & TH_ACK) {
        if (ssn->flags & STREAMTCP_FLAG_TIMESTAMP) {
            if (!StreamTcpValidateTimestamp(ssn, p))
                return -1;
        }

        if (PKT_IS_TOSERVER(p)) {
            SCLogDebug("ssn %p: pkt (%" PRIu32 ") is to server: SEQ "
                    "%" PRIu32 ", ACK %" PRIu32 "", ssn, p->payload_len,
                    TCP_GET_SEQ(p), TCP_GET_ACK(p));
            int retransmission = 0;
            if (StreamTcpPacketIsRetransmission(&ssn->client, p)) {
                SCLogDebug("ssn %p: packet is retransmission", ssn);
                retransmission = 1;

            } else if (TCP_GET_SEQ(p) != ssn->client.next_seq && TCP_GET_SEQ(p) != ssn->client.next_seq+1) {
                SCLogDebug("ssn %p: -> SEQ mismatch, packet SEQ %" PRIu32 ""
                        " != %" PRIu32 " from stream", ssn,
                        TCP_GET_SEQ(p), ssn->client.next_seq);
                StreamTcpSetEvent(p, STREAM_TIMEWAIT_ACK_WRONG_SEQ);
                return -1;
            }

            if (StreamTcpValidateAck(ssn, &ssn->server, p) == -1) {
                SCLogDebug("ssn %p: rejecting because of invalid ack value", ssn);
                StreamTcpSetEvent(p, STREAM_TIMEWAIT_INVALID_ACK);
                SCReturnInt(-1);
            }

            if (!retransmission) {
                StreamTcpPacketSetState(p, ssn, TCP_CLOSED);
                SCLogDebug("ssn %p: state changed to TCP_CLOSED", ssn);

                ssn->server.window = TCP_GET_WINDOW(p) << ssn->server.wscale;
            }

            StreamTcpUpdateLastAck(ssn, &ssn->server, TCP_GET_ACK(p));

            if (ssn->flags & STREAMTCP_FLAG_TIMESTAMP) {
                StreamTcpHandleTimestamp(ssn, p);
            }

            /* Update the next_seq, in case if we have missed the client
               packet and server has already received and acked it */
            if (SEQ_LT(ssn->server.next_seq, TCP_GET_ACK(p)))
                ssn->server.next_seq = TCP_GET_ACK(p);

            StreamTcpReassembleHandleSegment(tv, stt->ra_ctx, ssn,
                    &ssn->client, p, pq);
            SCLogDebug("ssn %p: =+ next SEQ %" PRIu32 ", last ACK "
                    "%" PRIu32 "", ssn, ssn->client.next_seq,
                    ssn->server.last_ack);
        } else {
            SCLogDebug("ssn %p: pkt (%" PRIu32 ") is to client: SEQ "
                    "%" PRIu32 ", ACK %" PRIu32 "", ssn, p->payload_len,
                    TCP_GET_SEQ(p), TCP_GET_ACK(p));
            int retransmission = 0;
            if (StreamTcpPacketIsRetransmission(&ssn->server, p)) {
                SCLogDebug("ssn %p: packet is retransmission", ssn);
                retransmission = 1;
            } else if (TCP_GET_SEQ(p) != ssn->server.next_seq && TCP_GET_SEQ(p) != ssn->server.next_seq+1) {
                if (p->payload_len > 0 && TCP_GET_SEQ(p) == ssn->server.last_ack) {
                    SCLogDebug("ssn %p: -> retransmission", ssn);
                    SCReturnInt(0);
                } else {
                    SCLogDebug("ssn %p: -> SEQ mismatch, packet SEQ %" PRIu32 ""
                            " != %" PRIu32 " from stream", ssn,
                            TCP_GET_SEQ(p), ssn->server.next_seq);
                    StreamTcpSetEvent(p, STREAM_TIMEWAIT_ACK_WRONG_SEQ);
                    return -1;
                }
            }

            if (StreamTcpValidateAck(ssn, &ssn->client, p) == -1) {
                SCLogDebug("ssn %p: rejecting because of invalid ack value", ssn);
                StreamTcpSetEvent(p, STREAM_TIMEWAIT_INVALID_ACK);
                SCReturnInt(-1);
            }

            if (!retransmission) {
                StreamTcpPacketSetState(p, ssn, TCP_CLOSED);
                SCLogDebug("ssn %p: state changed to TCP_CLOSED", ssn);

                ssn->client.window = TCP_GET_WINDOW(p) << ssn->client.wscale;
            }

            StreamTcpUpdateLastAck(ssn, &ssn->client, TCP_GET_ACK(p));

            if (ssn->flags & STREAMTCP_FLAG_TIMESTAMP) {
                StreamTcpHandleTimestamp(ssn, p);
            }

            /* Update the next_seq, in case if we have missed the client
               packet and server has already received and acked it */
            if (SEQ_LT(ssn->client.next_seq, TCP_GET_ACK(p)))
                ssn->client.next_seq = TCP_GET_ACK(p);

            StreamTcpReassembleHandleSegment(tv, stt->ra_ctx, ssn,
                    &ssn->server, p, pq);
            SCLogDebug("ssn %p: =+ next SEQ %" PRIu32 ", last ACK "
                    "%" PRIu32 "", ssn, ssn->server.next_seq,
                    ssn->client.last_ack);
        }

    } else {
        SCLogDebug("ssn %p: default case", ssn);
    }

    return 0;
}

static int StreamTcpPacketStateClosed(ThreadVars *tv, Packet *p,
                        StreamTcpThread *stt, TcpSession *ssn, PacketQueue *pq)
{
    if (ssn == NULL)
        return -1;

    if (p->tcph->th_flags & TH_RST) {
        SCLogDebug("RST on closed state");
        return 0;
    }

    TcpStream *stream = NULL, *ostream = NULL;
    if (PKT_IS_TOSERVER(p)) {
        stream = &ssn->client;
        ostream = &ssn->server;
    } else {
        stream = &ssn->server;
        ostream = &ssn->client;
    }

    SCLogDebug("stream %s ostream %s",
            stream->flags & STREAMTCP_STREAM_FLAG_RST_RECV?"true":"false",
            ostream->flags & STREAMTCP_STREAM_FLAG_RST_RECV ? "true":"false");

    /* if we've seen a RST on our direction, but not on the other
     * see if we perhaps need to continue processing anyway. */
    if ((stream->flags & STREAMTCP_STREAM_FLAG_RST_RECV) == 0) {
        if (ostream->flags & STREAMTCP_STREAM_FLAG_RST_RECV) {
            if (StreamTcpStateDispatch(tv, p, stt, ssn, &stt->pseudo_queue, ssn->pstate) < 0)
                return -1;
        }
    }
    return 0;
}

static void StreamTcpPacketCheckPostRst(TcpSession *ssn, Packet *p)
{
    if (p->flags & PKT_PSEUDO_STREAM_END) {
        return;
    }
    /* more RSTs are not unusual */
    if ((p->tcph->th_flags & (TH_RST)) != 0) {
        return;
    }

    TcpStream *ostream = NULL;
    if (PKT_IS_TOSERVER(p)) {
        ostream = &ssn->server;
    } else {
        ostream = &ssn->client;
    }

    if (ostream->flags & STREAMTCP_STREAM_FLAG_RST_RECV) {
        SCLogDebug("regular packet %"PRIu64" from same sender as "
                "the previous RST. Looks like it injected!", p->pcap_cnt);
        ostream->flags &= ~STREAMTCP_STREAM_FLAG_RST_RECV;
        StreamTcpSetEvent(p, STREAM_SUSPECTED_RST_INJECT);
        return;
    }
    return;
}

/**
 *  \retval 1 packet is a keep alive pkt
 *  \retval 0 packet is not a keep alive pkt
 */
static int StreamTcpPacketIsKeepAlive(TcpSession *ssn, Packet *p)
{
    TcpStream *stream = NULL, *ostream = NULL;
    uint32_t seq;
    uint32_t ack;

    if (p->flags & PKT_PSEUDO_STREAM_END)
        return 0;

    /*
       rfc 1122:
       An implementation SHOULD send a keep-alive segment with no
       data; however, it MAY be configurable to send a keep-alive
       segment containing one garbage octet, for compatibility with
       erroneous TCP implementations.
     */
    if (p->payload_len > 1)
        return 0;

    if ((p->tcph->th_flags & (TH_SYN|TH_FIN|TH_RST)) != 0) {
        return 0;
    }

    if (PKT_IS_TOSERVER(p)) {
        stream = &ssn->client;
        ostream = &ssn->server;
    } else {
        stream = &ssn->server;
        ostream = &ssn->client;
    }

    seq = TCP_GET_SEQ(p);
    ack = TCP_GET_ACK(p);

    if (ack == ostream->last_ack && seq == (stream->next_seq - 1)) {
        SCLogDebug("packet is TCP keep-alive: %"PRIu64, p->pcap_cnt);
        stream->flags |= STREAMTCP_STREAM_FLAG_KEEPALIVE;
        return 1;
    }
    SCLogDebug("seq %u (%u), ack %u (%u)", seq,  (stream->next_seq - 1), ack, ostream->last_ack);
    return 0;
}

/**
 *  \retval 1 packet is a keep alive ACK pkt
 *  \retval 0 packet is not a keep alive ACK pkt
 */
static int StreamTcpPacketIsKeepAliveACK(TcpSession *ssn, Packet *p)
{
    TcpStream *stream = NULL, *ostream = NULL;
    uint32_t seq;
    uint32_t ack;
    uint32_t pkt_win;

    if (p->flags & PKT_PSEUDO_STREAM_END)
        return 0;
    /* should get a normal ACK to a Keep Alive */
    if (p->payload_len > 0)
        return 0;

    if ((p->tcph->th_flags & (TH_SYN|TH_FIN|TH_RST)) != 0)
        return 0;

    if (TCP_GET_WINDOW(p) == 0)
        return 0;

    if (PKT_IS_TOSERVER(p)) {
        stream = &ssn->client;
        ostream = &ssn->server;
    } else {
        stream = &ssn->server;
        ostream = &ssn->client;
    }

    seq = TCP_GET_SEQ(p);
    ack = TCP_GET_ACK(p);

    pkt_win = TCP_GET_WINDOW(p) << ostream->wscale;
    if (pkt_win != ostream->window)
        return 0;

    if ((ostream->flags & STREAMTCP_STREAM_FLAG_KEEPALIVE) && ack == ostream->last_ack && seq == stream->next_seq) {
        SCLogDebug("packet is TCP keep-aliveACK: %"PRIu64, p->pcap_cnt);
        ostream->flags &= ~STREAMTCP_STREAM_FLAG_KEEPALIVE;
        return 1;
    }
    SCLogDebug("seq %u (%u), ack %u (%u) FLAG_KEEPALIVE: %s", seq, stream->next_seq, ack, ostream->last_ack,
            ostream->flags & STREAMTCP_STREAM_FLAG_KEEPALIVE ? "set" : "not set");
    return 0;
}

static void StreamTcpClearKeepAliveFlag(TcpSession *ssn, Packet *p)
{
    TcpStream *stream = NULL;

    if (p->flags & PKT_PSEUDO_STREAM_END)
        return;

    if (PKT_IS_TOSERVER(p)) {
        stream = &ssn->client;
    } else {
        stream = &ssn->server;
    }

    if (stream->flags & STREAMTCP_STREAM_FLAG_KEEPALIVE) {
        stream->flags &= ~STREAMTCP_STREAM_FLAG_KEEPALIVE;
        SCLogDebug("FLAG_KEEPALIVE cleared");
    }
}

/**
 *  \retval 1 packet is a window update pkt
 *  \retval 0 packet is not a window update pkt
 */
static int StreamTcpPacketIsWindowUpdate(TcpSession *ssn, Packet *p)
{
    TcpStream *stream = NULL, *ostream = NULL;
    uint32_t seq;
    uint32_t ack;
    uint32_t pkt_win;

    if (p->flags & PKT_PSEUDO_STREAM_END)
        return 0;

    if (ssn->state < TCP_ESTABLISHED)
        return 0;

    if (p->payload_len > 0)
        return 0;

    if ((p->tcph->th_flags & (TH_SYN|TH_FIN|TH_RST)) != 0)
        return 0;

    if (TCP_GET_WINDOW(p) == 0)
        return 0;

    if (PKT_IS_TOSERVER(p)) {
        stream = &ssn->client;
        ostream = &ssn->server;
    } else {
        stream = &ssn->server;
        ostream = &ssn->client;
    }

    seq = TCP_GET_SEQ(p);
    ack = TCP_GET_ACK(p);

    pkt_win = TCP_GET_WINDOW(p) << ostream->wscale;
    if (pkt_win == ostream->window)
        return 0;

    if (ack == ostream->last_ack && seq == stream->next_seq) {
        SCLogDebug("packet is TCP window update: %"PRIu64, p->pcap_cnt);
        return 1;
    }
    SCLogDebug("seq %u (%u), ack %u (%u)", seq, stream->next_seq, ack, ostream->last_ack);
    return 0;
}

/**
 *  Try to detect whether a packet is a valid FIN 4whs final ack.
 *
 */
static int StreamTcpPacketIsFinShutdownAck(TcpSession *ssn, Packet *p)
{
    TcpStream *stream = NULL, *ostream = NULL;
    uint32_t seq;
    uint32_t ack;

    if (p->flags & PKT_PSEUDO_STREAM_END)
        return 0;
    if (!(ssn->state == TCP_TIME_WAIT || ssn->state == TCP_CLOSE_WAIT || ssn->state == TCP_LAST_ACK))
        return 0;
    if (p->tcph->th_flags != TH_ACK)
        return 0;
    if (p->payload_len != 0)
        return 0;

    if (PKT_IS_TOSERVER(p)) {
        stream = &ssn->client;
        ostream = &ssn->server;
    } else {
        stream = &ssn->server;
        ostream = &ssn->client;
    }

    seq = TCP_GET_SEQ(p);
    ack = TCP_GET_ACK(p);

    SCLogDebug("%"PRIu64", seq %u ack %u stream->next_seq %u ostream->next_seq %u",
            p->pcap_cnt, seq, ack, stream->next_seq, ostream->next_seq);

    if (SEQ_EQ(stream->next_seq + 1, seq) && SEQ_EQ(ack, ostream->next_seq + 1)) {
        return 1;
    }
    return 0;
}

/**
 *  Try to detect packets doing bad window updates
 *
 *  See bug 1238.
 *
 *  Find packets that are unexpected, and shrink the window to the point
 *  where the packets we do expect are rejected for being out of window.
 *
 *  The logic we use here is:
 *  - packet seq > next_seq
 *  - packet ack > next_seq (packet acks unseen data)
 *  - packet shrinks window more than it's own data size
 *  - packet shrinks window more than the diff between it's ack and the
 *    last_ack value
 *
 *  Packets coming in after packet loss can look quite a bit like this.
 */
static int StreamTcpPacketIsBadWindowUpdate(TcpSession *ssn, Packet *p)
{
    TcpStream *stream = NULL, *ostream = NULL;
    uint32_t seq;
    uint32_t ack;
    uint32_t pkt_win;

    if (p->flags & PKT_PSEUDO_STREAM_END)
        return 0;

    if (ssn->state < TCP_ESTABLISHED || ssn->state == TCP_CLOSED)
        return 0;

    if ((p->tcph->th_flags & (TH_SYN|TH_FIN|TH_RST)) != 0)
        return 0;

    if (PKT_IS_TOSERVER(p)) {
        stream = &ssn->client;
        ostream = &ssn->server;
    } else {
        stream = &ssn->server;
        ostream = &ssn->client;
    }

    seq = TCP_GET_SEQ(p);
    ack = TCP_GET_ACK(p);

    pkt_win = TCP_GET_WINDOW(p) << ostream->wscale;

    if (pkt_win < ostream->window) {
        uint32_t diff = ostream->window - pkt_win;
        if (diff > p->payload_len &&
                SEQ_GT(ack, ostream->next_seq) &&
                SEQ_GT(seq, stream->next_seq))
        {
            SCLogDebug("%"PRIu64", pkt_win %u, stream win %u, diff %u, dsize %u",
                p->pcap_cnt, pkt_win, ostream->window, diff, p->payload_len);
            SCLogDebug("%"PRIu64", pkt_win %u, stream win %u",
                p->pcap_cnt, pkt_win, ostream->window);
            SCLogDebug("%"PRIu64", seq %u ack %u ostream->next_seq %u ostream->last_ack %u, ostream->next_win %u, diff %u (%u)",
                    p->pcap_cnt, seq, ack, ostream->next_seq, ostream->last_ack, ostream->next_win,
                    ostream->next_seq - ostream->last_ack, stream->next_seq - stream->last_ack);

            /* get the expected window shrinking from looking at ack vs last_ack.
             * Observed a lot of just a little overrunning that value. So added some
             * margin that is still ok. To make sure this isn't a loophole to still
             * close the window, this is limited to windows above 1024. Both values
             * are rather arbitrary. */
            uint32_t adiff = ack - ostream->last_ack;
            if (((pkt_win > 1024) && (diff > (adiff + 32))) ||
                ((pkt_win <= 1024) && (diff > adiff)))
            {
                SCLogDebug("pkt ACK %u is %u bytes beyond last_ack %u, shrinks window by %u "
                        "(allowing 32 bytes extra): pkt WIN %u", ack, adiff, ostream->last_ack, diff, pkt_win);
                SCLogDebug("%u - %u = %u (state %u)", diff, adiff, diff - adiff, ssn->state);
                StreamTcpSetEvent(p, STREAM_PKT_BAD_WINDOW_UPDATE);
                return 1;
            }
        }

    }
    SCLogDebug("seq %u (%u), ack %u (%u)", seq, stream->next_seq, ack, ostream->last_ack);
    return 0;
}

/** \internal
 *  \brief call packet handling function for 'state'
 *  \param state current TCP state
 */
static inline int StreamTcpStateDispatch(ThreadVars *tv, Packet *p,
        StreamTcpThread *stt, TcpSession *ssn, PacketQueue *pq,
        const uint8_t state)
{
    switch (state) {
        case TCP_SYN_SENT:
            if (StreamTcpPacketStateSynSent(tv, p, stt, ssn, pq)) {
                return -1;
            }
            break;
        case TCP_SYN_RECV:
            if (StreamTcpPacketStateSynRecv(tv, p, stt, ssn, pq)) {
                return -1;
            }
            break;
        case TCP_ESTABLISHED:
            if (StreamTcpPacketStateEstablished(tv, p, stt, ssn, pq)) {
                return -1;
            }
            break;
        case TCP_FIN_WAIT1:
            if (StreamTcpPacketStateFinWait1(tv, p, stt, ssn, pq)) {
                return -1;
            }
            break;
        case TCP_FIN_WAIT2:
            if (StreamTcpPacketStateFinWait2(tv, p, stt, ssn, pq)) {
                return -1;
            }
            break;
        case TCP_CLOSING:
            if (StreamTcpPacketStateClosing(tv, p, stt, ssn, pq)) {
                return -1;
            }
            break;
        case TCP_CLOSE_WAIT:
            if (StreamTcpPacketStateCloseWait(tv, p, stt, ssn, pq)) {
                return -1;
            }
            break;
        case TCP_LAST_ACK:
            if (StreamTcpPacketStateLastAck(tv, p, stt, ssn, pq)) {
                return -1;
            }
            break;
        case TCP_TIME_WAIT:
            if (StreamTcpPacketStateTimeWait(tv, p, stt, ssn, pq)) {
                return -1;
            }
            break;
        case TCP_CLOSED:
            /* TCP session memory is not returned to pool until timeout. */
            SCLogDebug("packet received on closed state");

            if (StreamTcpPacketStateClosed(tv, p, stt, ssn, pq)) {
                return -1;
            }

            break;
        default:
            SCLogDebug("packet received on default state");
            break;
    }
    return 0;
}

/* flow is and stays locked */
int StreamTcpPacket (ThreadVars *tv, Packet *p, StreamTcpThread *stt,
                     PacketQueue *pq)
{
    SCEnter();

    DEBUG_ASSERT_FLOW_LOCKED(p->flow);

    SCLogDebug("p->pcap_cnt %"PRIu64, p->pcap_cnt);

    /* assign the thread id to the flow */
    if (unlikely(p->flow->thread_id == 0)) {
        p->flow->thread_id = (FlowThreadId)tv->id;
#ifdef DEBUG
    } else if (unlikely((FlowThreadId)tv->id != p->flow->thread_id)) {
        SCLogDebug("wrong thread: flow has %u, we are %d", p->flow->thread_id, tv->id);
#endif
    }

    TcpSession *ssn = (TcpSession *)p->flow->protoctx;

    /* track TCP flags */
    if (ssn != NULL) {
        ssn->tcp_packet_flags |= p->tcph->th_flags;
        if (PKT_IS_TOSERVER(p))
            ssn->client.tcp_flags |= p->tcph->th_flags;
        else if (PKT_IS_TOCLIENT(p))
            ssn->server.tcp_flags |= p->tcph->th_flags;

        /* check if we need to unset the ASYNC flag */
        if (ssn->flags & STREAMTCP_FLAG_ASYNC &&
            ssn->client.tcp_flags != 0 &&
            ssn->server.tcp_flags != 0)
        {
            SCLogDebug("ssn %p: removing ASYNC flag as we have packets on both sides", ssn);
            ssn->flags &= ~STREAMTCP_FLAG_ASYNC;
        }
    }

    /* update counters */
    if ((p->tcph->th_flags & (TH_SYN|TH_ACK)) == (TH_SYN|TH_ACK)) {
        StatsIncr(tv, stt->counter_tcp_synack);
    } else if (p->tcph->th_flags & (TH_SYN)) {
        StatsIncr(tv, stt->counter_tcp_syn);
    }
    if (p->tcph->th_flags & (TH_RST)) {
        StatsIncr(tv, stt->counter_tcp_rst);
    }

    /* broken TCP http://ask.wireshark.org/questions/3183/acknowledgment-number-broken-tcp-the-acknowledge-field-is-nonzero-while-the-ack-flag-is-not-set */
    if (!(p->tcph->th_flags & TH_ACK) && TCP_GET_ACK(p) != 0) {
        StreamTcpSetEvent(p, STREAM_PKT_BROKEN_ACK);
    }

    /* If we are on IPS mode, and got a drop action triggered from
     * the IP only module, or from a reassembled msg and/or from an
     * applayer detection, then drop the rest of the packets of the
     * same stream and avoid inspecting it any further */
    if (StreamTcpCheckFlowDrops(p) == 1) {
        SCLogDebug("This flow/stream triggered a drop rule");
        FlowSetNoPacketInspectionFlag(p->flow);
        DecodeSetNoPacketInspectionFlag(p);
        StreamTcpDisableAppLayer(p->flow);
        PACKET_DROP(p);
        /* return the segments to the pool */
        StreamTcpSessionPktFree(p);
        SCReturnInt(0);
    }

    if (ssn == NULL || ssn->state == TCP_NONE) {
        if (StreamTcpPacketStateNone(tv, p, stt, ssn, &stt->pseudo_queue) == -1) {
            goto error;
        }

        if (ssn != NULL)
            SCLogDebug("ssn->alproto %"PRIu16"", p->flow->alproto);
    } else {
        /* special case for PKT_PSEUDO_STREAM_END packets:
         * bypass the state handling and various packet checks,
         * we care about reassembly here. */
        if (p->flags & PKT_PSEUDO_STREAM_END) {
            if (PKT_IS_TOCLIENT(p)) {
                ssn->client.last_ack = TCP_GET_ACK(p);
                StreamTcpReassembleHandleSegment(tv, stt->ra_ctx, ssn,
                        &ssn->server, p, pq);
            } else {
                ssn->server.last_ack = TCP_GET_ACK(p);
                StreamTcpReassembleHandleSegment(tv, stt->ra_ctx, ssn,
                        &ssn->client, p, pq);
            }
            /* straight to 'skip' as we already handled reassembly */
            goto skip;
        }

        /* check if the packet is in right direction, when we missed the
           SYN packet and picked up midstream session. */
        if (ssn->flags & STREAMTCP_FLAG_MIDSTREAM_SYNACK)
            StreamTcpPacketSwitchDir(ssn, p);

        if (StreamTcpPacketIsKeepAlive(ssn, p) == 1) {
            goto skip;
        }
        if (StreamTcpPacketIsKeepAliveACK(ssn, p) == 1) {
            StreamTcpClearKeepAliveFlag(ssn, p);
            goto skip;
        }
        StreamTcpClearKeepAliveFlag(ssn, p);

        /* if packet is not a valid window update, check if it is perhaps
         * a bad window update that we should ignore (and alert on) */
        if (StreamTcpPacketIsFinShutdownAck(ssn, p) == 0)
            if (StreamTcpPacketIsWindowUpdate(ssn, p) == 0)
                if (StreamTcpPacketIsBadWindowUpdate(ssn,p))
                    goto skip;

        /* handle the per 'state' logic */
        if (StreamTcpStateDispatch(tv, p, stt, ssn, &stt->pseudo_queue, ssn->state) < 0)
            goto error;

    skip:
        StreamTcpPacketCheckPostRst(ssn, p);

        if (ssn->state >= TCP_ESTABLISHED) {
            p->flags |= PKT_STREAM_EST;
        }
    }

    /* deal with a pseudo packet that is created upon receiving a RST
     * segment. To be sure we process both sides of the connection, we
     * inject a fake packet into the system, forcing reassembly of the
     * opposing direction.
     * There should be only one, but to be sure we do a while loop. */
    if (ssn != NULL) {
        while (stt->pseudo_queue.len > 0) {
            SCLogDebug("processing pseudo packet / stream end");
            Packet *np = PacketDequeue(&stt->pseudo_queue);
            if (np != NULL) {
                /* process the opposing direction of the original packet */
                if (PKT_IS_TOSERVER(np)) {
                    SCLogDebug("pseudo packet is to server");
                    StreamTcpReassembleHandleSegment(tv, stt->ra_ctx, ssn,
                            &ssn->client, np, NULL);
                } else {
                    SCLogDebug("pseudo packet is to client");
                    StreamTcpReassembleHandleSegment(tv, stt->ra_ctx, ssn,
                            &ssn->server, np, NULL);
                }

                /* enqueue this packet so we inspect it in detect etc */
                PacketEnqueue(pq, np);
            }
            SCLogDebug("processing pseudo packet / stream end done");
        }

        /* recalc the csum on the packet if it was modified */
        if (p->flags & PKT_STREAM_MODIFIED) {
            ReCalculateChecksum(p);
        }

        /* check for conditions that may make us not want to log this packet */

        /* streams that hit depth */
        if ((ssn->client.flags & STREAMTCP_STREAM_FLAG_DEPTH_REACHED) &&
             (ssn->server.flags & STREAMTCP_STREAM_FLAG_DEPTH_REACHED))
        {
            /* we can call bypass callback, if enabled */
            if (StreamTcpBypassEnabled()) {
                PacketBypassCallback(p);
            }
        }

        if ((ssn->client.flags & STREAMTCP_STREAM_FLAG_DEPTH_REACHED) ||
             (ssn->server.flags & STREAMTCP_STREAM_FLAG_DEPTH_REACHED))
        {
            p->flags |= PKT_STREAM_NOPCAPLOG;
        }

        /* encrypted packets */
        if ((PKT_IS_TOSERVER(p) && (ssn->client.flags & STREAMTCP_STREAM_FLAG_NOREASSEMBLY)) ||
            (PKT_IS_TOCLIENT(p) && (ssn->server.flags & STREAMTCP_STREAM_FLAG_NOREASSEMBLY)))
        {
            p->flags |= PKT_STREAM_NOPCAPLOG;
        }

        if (ssn->flags & STREAMTCP_FLAG_BYPASS) {
            /* we can call bypass callback, if enabled */
            if (StreamTcpBypassEnabled()) {
                PacketBypassCallback(p);
            }

        /* if stream is dead and we have no detect engine at all, bypass. */
        } else if (g_detect_disabled &&
                (ssn->client.flags & STREAMTCP_STREAM_FLAG_NOREASSEMBLY) &&
                (ssn->server.flags & STREAMTCP_STREAM_FLAG_NOREASSEMBLY) &&
                StreamTcpBypassEnabled())
        {
            SCLogDebug("bypass as stream is dead and we have no rules");
            PacketBypassCallback(p);
        }
    }

    SCReturnInt(0);

error:
    /* make sure we don't leave packets in our pseudo queue */
    while (stt->pseudo_queue.len > 0) {
        Packet *np = PacketDequeue(&stt->pseudo_queue);
        if (np != NULL) {
            PacketEnqueue(pq, np);
        }
    }

    /* recalc the csum on the packet if it was modified */
    if (p->flags & PKT_STREAM_MODIFIED) {
        ReCalculateChecksum(p);
    }

    if (StreamTcpInlineDropInvalid()) {
        /* disable payload inspection as we're dropping this packet
         * anyway. Doesn't disable all detection, so we can still
         * match on the stream event that was set. */
        DecodeSetNoPayloadInspectionFlag(p);
        PACKET_DROP(p);
    }
    SCReturnInt(-1);
}

/**
 *  \brief  Function to validate the checksum of the received packet. If the
 *          checksum is invalid, packet will be dropped, as the end system will
 *          also drop the packet.
 *
 *  \param  p       Packet of which checksum has to be validated
 *  \retval  1 if the checksum is valid, otherwise 0
 */
static inline int StreamTcpValidateChecksum(Packet *p)
{
    int ret = 1;

    if (p->flags & PKT_IGNORE_CHECKSUM)
        return ret;

    if (p->level4_comp_csum == -1) {
        if (PKT_IS_IPV4(p)) {
            p->level4_comp_csum = TCPChecksum(p->ip4h->s_ip_addrs,
                                              (uint16_t *)p->tcph,
                                              (p->payload_len +
                                                  TCP_GET_HLEN(p)),
                                              p->tcph->th_sum);
        } else if (PKT_IS_IPV6(p)) {
            p->level4_comp_csum = TCPV6Checksum(p->ip6h->s_ip6_addrs,
                                                (uint16_t *)p->tcph,
                                                (p->payload_len +
                                                    TCP_GET_HLEN(p)),
                                                p->tcph->th_sum);
        }
    }

    if (p->level4_comp_csum != 0) {
        ret = 0;
        if (p->livedev) {
            (void) SC_ATOMIC_ADD(p->livedev->invalid_checksums, 1);
        } else if (p->pcap_cnt) {
            PcapIncreaseInvalidChecksum();
        }
    }

    return ret;
}

/** \internal
 *  \brief check if a packet is a valid stream started
 *  \retval bool true/false */
static int TcpSessionPacketIsStreamStarter(const Packet *p)
{
    if (p->tcph->th_flags == TH_SYN) {
        SCLogDebug("packet %"PRIu64" is a stream starter: %02x", p->pcap_cnt, p->tcph->th_flags);
        return 1;
    }

    if (stream_config.midstream == TRUE || stream_config.async_oneside == TRUE) {
        if (p->tcph->th_flags == (TH_SYN|TH_ACK)) {
            SCLogDebug("packet %"PRIu64" is a midstream stream starter: %02x", p->pcap_cnt, p->tcph->th_flags);
            return 1;
        }
    }
    return 0;
}

/** \internal
 *  \brief Check if Flow and TCP SSN allow this flow/tuple to be reused
 *  \retval bool true yes reuse, false no keep tracking old ssn */
static int TcpSessionReuseDoneEnoughSyn(const Packet *p, const Flow *f, const TcpSession *ssn)
{
    if (FlowGetPacketDirection(f, p) == TOSERVER) {
        if (ssn == NULL) {
            SCLogDebug("steam starter packet %"PRIu64", ssn %p null. No reuse.", p->pcap_cnt, ssn);
            return 0;
        }
        if (SEQ_EQ(ssn->client.isn, TCP_GET_SEQ(p))) {
            SCLogDebug("steam starter packet %"PRIu64", ssn %p. Packet SEQ == Stream ISN. Retransmission. Don't reuse.", p->pcap_cnt, ssn);
            return 0;
        }
        if (ssn->state >= TCP_LAST_ACK) {
            SCLogDebug("steam starter packet %"PRIu64", ssn %p state >= TCP_LAST_ACK (%u). Reuse.", p->pcap_cnt, ssn, ssn->state);
            return 1;
        }
        if (ssn->state == TCP_NONE) {
            SCLogDebug("steam starter packet %"PRIu64", ssn %p state == TCP_NONE (%u). Reuse.", p->pcap_cnt, ssn, ssn->state);
            return 1;
        }
        if (ssn->state < TCP_LAST_ACK) {
            SCLogDebug("steam starter packet %"PRIu64", ssn %p state < TCP_LAST_ACK (%u). Don't reuse.", p->pcap_cnt, ssn, ssn->state);
            return 0;
        }

    } else {
        if (ssn == NULL) {
            SCLogDebug("steam starter packet %"PRIu64", ssn %p null. Reuse.", p->pcap_cnt, ssn);
            return 1;
        }
        if (ssn->state >= TCP_LAST_ACK) {
            SCLogDebug("steam starter packet %"PRIu64", ssn %p state >= TCP_LAST_ACK (%u). Reuse.", p->pcap_cnt, ssn, ssn->state);
            return 1;
        }
        if (ssn->state == TCP_NONE) {
            SCLogDebug("steam starter packet %"PRIu64", ssn %p state == TCP_NONE (%u). Reuse.", p->pcap_cnt, ssn, ssn->state);
            return 1;
        }
        if (ssn->state < TCP_LAST_ACK) {
            SCLogDebug("steam starter packet %"PRIu64", ssn %p state < TCP_LAST_ACK (%u). Don't reuse.", p->pcap_cnt, ssn, ssn->state);
            return 0;
        }
    }

    SCLogDebug("default: how did we get here?");
    return 0;
}

/** \internal
 *  \brief check if ssn is done enough for reuse by syn/ack
 *  \note should only be called if midstream is enabled
 */
static int TcpSessionReuseDoneEnoughSynAck(const Packet *p, const Flow *f, const TcpSession *ssn)
{
    if (FlowGetPacketDirection(f, p) == TOCLIENT) {
        if (ssn == NULL) {
            SCLogDebug("steam starter packet %"PRIu64", ssn %p null. No reuse.", p->pcap_cnt, ssn);
            return 0;
        }
        if (SEQ_EQ(ssn->server.isn, TCP_GET_SEQ(p))) {
            SCLogDebug("steam starter packet %"PRIu64", ssn %p. Packet SEQ == Stream ISN. Retransmission. Don't reuse.", p->pcap_cnt, ssn);
            return 0;
        }
        if (ssn->state >= TCP_LAST_ACK) {
            SCLogDebug("steam starter packet %"PRIu64", ssn %p state >= TCP_LAST_ACK (%u). Reuse.", p->pcap_cnt, ssn, ssn->state);
            return 1;
        }
        if (ssn->state == TCP_NONE) {
            SCLogDebug("steam starter packet %"PRIu64", ssn %p state == TCP_NONE (%u). Reuse.", p->pcap_cnt, ssn, ssn->state);
            return 1;
        }
        if (ssn->state < TCP_LAST_ACK) {
            SCLogDebug("steam starter packet %"PRIu64", ssn %p state < TCP_LAST_ACK (%u). Don't reuse.", p->pcap_cnt, ssn, ssn->state);
            return 0;
        }

    } else {
        if (ssn == NULL) {
            SCLogDebug("steam starter packet %"PRIu64", ssn %p null. Reuse.", p->pcap_cnt, ssn);
            return 1;
        }
        if (ssn->state >= TCP_LAST_ACK) {
            SCLogDebug("steam starter packet %"PRIu64", ssn %p state >= TCP_LAST_ACK (%u). Reuse.", p->pcap_cnt, ssn, ssn->state);
            return 1;
        }
        if (ssn->state == TCP_NONE) {
            SCLogDebug("steam starter packet %"PRIu64", ssn %p state == TCP_NONE (%u). Reuse.", p->pcap_cnt, ssn, ssn->state);
            return 1;
        }
        if (ssn->state < TCP_LAST_ACK) {
            SCLogDebug("steam starter packet %"PRIu64", ssn %p state < TCP_LAST_ACK (%u). Don't reuse.", p->pcap_cnt, ssn, ssn->state);
            return 0;
        }
    }

    SCLogDebug("default: how did we get here?");
    return 0;
}

/** \brief Check if SSN is done enough for reuse
 *
 *  Reuse means a new TCP session reuses the tuple (flow in suri)
 *
 *  \retval bool true if ssn can be reused, false if not */
static int TcpSessionReuseDoneEnough(const Packet *p, const Flow *f, const TcpSession *ssn)
{
    if (p->tcph->th_flags == TH_SYN) {
        return TcpSessionReuseDoneEnoughSyn(p, f, ssn);
    }

    if (stream_config.midstream == TRUE || stream_config.async_oneside == TRUE) {
        if (p->tcph->th_flags == (TH_SYN|TH_ACK)) {
            return TcpSessionReuseDoneEnoughSynAck(p, f, ssn);
        }
    }

    return 0;
}

int TcpSessionPacketSsnReuse(const Packet *p, const Flow *f, const void *tcp_ssn)
{
    if (p->proto == IPPROTO_TCP && p->tcph != NULL) {
        if (TcpSessionPacketIsStreamStarter(p) == 1) {
            if (TcpSessionReuseDoneEnough(p, f, tcp_ssn) == 1) {
                return 1;
            }
        }
    }
    return 0;
}

TmEcode StreamTcp (ThreadVars *tv, Packet *p, void *data, PacketQueue *pq, PacketQueue *postpq)
{
    StreamTcpThread *stt = (StreamTcpThread *)data;

    SCLogDebug("p->pcap_cnt %"PRIu64, p->pcap_cnt);

    if (!(PKT_IS_TCP(p))) {
        return TM_ECODE_OK;
    }

    if (p->flow == NULL) {
        StatsIncr(tv, stt->counter_tcp_no_flow);
        return TM_ECODE_OK;
    }

    /* only TCP packets with a flow from here */

    if (!(p->flags & PKT_PSEUDO_STREAM_END)) {
        if (stream_config.flags & STREAMTCP_INIT_FLAG_CHECKSUM_VALIDATION) {
            if (StreamTcpValidateChecksum(p) == 0) {
                StatsIncr(tv, stt->counter_tcp_invalid_checksum);
                return TM_ECODE_OK;
            }
        } else {
            p->flags |= PKT_IGNORE_CHECKSUM;
        }
    } else {
        p->flags |= PKT_IGNORE_CHECKSUM; //TODO check that this is set at creation
    }
    AppLayerProfilingReset(stt->ra_ctx->app_tctx);

    (void)StreamTcpPacket(tv, p, stt, pq);

    return TM_ECODE_OK;
}

TmEcode StreamTcpThreadInit(ThreadVars *tv, void *initdata, void **data)
{
    SCEnter();
    StreamTcpThread *stt = SCMalloc(sizeof(StreamTcpThread));
    if (unlikely(stt == NULL))
        SCReturnInt(TM_ECODE_FAILED);
    memset(stt, 0, sizeof(StreamTcpThread));
    stt->ssn_pool_id = -1;

    *data = (void *)stt;

    stt->counter_tcp_sessions = StatsRegisterCounter("tcp.sessions", tv);
    stt->counter_tcp_ssn_memcap = StatsRegisterCounter("tcp.ssn_memcap_drop", tv);
    stt->counter_tcp_pseudo = StatsRegisterCounter("tcp.pseudo", tv);
    stt->counter_tcp_pseudo_failed = StatsRegisterCounter("tcp.pseudo_failed", tv);
    stt->counter_tcp_invalid_checksum = StatsRegisterCounter("tcp.invalid_checksum", tv);
    stt->counter_tcp_no_flow = StatsRegisterCounter("tcp.no_flow", tv);
    stt->counter_tcp_syn = StatsRegisterCounter("tcp.syn", tv);
    stt->counter_tcp_synack = StatsRegisterCounter("tcp.synack", tv);
    stt->counter_tcp_rst = StatsRegisterCounter("tcp.rst", tv);

    /* init reassembly ctx */
    stt->ra_ctx = StreamTcpReassembleInitThreadCtx(tv);
    if (stt->ra_ctx == NULL)
        SCReturnInt(TM_ECODE_FAILED);

    stt->ra_ctx->counter_tcp_segment_memcap = StatsRegisterCounter("tcp.segment_memcap_drop", tv);
    stt->ra_ctx->counter_tcp_stream_depth = StatsRegisterCounter("tcp.stream_depth_reached", tv);
    stt->ra_ctx->counter_tcp_reass_gap = StatsRegisterCounter("tcp.reassembly_gap", tv);
    stt->ra_ctx->counter_tcp_reass_overlap = StatsRegisterCounter("tcp.overlap", tv);
    stt->ra_ctx->counter_tcp_reass_overlap_diff_data = StatsRegisterCounter("tcp.overlap_diff_data", tv);

    stt->ra_ctx->counter_tcp_reass_data_normal_fail = StatsRegisterCounter("tcp.insert_data_normal_fail", tv);
    stt->ra_ctx->counter_tcp_reass_data_overlap_fail = StatsRegisterCounter("tcp.insert_data_overlap_fail", tv);
    stt->ra_ctx->counter_tcp_reass_list_fail = StatsRegisterCounter("tcp.insert_list_fail", tv);


    SCLogDebug("StreamTcp thread specific ctx online at %p, reassembly ctx %p",
                stt, stt->ra_ctx);

    SCMutexLock(&ssn_pool_mutex);
    if (ssn_pool == NULL) {
        ssn_pool = PoolThreadInit(1, /* thread */
                0, /* unlimited */
                stream_config.prealloc_sessions,
                sizeof(TcpSession),
                StreamTcpSessionPoolAlloc,
                StreamTcpSessionPoolInit, NULL,
                StreamTcpSessionPoolCleanup, NULL);
        stt->ssn_pool_id = 0;
        SCLogDebug("pool size %d, thread ssn_pool_id %d", PoolThreadSize(ssn_pool), stt->ssn_pool_id);
    } else {
        /* grow ssn_pool until we have a element for our thread id */
        stt->ssn_pool_id = PoolThreadGrow(ssn_pool,
                0, /* unlimited */
                stream_config.prealloc_sessions,
                sizeof(TcpSession),
                StreamTcpSessionPoolAlloc,
                StreamTcpSessionPoolInit, NULL,
                StreamTcpSessionPoolCleanup, NULL);
        SCLogDebug("pool size %d, thread ssn_pool_id %d", PoolThreadSize(ssn_pool), stt->ssn_pool_id);
    }
    SCMutexUnlock(&ssn_pool_mutex);
    if (stt->ssn_pool_id < 0 || ssn_pool == NULL) {
        SCLogError(SC_ERR_MEM_ALLOC, "failed to setup/expand stream session pool. Expand stream.memcap?");
        SCReturnInt(TM_ECODE_FAILED);
    }

    SCReturnInt(TM_ECODE_OK);
}

TmEcode StreamTcpThreadDeinit(ThreadVars *tv, void *data)
{
    SCEnter();
    StreamTcpThread *stt = (StreamTcpThread *)data;
    if (stt == NULL) {
        return TM_ECODE_OK;
    }

    /* XXX */

    /* free reassembly ctx */
    StreamTcpReassembleFreeThreadCtx(stt->ra_ctx);

    /* clear memory */
    memset(stt, 0, sizeof(StreamTcpThread));

    SCFree(stt);
    SCReturnInt(TM_ECODE_OK);
}

/**
 *  \brief   Function to check the validity of the RST packets based on the
 *           target OS of the given packet.
 *
 *  \param   ssn    TCP session to which the given packet belongs
 *  \param   p      Packet which has to be checked for its validity
 *
 *  \retval 0 unacceptable RST
 *  \retval 1 acceptable RST
 *
 *  WebSense sends RST packets that are:
 *  - RST flag, win 0, ack 0, seq = nextseq
 *
 */

static int StreamTcpValidateRst(TcpSession *ssn, Packet *p)
{

    uint8_t os_policy;

    if (ssn->flags & STREAMTCP_FLAG_TIMESTAMP) {
        if (!StreamTcpValidateTimestamp(ssn, p)) {
            SCReturnInt(0);
        }
    }

    /* Set up the os_policy to be used in validating the RST packets based on
       target system */
    if (PKT_IS_TOSERVER(p)) {
        if (ssn->server.os_policy == 0)
            StreamTcpSetOSPolicy(&ssn->server, p);

        os_policy = ssn->server.os_policy;

        if (p->tcph->th_flags & TH_ACK &&
                TCP_GET_ACK(p) && StreamTcpValidateAck(ssn, &ssn->server, p) == -1) {
            SCLogDebug("ssn %p: rejecting because of invalid ack value", ssn);
            StreamTcpSetEvent(p, STREAM_RST_INVALID_ACK);
            SCReturnInt(0);
        }

    } else {
        if (ssn->client.os_policy == 0)
            StreamTcpSetOSPolicy(&ssn->client, p);

        os_policy = ssn->client.os_policy;

        if (p->tcph->th_flags & TH_ACK &&
                TCP_GET_ACK(p) && StreamTcpValidateAck(ssn, &ssn->client, p) == -1) {
            SCLogDebug("ssn %p: rejecting because of invalid ack value", ssn);
            StreamTcpSetEvent(p, STREAM_RST_INVALID_ACK);
            SCReturnInt(0);
        }
    }

    if (ssn->flags & STREAMTCP_FLAG_ASYNC) {
        if (PKT_IS_TOSERVER(p)) {
            if (SEQ_GEQ(TCP_GET_SEQ(p), ssn->client.next_seq)) {
                SCLogDebug("ssn %p: ASYNC accept RST", ssn);
                return 1;
            }
        } else {
            if (SEQ_GEQ(TCP_GET_SEQ(p), ssn->server.next_seq)) {
                SCLogDebug("ssn %p: ASYNC accept RST", ssn);
                return 1;
            }
        }
        SCLogDebug("ssn %p: ASYNC reject RST", ssn);
        return 0;
    }

    switch (os_policy) {
        case OS_POLICY_HPUX11:
            if(PKT_IS_TOSERVER(p)){
                if(SEQ_GEQ(TCP_GET_SEQ(p), ssn->client.next_seq)) {
                    SCLogDebug("reset is Valid! Packet SEQ: %" PRIu32 "",
                                TCP_GET_SEQ(p));
                    return 1;
                } else {
                    SCLogDebug("reset is not Valid! Packet SEQ: %" PRIu32 " "
                               "and server SEQ: %" PRIu32 "", TCP_GET_SEQ(p),
                                ssn->client.next_seq);
                    return 0;
                }
            } else { /* implied to client */
                if(SEQ_GEQ(TCP_GET_SEQ(p), ssn->server.next_seq)) {
                    SCLogDebug("reset is valid! Packet SEQ: %" PRIu32 "",
                                TCP_GET_SEQ(p));
                    return 1;
                } else {
                    SCLogDebug("reset is not valid! Packet SEQ: %" PRIu32 " "
                               "and client SEQ: %" PRIu32 "", TCP_GET_SEQ(p),
                                ssn->server.next_seq);
                    return 0;
                }
            }
            break;
        case OS_POLICY_OLD_LINUX:
        case OS_POLICY_LINUX:
        case OS_POLICY_SOLARIS:
            if(PKT_IS_TOSERVER(p)){
                if(SEQ_GEQ((TCP_GET_SEQ(p)+p->payload_len),
                            ssn->client.last_ack))
                { /*window base is needed !!*/
                    if(SEQ_LT(TCP_GET_SEQ(p),
                              (ssn->client.next_seq + ssn->client.window)))
                    {
                        SCLogDebug("reset is Valid! Packet SEQ: %" PRIu32 "",
                                    TCP_GET_SEQ(p));
                        return 1;
                    }
                } else {
                    SCLogDebug("reset is not valid! Packet SEQ: %" PRIu32 " and"
                               " server SEQ: %" PRIu32 "", TCP_GET_SEQ(p),
                                ssn->client.next_seq);
                    return 0;
                }
            } else { /* implied to client */
                if(SEQ_GEQ((TCP_GET_SEQ(p) + p->payload_len),
                            ssn->server.last_ack))
                { /*window base is needed !!*/
                    if(SEQ_LT(TCP_GET_SEQ(p),
                                (ssn->server.next_seq + ssn->server.window)))
                    {
                        SCLogDebug("reset is Valid! Packet SEQ: %" PRIu32 "",
                                    TCP_GET_SEQ(p));
                        return 1;
                    }
                } else {
                    SCLogDebug("reset is not valid! Packet SEQ: %" PRIu32 " and"
                               " client SEQ: %" PRIu32 "", TCP_GET_SEQ(p),
                                 ssn->server.next_seq);
                    return 0;
                }
            }
            break;
        default:
        case OS_POLICY_BSD:
        case OS_POLICY_FIRST:
        case OS_POLICY_HPUX10:
        case OS_POLICY_IRIX:
        case OS_POLICY_MACOS:
        case OS_POLICY_LAST:
        case OS_POLICY_WINDOWS:
        case OS_POLICY_WINDOWS2K3:
        case OS_POLICY_VISTA:
            if(PKT_IS_TOSERVER(p)) {
                if(SEQ_EQ(TCP_GET_SEQ(p), ssn->client.next_seq)) {
                    SCLogDebug("reset is valid! Packet SEQ: %" PRIu32 "",
                               TCP_GET_SEQ(p));
                    return 1;
                } else {
                    SCLogDebug("reset is not valid! Packet SEQ: %" PRIu32 " "
                               "and server SEQ: %" PRIu32 "", TCP_GET_SEQ(p),
                               ssn->client.next_seq);
                    return 0;
                }
            } else { /* implied to client */
                if (SEQ_EQ(TCP_GET_SEQ(p), ssn->server.next_seq)) {
                    SCLogDebug("reset is valid! Packet SEQ: %" PRIu32 " Stream %u",
                                TCP_GET_SEQ(p), ssn->server.next_seq);
                    return 1;
                } else {
                    SCLogDebug("reset is not valid! Packet SEQ: %" PRIu32 " and"
                               " client SEQ: %" PRIu32 "",
                               TCP_GET_SEQ(p), ssn->server.next_seq);
                    return 0;
                }
            }
            break;
    }
    return 0;
}

/**
 *  \brief Function to check the validity of the received timestamp based on
 *         the target OS of the given stream.
 *
 *  It's passive except for:
 *  1. it sets the os policy on the stream if necessary
 *  2. it sets an event in the packet if necessary
 *
 *  \param ssn TCP session to which the given packet belongs
 *  \param p Packet which has to be checked for its validity
 *
 *  \retval 1 if the timestamp is valid
 *  \retval 0 if the timestamp is invalid
 */
static int StreamTcpValidateTimestamp (TcpSession *ssn, Packet *p)
{
    SCEnter();

    TcpStream *sender_stream;
    TcpStream *receiver_stream;
    uint8_t ret = 1;
    uint8_t check_ts = 1;

    if (PKT_IS_TOSERVER(p)) {
        sender_stream = &ssn->client;
        receiver_stream = &ssn->server;
    } else {
        sender_stream = &ssn->server;
        receiver_stream = &ssn->client;
    }

    /* Set up the os_policy to be used in validating the timestamps based on
       the target system */
    if (receiver_stream->os_policy == 0) {
        StreamTcpSetOSPolicy(receiver_stream, p);
    }

    if (TCP_HAS_TS(p)) {
        uint32_t ts = TCP_GET_TSVAL(p);
        uint32_t last_pkt_ts = sender_stream->last_pkt_ts;
        uint32_t last_ts = sender_stream->last_ts;

        if (sender_stream->flags & STREAMTCP_STREAM_FLAG_ZERO_TIMESTAMP) {
            /* The 3whs used the timestamp with 0 value. */
            switch (receiver_stream->os_policy) {
                case OS_POLICY_LINUX:
                case OS_POLICY_WINDOWS2K3:
                    /* Linux and windows 2003 does not allow the use of 0 as
                     * timestamp in the 3whs. */
                    check_ts = 0;
                    break;

                case OS_POLICY_OLD_LINUX:
                case OS_POLICY_WINDOWS:
                case OS_POLICY_VISTA:
                    if (SEQ_EQ(sender_stream->next_seq, TCP_GET_SEQ(p))) {
                        last_ts = ts;
                        check_ts = 0; /*next packet will be checked for validity
                                        and stream TS has been updated with this
                                        one.*/
                    }
                    break;
            }
        }

        if (receiver_stream->os_policy == OS_POLICY_HPUX11) {
            /* HPUX11 igoners the timestamp of out of order packets */
            if (!SEQ_EQ(sender_stream->next_seq, TCP_GET_SEQ(p)))
                check_ts = 0;
        }

        if (ts == 0) {
            switch (receiver_stream->os_policy) {
                case OS_POLICY_OLD_LINUX:
                case OS_POLICY_WINDOWS:
                case OS_POLICY_WINDOWS2K3:
                case OS_POLICY_VISTA:
                case OS_POLICY_SOLARIS:
                    /* Old Linux and windows allowed packet with 0 timestamp. */
                    break;
                default:
                    /* other OS simply drop the pakcet with 0 timestamp, when
                     * 3whs has valid timestamp*/
                    goto invalid;
            }
        }

        if (check_ts) {
            int32_t result = 0;

            SCLogDebug("ts %"PRIu32", last_ts %"PRIu32"", ts, last_ts);

            if (receiver_stream->os_policy == OS_POLICY_LINUX) {
                /* Linux accepts TS which are off by one.*/
                result = (int32_t) ((ts - last_ts) + 1);
            } else {
                result = (int32_t) (ts - last_ts);
            }

            SCLogDebug("result %"PRIi32", p->ts.tv_sec %"PRIuMAX"", result, (uintmax_t)p->ts.tv_sec);

            if (last_pkt_ts == 0 &&
                    (ssn->flags & STREAMTCP_FLAG_MIDSTREAM))
            {
                last_pkt_ts = p->ts.tv_sec;
            }

            if (result < 0) {
                SCLogDebug("timestamp is not valid last_ts "
                           "%" PRIu32 " p->tcpvars->ts %" PRIu32 " result "
                           "%" PRId32 "", last_ts, ts, result);
                /* candidate for rejection */
                ret = 0;
            } else if ((sender_stream->last_ts != 0) &&
                        (((uint32_t) p->ts.tv_sec) >
                            last_pkt_ts + PAWS_24DAYS))
            {
                SCLogDebug("packet is not valid last_pkt_ts "
                           "%" PRIu32 " p->ts.tv_sec %" PRIu32 "",
                            last_pkt_ts, (uint32_t) p->ts.tv_sec);
                /* candidate for rejection */
                ret = 0;
            }

            if (ret == 0) {
                /* if the timestamp of packet is not valid then, check if the
                 * current stream timestamp is not so old. if so then we need to
                 * accept the packet and update the stream->last_ts (RFC 1323)*/
                if ((SEQ_EQ(sender_stream->next_seq, TCP_GET_SEQ(p))) &&
                        (((uint32_t) p->ts.tv_sec > (last_pkt_ts + PAWS_24DAYS))))
                {
                    SCLogDebug("timestamp considered valid anyway");
                } else {
                    goto invalid;
                }
            }
        }
    }

    SCReturnInt(1);

invalid:
    StreamTcpSetEvent(p, STREAM_PKT_INVALID_TIMESTAMP);
    SCReturnInt(0);
}

/**
 *  \brief Function to check the validity of the received timestamp based on
 *         the target OS of the given stream and update the session.
 *
 *  \param ssn TCP session to which the given packet belongs
 *  \param p Packet which has to be checked for its validity
 *
 *  \retval 1 if the timestamp is valid
 *  \retval 0 if the timestamp is invalid
 */
static int StreamTcpHandleTimestamp (TcpSession *ssn, Packet *p)
{
    SCEnter();

    TcpStream *sender_stream;
    TcpStream *receiver_stream;
    uint8_t ret = 1;
    uint8_t check_ts = 1;

    if (PKT_IS_TOSERVER(p)) {
        sender_stream = &ssn->client;
        receiver_stream = &ssn->server;
    } else {
        sender_stream = &ssn->server;
        receiver_stream = &ssn->client;
    }

    /* Set up the os_policy to be used in validating the timestamps based on
       the target system */
    if (receiver_stream->os_policy == 0) {
        StreamTcpSetOSPolicy(receiver_stream, p);
    }

    if (TCP_HAS_TS(p)) {
        uint32_t ts = TCP_GET_TSVAL(p);

        if (sender_stream->flags & STREAMTCP_STREAM_FLAG_ZERO_TIMESTAMP) {
            /* The 3whs used the timestamp with 0 value. */
            switch (receiver_stream->os_policy) {
                case OS_POLICY_LINUX:
                case OS_POLICY_WINDOWS2K3:
                    /* Linux and windows 2003 does not allow the use of 0 as
                     * timestamp in the 3whs. */
                    ssn->flags &= ~STREAMTCP_FLAG_TIMESTAMP;
                    check_ts = 0;
                    break;

                case OS_POLICY_OLD_LINUX:
                case OS_POLICY_WINDOWS:
                case OS_POLICY_VISTA:
                    sender_stream->flags &= ~STREAMTCP_STREAM_FLAG_ZERO_TIMESTAMP;
                    if (SEQ_EQ(sender_stream->next_seq, TCP_GET_SEQ(p))) {
                        sender_stream->last_ts = ts;
                        check_ts = 0; /*next packet will be checked for validity
                                        and stream TS has been updated with this
                                        one.*/
                    }
                    break;
                default:
                    break;
            }
        }

        if (receiver_stream->os_policy == OS_POLICY_HPUX11) {
            /*HPUX11 igoners the timestamp of out of order packets*/
            if (!SEQ_EQ(sender_stream->next_seq, TCP_GET_SEQ(p)))
                check_ts = 0;
        }

        if (ts == 0) {
            switch (receiver_stream->os_policy) {
                case OS_POLICY_OLD_LINUX:
                case OS_POLICY_WINDOWS:
                case OS_POLICY_WINDOWS2K3:
                case OS_POLICY_VISTA:
                case OS_POLICY_SOLARIS:
                    /* Old Linux and windows allowed packet with 0 timestamp. */
                    break;
                default:
                    /* other OS simply drop the pakcet with 0 timestamp, when
                     * 3whs has valid timestamp*/
                    goto invalid;
            }
        }

        if (check_ts) {
            int32_t result = 0;

            SCLogDebug("ts %"PRIu32", last_ts %"PRIu32"", ts, sender_stream->last_ts);

            if (receiver_stream->os_policy == OS_POLICY_LINUX) {
                /* Linux accepts TS which are off by one.*/
                result = (int32_t) ((ts - sender_stream->last_ts) + 1);
            } else {
                result = (int32_t) (ts - sender_stream->last_ts);
            }

            SCLogDebug("result %"PRIi32", p->ts.tv_sec %"PRIuMAX"", result, (uintmax_t)p->ts.tv_sec);

            if (sender_stream->last_pkt_ts == 0 &&
                    (ssn->flags & STREAMTCP_FLAG_MIDSTREAM))
            {
                sender_stream->last_pkt_ts = p->ts.tv_sec;
            }

            if (result < 0) {
                SCLogDebug("timestamp is not valid sender_stream->last_ts "
                           "%" PRIu32 " p->tcpvars->ts %" PRIu32 " result "
                           "%" PRId32 "", sender_stream->last_ts, ts, result);
                /* candidate for rejection */
                ret = 0;
            } else if ((sender_stream->last_ts != 0) &&
                        (((uint32_t) p->ts.tv_sec) >
                            sender_stream->last_pkt_ts + PAWS_24DAYS))
            {
                SCLogDebug("packet is not valid sender_stream->last_pkt_ts "
                           "%" PRIu32 " p->ts.tv_sec %" PRIu32 "",
                            sender_stream->last_pkt_ts, (uint32_t) p->ts.tv_sec);
                /* candidate for rejection */
                ret = 0;
            }

            if (ret == 1) {
                /* Update the timestamp and last seen packet time for this
                 * stream */
                if (SEQ_EQ(sender_stream->next_seq, TCP_GET_SEQ(p)))
                    sender_stream->last_ts = ts;

                sender_stream->last_pkt_ts = p->ts.tv_sec;

            } else if (ret == 0) {
                /* if the timestamp of packet is not valid then, check if the
                 * current stream timestamp is not so old. if so then we need to
                 * accept the packet and update the stream->last_ts (RFC 1323)*/
                if ((SEQ_EQ(sender_stream->next_seq, TCP_GET_SEQ(p))) &&
                        (((uint32_t) p->ts.tv_sec > (sender_stream->last_pkt_ts + PAWS_24DAYS))))
                {
                    sender_stream->last_ts = ts;
                    sender_stream->last_pkt_ts = p->ts.tv_sec;

                    SCLogDebug("timestamp considered valid anyway");
                } else {
                    goto invalid;
                }
            }
        }
    } else {
        /* Solaris stops using timestamps if a packet is received
           without a timestamp and timestamps were used on that stream. */
        if (receiver_stream->os_policy == OS_POLICY_SOLARIS)
            ssn->flags &= ~STREAMTCP_FLAG_TIMESTAMP;
    }

    SCReturnInt(1);

invalid:
    StreamTcpSetEvent(p, STREAM_PKT_INVALID_TIMESTAMP);
    SCReturnInt(0);
}

/**
 *  \brief  Function to test the received ACK values against the stream window
 *          and previous ack value. ACK values should be higher than previous
 *          ACK value and less than the next_win value.
 *
 *  \param  ssn     TcpSession for state access
 *  \param  stream  TcpStream of which last_ack needs to be tested
 *  \param  p       Packet which is used to test the last_ack
 *
 *  \retval 0  ACK is valid, last_ack is updated if ACK was higher
 *  \retval -1 ACK is invalid
 */
static inline int StreamTcpValidateAck(TcpSession *ssn, TcpStream *stream, Packet *p)
{
    SCEnter();

    uint32_t ack = TCP_GET_ACK(p);

    /* fast track */
    if (SEQ_GT(ack, stream->last_ack) && SEQ_LEQ(ack, stream->next_win))
    {
        SCLogDebug("ACK in bounds");
        SCReturnInt(0);
    }
    /* fast track */
    else if (SEQ_EQ(ack, stream->last_ack)) {
        SCLogDebug("pkt ACK %"PRIu32" == stream last ACK %"PRIu32, TCP_GET_ACK(p), stream->last_ack);
        SCReturnInt(0);
    }

    /* exception handling */
    if (SEQ_LT(ack, stream->last_ack)) {
        SCLogDebug("pkt ACK %"PRIu32" < stream last ACK %"PRIu32, TCP_GET_ACK(p), stream->last_ack);

        /* This is an attempt to get a 'left edge' value that we can check against.
         * It doesn't work when the window is 0, need to think of a better way. */

        if (stream->window != 0 && SEQ_LT(ack, (stream->last_ack - stream->window))) {
            SCLogDebug("ACK %"PRIu32" is before last_ack %"PRIu32" - window "
                    "%"PRIu32" = %"PRIu32, ack, stream->last_ack,
                    stream->window, stream->last_ack - stream->window);
            goto invalid;
        }

        SCReturnInt(0);
    }

    if (ssn->state > TCP_SYN_SENT && SEQ_GT(ack, stream->next_win)) {
        SCLogDebug("ACK %"PRIu32" is after next_win %"PRIu32, ack, stream->next_win);
        goto invalid;
    /* a toclient RST as a reponse to SYN, next_win is 0, ack will be isn+1, just like
     * the syn ack */
    } else if (ssn->state == TCP_SYN_SENT && PKT_IS_TOCLIENT(p) &&
            p->tcph->th_flags & TH_RST &&
            SEQ_EQ(ack, stream->isn + 1)) {
        SCReturnInt(0);
    }

    SCLogDebug("default path leading to invalid: ACK %"PRIu32", last_ack %"PRIu32
        " next_win %"PRIu32, ack, stream->last_ack, stream->next_win);
invalid:
    StreamTcpSetEvent(p, STREAM_PKT_INVALID_ACK);
    SCReturnInt(-1);
}

/** \brief disable reassembly

 *  Disable app layer and set raw inspect to no longer accept new data.
 *  Stream engine will then fully disable raw after last inspection.
 *
 * \param ssn TCP Session to set the flag in
 * \param direction direction to set the flag in: 0 toserver, 1 toclient
 */
void StreamTcpSetSessionNoReassemblyFlag (TcpSession *ssn, char direction)
{
    ssn->flags |= STREAMTCP_FLAG_APP_LAYER_DISABLED;
    if (direction) {
        ssn->server.flags |= STREAMTCP_STREAM_FLAG_NEW_RAW_DISABLED;
    } else {
        ssn->client.flags |= STREAMTCP_STREAM_FLAG_NEW_RAW_DISABLED;
    }
}

/** \brief  Set the No reassembly flag for the given direction in given TCP
 *          session.
 *
 * \param ssn TCP Session to set the flag in
 * \param direction direction to set the flag in: 0 toserver, 1 toclient
 */
void StreamTcpSetDisableRawReassemblyFlag (TcpSession *ssn, char direction)
{
    direction ? (ssn->server.flags |= STREAMTCP_STREAM_FLAG_NEW_RAW_DISABLED) :
                (ssn->client.flags |= STREAMTCP_STREAM_FLAG_NEW_RAW_DISABLED);
}

/** \brief enable bypass
 *
 * \param ssn TCP Session to set the flag in
 * \param direction direction to set the flag in: 0 toserver, 1 toclient
 */
void StreamTcpSetSessionBypassFlag (TcpSession *ssn)
{
    ssn->flags |= STREAMTCP_FLAG_BYPASS;
}

#define PSEUDO_PKT_SET_IPV4HDR(nipv4h,ipv4h) do { \
        IPV4_SET_RAW_VER(nipv4h, IPV4_GET_RAW_VER(ipv4h)); \
        IPV4_SET_RAW_HLEN(nipv4h, IPV4_GET_RAW_HLEN(ipv4h)); \
        IPV4_SET_RAW_IPLEN(nipv4h, IPV4_GET_RAW_IPLEN(ipv4h)); \
        IPV4_SET_RAW_IPTOS(nipv4h, IPV4_GET_RAW_IPTOS(ipv4h)); \
        IPV4_SET_RAW_IPPROTO(nipv4h, IPV4_GET_RAW_IPPROTO(ipv4h)); \
        (nipv4h)->s_ip_src = IPV4_GET_RAW_IPDST(ipv4h); \
        (nipv4h)->s_ip_dst = IPV4_GET_RAW_IPSRC(ipv4h); \
    } while (0)

#define PSEUDO_PKT_SET_IPV6HDR(nipv6h,ipv6h) do { \
        (nipv6h)->s_ip6_src[0] = (ipv6h)->s_ip6_dst[0]; \
        (nipv6h)->s_ip6_src[1] = (ipv6h)->s_ip6_dst[1]; \
        (nipv6h)->s_ip6_src[2] = (ipv6h)->s_ip6_dst[2]; \
        (nipv6h)->s_ip6_src[3] = (ipv6h)->s_ip6_dst[3]; \
        (nipv6h)->s_ip6_dst[0] = (ipv6h)->s_ip6_src[0]; \
        (nipv6h)->s_ip6_dst[1] = (ipv6h)->s_ip6_src[1]; \
        (nipv6h)->s_ip6_dst[2] = (ipv6h)->s_ip6_src[2]; \
        (nipv6h)->s_ip6_dst[3] = (ipv6h)->s_ip6_src[3]; \
        IPV6_SET_RAW_NH(nipv6h, IPV6_GET_RAW_NH(ipv6h));    \
    } while (0)

#define PSEUDO_PKT_SET_TCPHDR(ntcph,tcph) do { \
        COPY_PORT((tcph)->th_dport, (ntcph)->th_sport); \
        COPY_PORT((tcph)->th_sport, (ntcph)->th_dport); \
        (ntcph)->th_seq = (tcph)->th_ack; \
        (ntcph)->th_ack = (tcph)->th_seq; \
    } while (0)

/**
 * \brief   Function to fetch a packet from the packet allocation queue for
 *          creation of the pseudo packet from the reassembled stream.
 *
 * @param parent    Pointer to the parent of the pseudo packet
 * @param pkt       pointer to the raw packet of the parent
 * @param len       length of the packet
 * @return          upon success returns the pointer to the new pseudo packet
 *                  otherwise NULL
 */
Packet *StreamTcpPseudoSetup(Packet *parent, uint8_t *pkt, uint32_t len)
{
    SCEnter();

    if (len == 0) {
        SCReturnPtr(NULL, "Packet");
    }

    Packet *p = PacketGetFromQueueOrAlloc();
    if (p == NULL) {
        SCReturnPtr(NULL, "Packet");
    }

    /* set the root ptr to the lowest layer */
    if (parent->root != NULL)
        p->root = parent->root;
    else
        p->root = parent;

    /* copy packet and set lenght, proto */
    p->proto = parent->proto;
    p->datalink = parent->datalink;

    PacketCopyData(p, pkt, len);
    p->recursion_level = parent->recursion_level + 1;
    p->ts.tv_sec = parent->ts.tv_sec;
    p->ts.tv_usec = parent->ts.tv_usec;

    FlowReference(&p->flow, parent->flow);
    /* set tunnel flags */

    /* tell new packet it's part of a tunnel */
    SET_TUNNEL_PKT(p);
    /* tell parent packet it's part of a tunnel */
    SET_TUNNEL_PKT(parent);

    /* increment tunnel packet refcnt in the root packet */
    TUNNEL_INCR_PKT_TPR(p);

    return p;
}

/**
 * \brief   Function to setup the IP and TCP header of the pseudo packet from
 *          the newly copied raw packet contents of the parent.
 *
 * @param np    pointer to the pseudo packet
 * @param p     pointer to the original packet
 */
static void StreamTcpPseudoPacketSetupHeader(Packet *np, Packet *p)
{
    /* Setup the IP header */
    if (PKT_IS_IPV4(p)) {
        np->ip4h = (IPV4Hdr *)((uint8_t *)GET_PKT_DATA(np) + (GET_PKT_LEN(np) - IPV4_GET_IPLEN(p)));
        PSEUDO_PKT_SET_IPV4HDR(np->ip4h, p->ip4h);

        /* Similarly setup the TCP header with ports in opposite direction */
        np->tcph = (TCPHdr *)((uint8_t *)np->ip4h + IPV4_GET_HLEN(np));

        PSEUDO_PKT_SET_TCPHDR(np->tcph, p->tcph);

        /* Setup the adress and port details */
        SET_IPV4_SRC_ADDR(p, &np->dst);
        SET_IPV4_DST_ADDR(p, &np->src);
        SET_TCP_SRC_PORT(p, &np->dp);
        SET_TCP_DST_PORT(p, &np->sp);

    } else if (PKT_IS_IPV6(p)) {
        np->ip6h = (IPV6Hdr *)((uint8_t *)GET_PKT_DATA(np) + (GET_PKT_LEN(np) - IPV6_GET_PLEN(p) - IPV6_HEADER_LEN));
        PSEUDO_PKT_SET_IPV6HDR(np->ip6h, p->ip6h);

        /* Similarly setup the TCP header with ports in opposite direction */
        np->tcph = (TCPHdr *)((uint8_t *)np->ip6h + IPV6_HEADER_LEN);
        PSEUDO_PKT_SET_TCPHDR(np->tcph, p->tcph);

        /* Setup the adress and port details */
        SET_IPV6_SRC_ADDR(p, &np->dst);
        SET_IPV6_DST_ADDR(p, &np->src);
        SET_TCP_SRC_PORT(p, &np->dp);
        SET_TCP_DST_PORT(p, &np->sp);
    }

    /* we don't need a payload (if any) */
    np->payload = NULL;
    np->payload_len = 0;
}

/** \brief Create a pseudo packet injected into the engine to signal the
 *         opposing direction of this stream to wrap up stream reassembly.
 *
 *  \param p real packet
 *  \param pq packet queue to store the new pseudo packet in
 */
void StreamTcpPseudoPacketCreateStreamEndPacket(ThreadVars *tv, StreamTcpThread *stt, Packet *p, TcpSession *ssn, PacketQueue *pq)
{
    SCEnter();

    if (p->flags & PKT_PSEUDO_STREAM_END) {
        SCReturn;
    }

    /* no need for a pseudo packet if there is nothing left to reassemble */
    if (ssn->server.seg_list == NULL && ssn->client.seg_list == NULL) {
        SCReturn;
    }

    Packet *np = StreamTcpPseudoSetup(p, GET_PKT_DATA(p), GET_PKT_LEN(p));
    if (np == NULL) {
        SCLogDebug("The packet received from packet allocation is NULL");
        StatsIncr(tv, stt->counter_tcp_pseudo_failed);
        SCReturn;
    }
    PKT_SET_SRC(np, PKT_SRC_STREAM_TCP_STREAM_END_PSEUDO);

    /* Setup the IP and TCP headers */
    StreamTcpPseudoPacketSetupHeader(np,p);

    np->tenant_id = p->flow->tenant_id;

    np->flowflags = p->flowflags;

    np->flags |= PKT_STREAM_EST;
    np->flags |= PKT_STREAM_EOF;
    np->flags |= PKT_HAS_FLOW;
    np->flags |= PKT_PSEUDO_STREAM_END;

    if (p->flags & PKT_NOPACKET_INSPECTION) {
        DecodeSetNoPacketInspectionFlag(np);
    }
    if (p->flags & PKT_NOPAYLOAD_INSPECTION) {
        DecodeSetNoPayloadInspectionFlag(np);
    }

    if (PKT_IS_TOSERVER(p)) {
        SCLogDebug("original is to_server, so pseudo is to_client");
        np->flowflags &= ~FLOW_PKT_TOSERVER;
        np->flowflags |= FLOW_PKT_TOCLIENT;
#ifdef DEBUG
        BUG_ON(!(PKT_IS_TOCLIENT(np)));
        BUG_ON((PKT_IS_TOSERVER(np)));
#endif
    } else if (PKT_IS_TOCLIENT(p)) {
        SCLogDebug("original is to_client, so pseudo is to_server");
        np->flowflags &= ~FLOW_PKT_TOCLIENT;
        np->flowflags |= FLOW_PKT_TOSERVER;
#ifdef DEBUG
        BUG_ON(!(PKT_IS_TOSERVER(np)));
        BUG_ON((PKT_IS_TOCLIENT(np)));
#endif
    }

    PacketEnqueue(pq, np);

    StatsIncr(tv, stt->counter_tcp_pseudo);
    SCReturn;
}

/** \brief Create a pseudo packet injected into the engine to signal the
 *         opposing direction of this stream trigger detection/logging.
 *
<<<<<<< HEAD
 *  \param p real packet
=======
 *  \param parent real packet
>>>>>>> 57228e99
 *  \param pq packet queue to store the new pseudo packet in
 *  \param dir 0 ts 1 tc
 */
static void StreamTcpPseudoPacketCreateDetectLogFlush(ThreadVars *tv,
<<<<<<< HEAD
        StreamTcpThread *stt, Packet *p, TcpSession *ssn, PacketQueue *pq, bool dir)
{
    SCEnter();

    if (p->flags & PKT_PSEUDO_DETECTLOG_FLUSH) {
        SCReturn;
    }

    Packet *np = StreamTcpPseudoSetup(p, GET_PKT_DATA(p), GET_PKT_LEN(p));
    if (np == NULL) {
        SCLogDebug("The packet received from packet allocation is NULL");
        StatsIncr(tv, stt->counter_tcp_pseudo_failed);
=======
        StreamTcpThread *stt, Packet *parent,
        TcpSession *ssn, PacketQueue *pq, int dir)
{
    SCEnter();
    Flow *f = parent->flow;

    if (parent->flags & PKT_PSEUDO_DETECTLOG_FLUSH) {
        SCReturn;
    }

    Packet *np = PacketPoolGetPacket();
    if (np == NULL) {
>>>>>>> 57228e99
        SCReturn;
    }
    PKT_SET_SRC(np, PKT_SRC_STREAM_TCP_DETECTLOG_FLUSH);

<<<<<<< HEAD
    /* Setup the IP and TCP headers */
    StreamTcpPseudoPacketSetupHeader(np,p);

    np->tenant_id = p->flow->tenant_id;
    np->flowflags = p->flowflags;

=======
    np->tenant_id = f->tenant_id;
    np->datalink = DLT_RAW;
    np->proto = IPPROTO_TCP;
    FlowReference(&np->flow, f);
>>>>>>> 57228e99
    np->flags |= PKT_STREAM_EST;
    np->flags |= PKT_HAS_FLOW;
    np->flags |= PKT_IGNORE_CHECKSUM;
    np->flags |= PKT_PSEUDO_DETECTLOG_FLUSH;

<<<<<<< HEAD
    if (p->flags & PKT_NOPACKET_INSPECTION) {
        DecodeSetNoPacketInspectionFlag(np);
    }
    if (p->flags & PKT_NOPAYLOAD_INSPECTION) {
        DecodeSetNoPayloadInspectionFlag(np);
    }

    if (dir == false) {
        SCLogDebug("pseudo is to_client");
        np->flowflags &= ~(FLOW_PKT_TOSERVER|FLOW_PKT_TOCLIENT);
        np->flowflags |= FLOW_PKT_TOCLIENT;
#ifdef DEBUG
        BUG_ON(!(PKT_IS_TOCLIENT(np)));
        BUG_ON((PKT_IS_TOSERVER(np)));
#endif
    } else {
        SCLogDebug("pseudo is to_server");
        np->flowflags &= ~(FLOW_PKT_TOCLIENT|FLOW_PKT_TOSERVER);
        np->flowflags |= FLOW_PKT_TOSERVER;
#ifdef DEBUG
        BUG_ON(!(PKT_IS_TOSERVER(np)));
        BUG_ON((PKT_IS_TOCLIENT(np)));
#endif
    }

=======
    if (f->flags & FLOW_NOPACKET_INSPECTION) {
        DecodeSetNoPacketInspectionFlag(np);
    }
    if (f->flags & FLOW_NOPAYLOAD_INSPECTION) {
        DecodeSetNoPayloadInspectionFlag(np);
    }

    if (dir == 0) {
        SCLogDebug("pseudo is to_server");
        np->flowflags |= FLOW_PKT_TOSERVER;
    } else {
        SCLogDebug("pseudo is to_client");
        np->flowflags |= FLOW_PKT_TOCLIENT;
    }
    np->flowflags |= FLOW_PKT_ESTABLISHED;
    np->payload = NULL;
    np->payload_len = 0;

    if (FLOW_IS_IPV4(f)) {
        if (dir == 0) {
            FLOW_COPY_IPV4_ADDR_TO_PACKET(&f->src, &np->src);
            FLOW_COPY_IPV4_ADDR_TO_PACKET(&f->dst, &np->dst);
            np->sp = f->sp;
            np->dp = f->dp;
        } else {
            FLOW_COPY_IPV4_ADDR_TO_PACKET(&f->src, &np->dst);
            FLOW_COPY_IPV4_ADDR_TO_PACKET(&f->dst, &np->src);
            np->sp = f->dp;
            np->dp = f->sp;
        }

        /* Check if we have enough room in direct data. We need ipv4 hdr + tcp hdr.
         * Force an allocation if it is not the case.
         */
        if (GET_PKT_DIRECT_MAX_SIZE(np) <  40) {
            if (PacketCallocExtPkt(np, 40) == -1) {
                goto error;
            }
        }
        /* set the ip header */
        np->ip4h = (IPV4Hdr *)GET_PKT_DATA(np);
        /* version 4 and length 20 bytes for the tcp header */
        np->ip4h->ip_verhl = 0x45;
        np->ip4h->ip_tos = 0;
        np->ip4h->ip_len = htons(40);
        np->ip4h->ip_id = 0;
        np->ip4h->ip_off = 0;
        np->ip4h->ip_ttl = 64;
        np->ip4h->ip_proto = IPPROTO_TCP;
        if (dir == 0) {
            np->ip4h->s_ip_src.s_addr = f->src.addr_data32[0];
            np->ip4h->s_ip_dst.s_addr = f->dst.addr_data32[0];
        } else {
            np->ip4h->s_ip_src.s_addr = f->dst.addr_data32[0];
            np->ip4h->s_ip_dst.s_addr = f->src.addr_data32[0];
        }

        /* set the tcp header */
        np->tcph = (TCPHdr *)((uint8_t *)GET_PKT_DATA(np) + 20);

        SET_PKT_LEN(np, 40); /* ipv4 hdr + tcp hdr */

    } else if (FLOW_IS_IPV6(f)) {
        if (dir == 0) {
            FLOW_COPY_IPV6_ADDR_TO_PACKET(&f->src, &np->src);
            FLOW_COPY_IPV6_ADDR_TO_PACKET(&f->dst, &np->dst);
            np->sp = f->sp;
            np->dp = f->dp;
        } else {
            FLOW_COPY_IPV6_ADDR_TO_PACKET(&f->src, &np->dst);
            FLOW_COPY_IPV6_ADDR_TO_PACKET(&f->dst, &np->src);
            np->sp = f->dp;
            np->dp = f->sp;
        }

        /* Check if we have enough room in direct data. We need ipv6 hdr + tcp hdr.
         * Force an allocation if it is not the case.
         */
        if (GET_PKT_DIRECT_MAX_SIZE(np) <  60) {
            if (PacketCallocExtPkt(np, 60) == -1) {
                goto error;
            }
        }
        /* set the ip header */
        np->ip6h = (IPV6Hdr *)GET_PKT_DATA(np);
        /* version 6 */
        np->ip6h->s_ip6_vfc = 0x60;
        np->ip6h->s_ip6_flow = 0;
        np->ip6h->s_ip6_nxt = IPPROTO_TCP;
        np->ip6h->s_ip6_plen = htons(20);
        np->ip6h->s_ip6_hlim = 64;
        if (dir == 0) {
            np->ip6h->s_ip6_src[0] = f->src.addr_data32[0];
            np->ip6h->s_ip6_src[1] = f->src.addr_data32[1];
            np->ip6h->s_ip6_src[2] = f->src.addr_data32[2];
            np->ip6h->s_ip6_src[3] = f->src.addr_data32[3];
            np->ip6h->s_ip6_dst[0] = f->dst.addr_data32[0];
            np->ip6h->s_ip6_dst[1] = f->dst.addr_data32[1];
            np->ip6h->s_ip6_dst[2] = f->dst.addr_data32[2];
            np->ip6h->s_ip6_dst[3] = f->dst.addr_data32[3];
        } else {
            np->ip6h->s_ip6_src[0] = f->dst.addr_data32[0];
            np->ip6h->s_ip6_src[1] = f->dst.addr_data32[1];
            np->ip6h->s_ip6_src[2] = f->dst.addr_data32[2];
            np->ip6h->s_ip6_src[3] = f->dst.addr_data32[3];
            np->ip6h->s_ip6_dst[0] = f->src.addr_data32[0];
            np->ip6h->s_ip6_dst[1] = f->src.addr_data32[1];
            np->ip6h->s_ip6_dst[2] = f->src.addr_data32[2];
            np->ip6h->s_ip6_dst[3] = f->src.addr_data32[3];
        }

        /* set the tcp header */
        np->tcph = (TCPHdr *)((uint8_t *)GET_PKT_DATA(np) + 40);

        SET_PKT_LEN(np, 60); /* ipv6 hdr + tcp hdr */
    }

    np->tcph->th_offx2 = 0x50;
    np->tcph->th_flags |= TH_ACK;
    np->tcph->th_win = 10;
    np->tcph->th_urp = 0;

    /* to server */
    if (dir == 0) {
        np->tcph->th_sport = htons(f->sp);
        np->tcph->th_dport = htons(f->dp);

        np->tcph->th_seq = htonl(ssn->client.next_seq);
        np->tcph->th_ack = htonl(ssn->server.last_ack);

    /* to client */
    } else {
        np->tcph->th_sport = htons(f->dp);
        np->tcph->th_dport = htons(f->sp);

        np->tcph->th_seq = htonl(ssn->server.next_seq);
        np->tcph->th_ack = htonl(ssn->client.last_ack);
    }

    /* use parent time stamp */
    memcpy(&np->ts, &parent->ts, sizeof(struct timeval));

>>>>>>> 57228e99
    SCLogDebug("np %p", np);
    PacketEnqueue(pq, np);

    StatsIncr(tv, stt->counter_tcp_pseudo);
    SCReturn;
<<<<<<< HEAD
=======
error:
    FlowDeReference(&np->flow);
    SCReturn;
>>>>>>> 57228e99
}

/** \brief create packets in both directions to flush out logging
 *         and detection before switching protocols.
 *         In IDS mode, create first in packet dir, 2nd in opposing
 *         In IPS mode, do the reverse.
 *         Flag TCP engine that data needs to be inspected regardless
 *         of how far we are wrt inspect limits.
 */
void StreamTcpDetectLogFlush(ThreadVars *tv, StreamTcpThread *stt, Flow *f, Packet *p, PacketQueue *pq)
{
    TcpSession *ssn = f->protoctx;
    ssn->client.flags |= STREAMTCP_STREAM_FLAG_TRIGGER_RAW;
    ssn->server.flags |= STREAMTCP_STREAM_FLAG_TRIGGER_RAW;
    bool ts = PKT_IS_TOSERVER(p) ? true : false;
    ts ^= StreamTcpInlineMode();
    StreamTcpPseudoPacketCreateDetectLogFlush(tv, stt, p, ssn, pq, ts^0);
    StreamTcpPseudoPacketCreateDetectLogFlush(tv, stt, p, ssn, pq, ts^1);
}

/**
 * \brief Run callback function on each TCP segment
 *
 * \note when stream engine is running in inline mode all segments are used,
 *       in IDS/non-inline mode only ack'd segments are iterated.
 *
 * \note Must be called under flow lock.
 *
 * \return -1 in case of error, the number of segment in case of success
 *
 */
int StreamTcpSegmentForEach(const Packet *p, uint8_t flag, StreamSegmentCallback CallbackFunc, void *data)
{
    TcpSession *ssn = NULL;
    TcpStream *stream = NULL;
    int ret = 0;
    int cnt = 0;

    if (p->flow == NULL)
        return 0;

    ssn = (TcpSession *)p->flow->protoctx;

    if (ssn == NULL) {
        return 0;
    }

    if (flag & FLOW_PKT_TOSERVER) {
        stream = &(ssn->server);
    } else {
        stream = &(ssn->client);
    }

    /* for IDS, return ack'd segments. For IPS all. */
    TcpSegment *seg = stream->seg_list;
    for (; seg != NULL &&
            ((stream_config.flags & STREAMTCP_INIT_FLAG_INLINE)
             || SEQ_LT(seg->seq, stream->last_ack));)
    {
        const uint8_t *seg_data;
        uint32_t seg_datalen;
        StreamingBufferSegmentGetData(&stream->sb, &seg->sbseg, &seg_data, &seg_datalen);

        ret = CallbackFunc(p, data, seg_data, seg_datalen);
        if (ret != 1) {
            SCLogDebug("Callback function has failed");
            return -1;
        }
        seg = seg->next;
        cnt++;
    }
    return cnt;
}

int StreamTcpBypassEnabled(void)
{
    return (stream_config.flags & STREAMTCP_INIT_FLAG_BYPASS);
}

/**
 *  \brief See if stream engine is operating in inline mode
 *
 *  \retval 0 no
 *  \retval 1 yes
 */
int StreamTcpInlineMode(void)
{
    return (stream_config.flags & STREAMTCP_INIT_FLAG_INLINE) ? 1 : 0;
}


void TcpSessionSetReassemblyDepth(TcpSession *ssn, uint32_t size)
{
    if (size > ssn->reassembly_depth || size == 0) {
        ssn->reassembly_depth = size;
    }

    return;
}

#ifdef UNITTESTS

#define SET_ISN(stream, setseq)             \
    (stream)->isn = (setseq);               \
    (stream)->base_seq = (setseq) + 1

/**
 *  \test   Test the allocation of TCP session for a given packet from the
 *          ssn_pool.
 *
 *  \retval On success it returns 1 and on failure 0.
 */

static int StreamTcpTest01 (void)
{
    StreamTcpThread stt;
    Packet *p = SCMalloc(SIZE_OF_PACKET);
    if (unlikely(p == NULL))
        return 0;
    Flow f;
    memset(p, 0, SIZE_OF_PACKET);
    memset (&f, 0, sizeof(Flow));
    FLOW_INITIALIZE(&f);
    p->flow = &f;
    int ret = 0;

    StreamTcpUTInit(&stt.ra_ctx);

    TcpSession *ssn = StreamTcpNewSession(p, 0);
    if (ssn == NULL) {
        printf("Session can not be allocated: ");
        goto end;
    }
    f.protoctx = ssn;

    if (f.alparser != NULL) {
        printf("AppLayer field not set to NULL: ");
        goto end;
    }
    if (ssn->state != 0) {
        printf("TCP state field not set to 0: ");
        goto end;
    }

    StreamTcpSessionClear(p->flow->protoctx);

    ret = 1;
end:
    SCFree(p);
    FLOW_DESTROY(&f);
    StreamTcpUTDeinit(stt.ra_ctx);
    return ret;
}

/**
 *  \test   Test the deallocation of TCP session for a given packet and return
 *          the memory back to ssn_pool and corresponding segments to segment
 *          pool.
 *
 *  \retval On success it returns 1 and on failure 0.
 */

static int StreamTcpTest02 (void)
{
    Packet *p = SCMalloc(SIZE_OF_PACKET);
    FAIL_IF(unlikely(p == NULL));
    Flow f;
    ThreadVars tv;
    StreamTcpThread stt;
    uint8_t payload[4];
    TCPHdr tcph;
    PacketQueue pq;
    memset(&pq,0,sizeof(PacketQueue));
    memset(p, 0, SIZE_OF_PACKET);
    memset (&f, 0, sizeof(Flow));
    memset(&tv, 0, sizeof (ThreadVars));
    memset(&stt, 0, sizeof (StreamTcpThread));
    memset(&tcph, 0, sizeof (TCPHdr));

    FLOW_INITIALIZE(&f);
    p->flow = &f;
    tcph.th_win = htons(5480);
    tcph.th_flags = TH_SYN;
    p->tcph = &tcph;
    p->flowflags = FLOW_PKT_TOSERVER;

    StreamTcpUTInit(&stt.ra_ctx);

    FAIL_IF(StreamTcpPacket(&tv, p, &stt, &pq) == -1);

    p->tcph->th_ack = htonl(1);
    p->tcph->th_flags = TH_SYN | TH_ACK;
    p->flowflags = FLOW_PKT_TOCLIENT;

    FAIL_IF(StreamTcpPacket(&tv, p, &stt, &pq) == -1);

    p->tcph->th_ack = htonl(1);
    p->tcph->th_seq = htonl(1);
    p->tcph->th_flags = TH_ACK;
    p->flowflags = FLOW_PKT_TOSERVER;

    FAIL_IF(StreamTcpPacket(&tv, p, &stt, &pq) == -1);

    p->tcph->th_ack = htonl(1);
    p->tcph->th_seq = htonl(2);
    p->tcph->th_flags = TH_PUSH | TH_ACK;
    p->flowflags = FLOW_PKT_TOSERVER;

    StreamTcpCreateTestPacket(payload, 0x41, 3, 4); /*AAA*/
    p->payload = payload;
    p->payload_len = 3;

    FAIL_IF(StreamTcpPacket(&tv, p, &stt, &pq) == -1);

    p->flowflags = FLOW_PKT_TOCLIENT;
    FAIL_IF(StreamTcpPacket(&tv, p, &stt, &pq) == -1);

    p->tcph->th_ack = htonl(1);
    p->tcph->th_seq = htonl(6);
    p->tcph->th_flags = TH_PUSH | TH_ACK;
    p->flowflags = FLOW_PKT_TOSERVER;

    StreamTcpCreateTestPacket(payload, 0x42, 3, 4); /*BBB*/
    p->payload = payload;
    p->payload_len = 3;

    FAIL_IF(StreamTcpPacket(&tv, p, &stt, &pq) == -1);

    p->flowflags = FLOW_PKT_TOCLIENT;
    FAIL_IF(StreamTcpPacket(&tv, p, &stt, &pq) == -1);

    StreamTcpSessionClear(p->flow->protoctx);
    //StreamTcpUTClearSession(p->flow->protoctx);

    SCFree(p);
    FLOW_DESTROY(&f);
    StreamTcpUTDeinit(stt.ra_ctx);
    PASS;
}

/**
 *  \test   Test the setting up a TCP session when we missed the intial
 *          SYN packet of the session. The session is setup only if midstream
 *          sessions are allowed to setup.
 *
 *  \retval On success it returns 1 and on failure 0.
 */

static int StreamTcpTest03 (void)
{
    Packet *p = SCMalloc(SIZE_OF_PACKET);
    if (unlikely(p == NULL))
        return 0;
    Flow f;
    ThreadVars tv;
    StreamTcpThread stt;
    TCPHdr tcph;
    memset(p, 0, SIZE_OF_PACKET);
    PacketQueue pq;
    memset(&pq,0,sizeof(PacketQueue));
    memset (&f, 0, sizeof(Flow));
    memset(&tv, 0, sizeof (ThreadVars));
    memset(&stt, 0, sizeof (StreamTcpThread));
    memset(&tcph, 0, sizeof (TCPHdr));
    FLOW_INITIALIZE(&f);
    p->flow = &f;

    StreamTcpUTInit(&stt.ra_ctx);

    tcph.th_win = htons(5480);
    tcph.th_seq = htonl(10);
    tcph.th_ack = htonl(20);
    tcph.th_flags = TH_SYN|TH_ACK;
    p->tcph = &tcph;
    int ret = 0;

    if (StreamTcpPacket(&tv, p, &stt, &pq) == -1)
        goto end;

    p->tcph->th_seq = htonl(20);
    p->tcph->th_ack = htonl(11);
    p->tcph->th_flags = TH_ACK;
    p->flowflags = FLOW_PKT_TOSERVER;

    if (StreamTcpPacket(&tv, p, &stt, &pq) == -1)
        goto end;

    p->tcph->th_seq = htonl(19);
    p->tcph->th_ack = htonl(11);
    p->tcph->th_flags = TH_ACK|TH_PUSH;
    p->flowflags = FLOW_PKT_TOSERVER;

    if (StreamTcpPacket(&tv, p, &stt, &pq) == -1)
        goto end;

    if (stream_config.midstream != TRUE) {
        ret = 1;
        goto end;
    }
    if (((TcpSession *)(p->flow->protoctx))->state != TCP_ESTABLISHED)
        goto end;

    if (((TcpSession *)(p->flow->protoctx))->client.next_seq != 20 &&
            ((TcpSession *)(p->flow->protoctx))->server.next_seq != 11)
        goto end;

    StreamTcpSessionClear(p->flow->protoctx);

    ret = 1;
end:
    SCFree(p);
    FLOW_DESTROY(&f);
    StreamTcpUTDeinit(stt.ra_ctx);
    return ret;
}

/**
 *  \test   Test the setting up a TCP session when we missed the intial
 *          SYN/ACK packet of the session. The session is setup only if
 *          midstream sessions are allowed to setup.
 *
 *  \retval On success it returns 1 and on failure 0.
 */

static int StreamTcpTest04 (void)
{
    Packet *p = SCMalloc(SIZE_OF_PACKET);
    if (unlikely(p == NULL))
        return 0;
    Flow f;
    ThreadVars tv;
    StreamTcpThread stt;
    TCPHdr tcph;
    memset(p, 0, SIZE_OF_PACKET);
    PacketQueue pq;
    memset(&pq,0,sizeof(PacketQueue));
    memset (&f, 0, sizeof(Flow));
    memset(&tv, 0, sizeof (ThreadVars));
    memset(&stt, 0, sizeof (StreamTcpThread));
    memset(&tcph, 0, sizeof (TCPHdr));
    FLOW_INITIALIZE(&f);
    p->flow = &f;

    StreamTcpUTInit(&stt.ra_ctx);

    tcph.th_win = htons(5480);
    tcph.th_seq = htonl(10);
    tcph.th_ack = htonl(20);
    tcph.th_flags = TH_ACK;
    p->tcph = &tcph;

    int ret = 0;

    if (StreamTcpPacket(&tv, p, &stt, &pq) == -1)
        goto end;

    p->tcph->th_seq = htonl(9);
    p->tcph->th_ack = htonl(19);
    p->tcph->th_flags = TH_ACK|TH_PUSH;
    p->flowflags = FLOW_PKT_TOSERVER;

    if (StreamTcpPacket(&tv, p, &stt, &pq) == -1)
        goto end;

    if (stream_config.midstream != TRUE) {
        ret = 1;
        goto end;
    }
    if (((TcpSession *)(p->flow->protoctx))->state != TCP_ESTABLISHED)
        goto end;

    if (((TcpSession *)(p->flow->protoctx))->client.next_seq != 10 &&
            ((TcpSession *)(p->flow->protoctx))->server.next_seq != 20)
        goto end;

    StreamTcpSessionClear(p->flow->protoctx);

    ret = 1;
end:
    SCFree(p);
    FLOW_DESTROY(&f);
    StreamTcpUTDeinit(stt.ra_ctx);
    return ret;
}

/**
 *  \test   Test the setting up a TCP session when we missed the intial
 *          3WHS packet of the session. The session is setup only if
 *          midstream sessions are allowed to setup.
 *
 *  \retval On success it returns 1 and on failure 0.
 */

static int StreamTcpTest05 (void)
{
    Packet *p = SCMalloc(SIZE_OF_PACKET);
    if (unlikely(p == NULL))
        return 0;
    Flow f;
    ThreadVars tv;
    StreamTcpThread stt;
    TCPHdr tcph;
    uint8_t payload[4];
    memset(p, 0, SIZE_OF_PACKET);
    PacketQueue pq;
    memset(&pq,0,sizeof(PacketQueue));
    memset (&f, 0, sizeof(Flow));
    memset(&tv, 0, sizeof (ThreadVars));
    memset(&stt, 0, sizeof (StreamTcpThread));
    memset(&tcph, 0, sizeof (TCPHdr));
    FLOW_INITIALIZE(&f);
    p->flow = &f;
    int ret = 0;

    StreamTcpUTInit(&stt.ra_ctx);
    tcph.th_win = htons(5480);
    tcph.th_seq = htonl(10);
    tcph.th_ack = htonl(20);
    tcph.th_flags = TH_ACK|TH_PUSH;
    p->tcph = &tcph;

    StreamTcpCreateTestPacket(payload, 0x41, 3, 4); /*AAA*/
    p->payload = payload;
    p->payload_len = 3;

    if (StreamTcpPacket(&tv, p, &stt, &pq) == -1)
        goto end;

    p->tcph->th_seq = htonl(20);
    p->tcph->th_ack = htonl(13);
    p->tcph->th_flags = TH_ACK|TH_PUSH;
    p->flowflags = FLOW_PKT_TOCLIENT;

    StreamTcpCreateTestPacket(payload, 0x42, 3, 4); /*BBB*/
    p->payload = payload;
    p->payload_len = 3;

    if (StreamTcpPacket(&tv, p, &stt, &pq) == -1)
        goto end;

    p->tcph->th_seq = htonl(13);
    p->tcph->th_ack = htonl(23);
    p->tcph->th_flags = TH_ACK|TH_PUSH;
    p->flowflags = FLOW_PKT_TOSERVER;

    StreamTcpCreateTestPacket(payload, 0x43, 3, 4); /*CCC*/
    p->payload = payload;
    p->payload_len = 3;

    if (StreamTcpPacket(&tv, p, &stt, &pq) == -1)
        goto end;

    p->tcph->th_seq = htonl(19);
    p->tcph->th_ack = htonl(16);
    p->tcph->th_flags = TH_ACK|TH_PUSH;
    p->flowflags = FLOW_PKT_TOCLIENT;

    StreamTcpCreateTestPacket(payload, 0x44, 3, 4); /*DDD*/
    p->payload = payload;
    p->payload_len = 3;

    if (StreamTcpPacket(&tv, p, &stt, &pq) == -1)
        goto end;

    if (stream_config.midstream != TRUE) {
        ret = 1;
        goto end;
    }
    if (((TcpSession *)(p->flow->protoctx))->state != TCP_ESTABLISHED)
        goto end;

    if (((TcpSession *)(p->flow->protoctx))->client.next_seq != 16 &&
            ((TcpSession *)(p->flow->protoctx))->server.next_seq != 23)
        goto end;

    StreamTcpSessionClear(p->flow->protoctx);

    ret = 1;
end:
    SCFree(p);
    FLOW_DESTROY(&f);
    StreamTcpUTDeinit(stt.ra_ctx);
    return ret;
}

/**
 *  \test   Test the setting up a TCP session when we have seen only the
 *          FIN, RST packets packet of the session. The session is setup only if
 *          midstream sessions are allowed to setup.
 *
 *  \retval On success it returns 1 and on failure 0.
 */

static int StreamTcpTest06 (void)
{
    Packet *p = SCMalloc(SIZE_OF_PACKET);
    if (unlikely(p == NULL))
        return 0;
    Flow f;
    TcpSession ssn;
    ThreadVars tv;
    StreamTcpThread stt;
    TCPHdr tcph;
    memset(p, 0, SIZE_OF_PACKET);
    PacketQueue pq;
    memset(&pq,0,sizeof(PacketQueue));
    memset (&f, 0, sizeof(Flow));
    memset(&ssn, 0, sizeof (TcpSession));
    memset(&tv, 0, sizeof (ThreadVars));
    memset(&stt, 0, sizeof (StreamTcpThread));
    memset(&tcph, 0, sizeof (TCPHdr));
    FLOW_INITIALIZE(&f);
    p->flow = &f;
    int ret = 0;

    StreamTcpUTInit(&stt.ra_ctx);

    tcph.th_flags = TH_FIN;
    p->tcph = &tcph;

    /* StreamTcpPacket returns -1 on unsolicited FIN */
    if (StreamTcpPacket(&tv, p, &stt, &pq) != -1) {
        printf("StreamTcpPacket failed: ");
        goto end;
    }

    if (((TcpSession *)(p->flow->protoctx)) != NULL) {
        printf("we have a ssn while we shouldn't: ");
        goto end;
    }

    p->tcph->th_flags = TH_RST;
    /* StreamTcpPacket returns -1 on unsolicited RST */
    if (StreamTcpPacket(&tv, p, &stt, &pq) != -1) {
        printf("StreamTcpPacket failed (2): ");
        goto end;
    }

    if (((TcpSession *)(p->flow->protoctx)) != NULL) {
        printf("we have a ssn while we shouldn't (2): ");
        goto end;
    }

    ret = 1;
end:
    SCFree(p);
    FLOW_DESTROY(&f);
    StreamTcpUTDeinit(stt.ra_ctx);
    return ret;
}

/**
 *  \test   Test the working on PAWS. The packet will be dropped by stream, as
 *          its timestamp is old, although the segment is in the window.
 */

static int StreamTcpTest07 (void)
{
    Packet *p = SCMalloc(SIZE_OF_PACKET);
    FAIL_IF(unlikely(p == NULL));
    Flow f;
    ThreadVars tv;
    StreamTcpThread stt;
    TCPHdr tcph;
    uint8_t payload[1] = {0x42};
    PacketQueue pq;

    memset(p, 0, SIZE_OF_PACKET);
    memset(&pq,0,sizeof(PacketQueue));
    memset (&f, 0, sizeof(Flow));
    memset(&tv, 0, sizeof (ThreadVars));
    memset(&stt, 0, sizeof(StreamTcpThread));
    memset(&tcph, 0, sizeof(TCPHdr));

    FLOW_INITIALIZE(&f);
    p->flow = &f;

    StreamTcpUTInit(&stt.ra_ctx);
    stream_config.midstream = TRUE;

    tcph.th_win = htons(5480);
    tcph.th_seq = htonl(10);
    tcph.th_ack = htonl(20);
    tcph.th_flags = TH_ACK|TH_PUSH;
    p->tcph = &tcph;

    p->tcpvars.ts_set = TRUE;
    p->tcpvars.ts_val = 10;
    p->tcpvars.ts_ecr = 11;

    p->payload = payload;
    p->payload_len = 1;

    FAIL_IF(StreamTcpPacket(&tv, p, &stt, &pq) == -1);

    p->tcph->th_seq = htonl(11);
    p->tcph->th_ack = htonl(23);
    p->tcph->th_flags = TH_ACK|TH_PUSH;
    p->flowflags = FLOW_PKT_TOSERVER;

    p->tcpvars.ts_val = 2;

    FAIL_IF(StreamTcpPacket(&tv, p, &stt, &pq) != -1);

    FAIL_IF(((TcpSession *) (p->flow->protoctx))->client.next_seq != 11);

    StreamTcpSessionClear(p->flow->protoctx);
    SCFree(p);
    FLOW_DESTROY(&f);
    StreamTcpUTDeinit(stt.ra_ctx);
    PASS;
}

/**
 *  \test   Test the working on PAWS. The packet will be accpeted by engine as
 *          the timestamp is valid and it is in window.
 */

static int StreamTcpTest08 (void)
{
    Packet *p = SCMalloc(SIZE_OF_PACKET);
    FAIL_IF(unlikely(p == NULL));
    Flow f;
    ThreadVars tv;
    StreamTcpThread stt;
    TCPHdr tcph;
    uint8_t payload[1] = {0x42};

    memset(p, 0, SIZE_OF_PACKET);
    PacketQueue pq;
    memset(&pq,0,sizeof(PacketQueue));
    memset (&f, 0, sizeof(Flow));
    memset(&tv, 0, sizeof (ThreadVars));
    memset(&stt, 0, sizeof(StreamTcpThread));
    memset(&tcph, 0, sizeof(TCPHdr));

    FLOW_INITIALIZE(&f);
    p->flow = &f;

    StreamTcpUTInit(&stt.ra_ctx);
    stream_config.midstream = TRUE;

    tcph.th_win = htons(5480);
    tcph.th_seq = htonl(10);
    tcph.th_ack = htonl(20);
    tcph.th_flags = TH_ACK|TH_PUSH;
    p->tcph = &tcph;

    p->tcpvars.ts_set = TRUE;
    p->tcpvars.ts_val = 10;
    p->tcpvars.ts_ecr = 11;

    p->payload = payload;
    p->payload_len = 1;

    FAIL_IF(StreamTcpPacket(&tv, p, &stt, &pq) == -1);

    p->tcph->th_seq = htonl(11);
    p->tcph->th_ack = htonl(20);
    p->tcph->th_flags = TH_ACK|TH_PUSH;
    p->flowflags = FLOW_PKT_TOSERVER;

    p->tcpvars.ts_val = 12;

    FAIL_IF(StreamTcpPacket(&tv, p, &stt, &pq) == -1);

    FAIL_IF(((TcpSession *) (p->flow->protoctx))->client.next_seq != 12);

    StreamTcpSessionClear(p->flow->protoctx);

    SCFree(p);
    FLOW_DESTROY(&f);
    StreamTcpUTDeinit(stt.ra_ctx);
    PASS;
}

/**
 *  \test   Test the working of No stream reassembly flag. The stream will not
 *          reassemble the segment if the flag is set.
 */

static int StreamTcpTest09 (void)
{
    Packet *p = SCMalloc(SIZE_OF_PACKET);
    FAIL_IF(unlikely(p == NULL));
    Flow f;
    ThreadVars tv;
    StreamTcpThread stt;
    TCPHdr tcph;
    uint8_t payload[1] = {0x42};

    memset(p, 0, SIZE_OF_PACKET);
    PacketQueue pq;
    memset(&pq,0,sizeof(PacketQueue));
    memset (&f, 0, sizeof(Flow));
    memset(&tv, 0, sizeof (ThreadVars));
    memset(&stt, 0, sizeof(StreamTcpThread));
    memset(&tcph, 0, sizeof(TCPHdr));

    FLOW_INITIALIZE(&f);
    p->flow = &f;

    StreamTcpUTInit(&stt.ra_ctx);
    stream_config.midstream = TRUE;

    tcph.th_win = htons(5480);
    tcph.th_seq = htonl(10);
    tcph.th_ack = htonl(20);
    tcph.th_flags = TH_ACK|TH_PUSH;
    p->tcph = &tcph;

    p->payload = payload;
    p->payload_len = 1;

    FAIL_IF(StreamTcpPacket(&tv, p, &stt, &pq) == -1);

    p->tcph->th_seq = htonl(12);
    p->tcph->th_ack = htonl(23);
    p->tcph->th_flags = TH_ACK|TH_PUSH;
    p->flowflags = FLOW_PKT_TOSERVER;

    FAIL_IF(p->flow->protoctx == NULL);

    StreamTcpSetSessionNoReassemblyFlag(((TcpSession *)(p->flow->protoctx)), 0);

    FAIL_IF(StreamTcpPacket(&tv, p, &stt, &pq) == -1);

    p->tcph->th_seq = htonl(11);
    p->tcph->th_ack = htonl(23);
    p->tcph->th_flags = TH_ACK|TH_PUSH;
    p->flowflags = FLOW_PKT_TOSERVER;

    FAIL_IF(StreamTcpPacket(&tv, p, &stt, &pq) == -1);

    FAIL_IF(((TcpSession *) (p->flow->protoctx))->client.seg_list->next != NULL);

    StreamTcpSessionClear(p->flow->protoctx);
    SCFree(p);
    FLOW_DESTROY(&f);
    StreamTcpUTDeinit(stt.ra_ctx);
    PASS;
}

/**
 *  \test   Test the setting up a TCP session when we are seeing asynchronous
 *          stream, while we see all the packets in that stream from start.
 */

static int StreamTcpTest10 (void)
{
    Packet *p = SCMalloc(SIZE_OF_PACKET);
    FAIL_IF(unlikely(p == NULL));
    Flow f;
    ThreadVars tv;
    StreamTcpThread stt;
    TCPHdr tcph;
    uint8_t payload[4];
    memset(p, 0, SIZE_OF_PACKET);
    PacketQueue pq;
    memset(&pq,0,sizeof(PacketQueue));
    memset (&f, 0, sizeof(Flow));
    memset(&tv, 0, sizeof (ThreadVars));
    memset(&stt, 0, sizeof (StreamTcpThread));
    memset(&tcph, 0, sizeof (TCPHdr));
    FLOW_INITIALIZE(&f);
    p->flow = &f;

    StreamTcpUTInit(&stt.ra_ctx);
    stream_config.async_oneside = TRUE;

    tcph.th_win = htons(5480);
    tcph.th_seq = htonl(10);
    tcph.th_ack = htonl(11);
    tcph.th_flags = TH_SYN;
    p->tcph = &tcph;

    FAIL_IF(StreamTcpPacket(&tv, p, &stt, &pq) == -1);

    p->tcph->th_seq = htonl(11);
    p->tcph->th_ack = htonl(11);
    p->tcph->th_flags = TH_ACK;
    p->flowflags = FLOW_PKT_TOSERVER;

    FAIL_IF(StreamTcpPacket(&tv, p, &stt, &pq) == -1);

    p->tcph->th_seq = htonl(11);
    p->tcph->th_ack = htonl(11);
    p->tcph->th_flags = TH_ACK|TH_PUSH;
    p->flowflags = FLOW_PKT_TOSERVER;

    StreamTcpCreateTestPacket(payload, 0x42, 3, 4); /*BBB*/
    p->payload = payload;
    p->payload_len = 3;

    FAIL_IF(StreamTcpPacket(&tv, p, &stt, &pq) == -1);

    p->tcph->th_seq = htonl(6);
    p->tcph->th_ack = htonl(11);
    p->tcph->th_flags = TH_ACK|TH_PUSH;
    p->flowflags = FLOW_PKT_TOSERVER;

    StreamTcpCreateTestPacket(payload, 0x42, 3, 4); /*BBB*/
    p->payload = payload;
    p->payload_len = 3;

    FAIL_IF(StreamTcpPacket(&tv, p, &stt, &pq) == -1);

    FAIL_IF(((TcpSession *)(p->flow->protoctx))->state != TCP_ESTABLISHED);

    FAIL_IF(! (((TcpSession *)(p->flow->protoctx))->flags & STREAMTCP_FLAG_ASYNC));

    FAIL_IF(((TcpSession *)(p->flow->protoctx))->client.last_ack != 6 &&
            ((TcpSession *)(p->flow->protoctx))->server.next_seq != 11);

    StreamTcpSessionClear(p->flow->protoctx);

    SCFree(p);
    FLOW_DESTROY(&f);
    StreamTcpUTDeinit(stt.ra_ctx);
    PASS;
}

/**
 *  \test   Test the setting up a TCP session when we are seeing asynchronous
 *          stream, while we missed the SYN packet of that stream.
 */

static int StreamTcpTest11 (void)
{
    Packet *p = SCMalloc(SIZE_OF_PACKET);
    FAIL_IF(unlikely(p == NULL));
    Flow f;
    ThreadVars tv;
    StreamTcpThread stt;
    TCPHdr tcph;
    uint8_t payload[4];
    memset(p, 0, SIZE_OF_PACKET);
    PacketQueue pq;
    memset(&pq,0,sizeof(PacketQueue));
    memset (&f, 0, sizeof(Flow));
    memset(&tv, 0, sizeof (ThreadVars));
    memset(&stt, 0, sizeof (StreamTcpThread));
    memset(&tcph, 0, sizeof (TCPHdr));
    FLOW_INITIALIZE(&f);
    p->flow = &f;

    StreamTcpUTInit(&stt.ra_ctx);
    stream_config.async_oneside = TRUE;

    tcph.th_win = htons(5480);
    tcph.th_seq = htonl(10);
    tcph.th_ack = htonl(1);
    tcph.th_flags = TH_SYN|TH_ACK;
    p->tcph = &tcph;

    FAIL_IF(StreamTcpPacket(&tv, p, &stt, &pq) == -1);

    p->tcph->th_seq = htonl(11);
    p->tcph->th_ack = htonl(1);
    p->tcph->th_flags = TH_ACK;
    p->flowflags = FLOW_PKT_TOSERVER;

    FAIL_IF(StreamTcpPacket(&tv, p, &stt, &pq) == -1);

    p->tcph->th_seq = htonl(11);
    p->tcph->th_ack = htonl(1);
    p->tcph->th_flags = TH_ACK|TH_PUSH;
    p->flowflags = FLOW_PKT_TOSERVER;

    StreamTcpCreateTestPacket(payload, 0x42, 3, 4); /*BBB*/
    p->payload = payload;
    p->payload_len = 3;

    FAIL_IF(StreamTcpPacket(&tv, p, &stt, &pq) == -1);

    p->tcph->th_seq = htonl(2);
    p->tcph->th_ack = htonl(1);
    p->tcph->th_flags = TH_ACK|TH_PUSH;
    p->flowflags = FLOW_PKT_TOSERVER;

    StreamTcpCreateTestPacket(payload, 0x42, 3, 4); /*BBB*/
    p->payload = payload;
    p->payload_len = 3;

    FAIL_IF(StreamTcpPacket(&tv, p, &stt, &pq) == -1);

    FAIL_IF(! (((TcpSession *)(p->flow->protoctx))->flags & STREAMTCP_FLAG_ASYNC));

    FAIL_IF(((TcpSession *)(p->flow->protoctx))->state != TCP_ESTABLISHED);

    FAIL_IF(((TcpSession *)(p->flow->protoctx))->server.last_ack != 2 &&
            ((TcpSession *)(p->flow->protoctx))->client.next_seq != 1);

    StreamTcpSessionClear(p->flow->protoctx);
    SCFree(p);
    FLOW_DESTROY(&f);
    StreamTcpUTDeinit(stt.ra_ctx);
    PASS;
}

/**
 *  \test   Test the setting up a TCP session when we are seeing asynchronous
 *          stream, while we missed the SYN and SYN/ACK packets in that stream.
 *
 *  \retval On success it returns 1 and on failure 0.
 */

static int StreamTcpTest12 (void)
{
    Packet *p = SCMalloc(SIZE_OF_PACKET);
    if (unlikely(p == NULL))
        return 0;
    Flow f;
    ThreadVars tv;
    StreamTcpThread stt;
    TCPHdr tcph;
    uint8_t payload[4];
    memset(p, 0, SIZE_OF_PACKET);
    PacketQueue pq;
    memset(&pq,0,sizeof(PacketQueue));
    memset (&f, 0, sizeof(Flow));
    memset(&tv, 0, sizeof (ThreadVars));
    memset(&stt, 0, sizeof (StreamTcpThread));
    memset(&tcph, 0, sizeof (TCPHdr));
    FLOW_INITIALIZE(&f);
    p->flow = &f;

    StreamTcpUTInit(&stt.ra_ctx);

    tcph.th_win = htons(5480);
    tcph.th_seq = htonl(10);
    tcph.th_ack = htonl(11);
    tcph.th_flags = TH_ACK;
    p->tcph = &tcph;
    int ret = 0;

    if (StreamTcpPacket(&tv, p, &stt, &pq) == -1)
        goto end;

    p->tcph->th_seq = htonl(10);
    p->tcph->th_ack = htonl(11);
    p->tcph->th_flags = TH_ACK|TH_PUSH;
    p->flowflags = FLOW_PKT_TOSERVER;

    StreamTcpCreateTestPacket(payload, 0x42, 3, 4); /*BBB*/
    p->payload = payload;
    p->payload_len = 3;

    if (StreamTcpPacket(&tv, p, &stt, &pq) == -1)
        goto end;

    p->tcph->th_seq = htonl(6);
    p->tcph->th_ack = htonl(11);
    p->tcph->th_flags = TH_ACK|TH_PUSH;
    p->flowflags = FLOW_PKT_TOSERVER;

    StreamTcpCreateTestPacket(payload, 0x42, 3, 4); /*BBB*/
    p->payload = payload;
    p->payload_len = 3;

    if (StreamTcpPacket(&tv, p, &stt, &pq) == -1)
        goto end;

    if (stream_config.async_oneside != TRUE) {
        ret = 1;
        goto end;
    }

    if (! (((TcpSession *)(p->flow->protoctx))->flags & STREAMTCP_FLAG_ASYNC)) {
        printf("failed in setting asynchronous session\n");
        goto end;
    }

    if (((TcpSession *)(p->flow->protoctx))->state != TCP_ESTABLISHED) {
        printf("failed in setting state\n");
        goto end;
    }

    if (((TcpSession *)(p->flow->protoctx))->client.last_ack != 6 &&
            ((TcpSession *)(p->flow->protoctx))->server.next_seq != 11) {
        printf("failed in seq %"PRIu32" match\n",
                ((TcpSession *)(p->flow->protoctx))->client.last_ack);
        goto end;
    }

    StreamTcpSessionClear(p->flow->protoctx);

    ret = 1;
end:
    SCFree(p);
    FLOW_DESTROY(&f);
    StreamTcpUTDeinit(stt.ra_ctx);
    return ret;
}

/**
 *  \test   Test the setting up a TCP session when we are seeing asynchronous
 *          stream, while we missed the SYN and SYN/ACK packets in that stream.
 *          Later, we start to receive the packet from other end stream too.
 *
 *  \retval On success it returns 1 and on failure 0.
 */

static int StreamTcpTest13 (void)
{
    Packet *p = SCMalloc(SIZE_OF_PACKET);
    if (unlikely(p == NULL))
        return 0;
    Flow f;
    ThreadVars tv;
    StreamTcpThread stt;
    TCPHdr tcph;
    uint8_t payload[4];
    memset(p, 0, SIZE_OF_PACKET);
    PacketQueue pq;
    memset(&pq,0,sizeof(PacketQueue));
    memset (&f, 0, sizeof(Flow));
    memset(&tv, 0, sizeof (ThreadVars));
    memset(&stt, 0, sizeof (StreamTcpThread));
    memset(&tcph, 0, sizeof (TCPHdr));
    FLOW_INITIALIZE(&f);
    p->flow = &f;

    StreamTcpUTInit(&stt.ra_ctx);

    tcph.th_win = htons(5480);
    tcph.th_seq = htonl(10);
    tcph.th_ack = htonl(11);
    tcph.th_flags = TH_ACK;
    p->tcph = &tcph;
    int ret = 0;

    if (StreamTcpPacket(&tv, p, &stt, &pq) == -1)
        goto end;

    p->tcph->th_seq = htonl(10);
    p->tcph->th_ack = htonl(11);
    p->tcph->th_flags = TH_ACK|TH_PUSH;
    p->flowflags = FLOW_PKT_TOSERVER;

    StreamTcpCreateTestPacket(payload, 0x42, 3, 4); /*BBB*/
    p->payload = payload;
    p->payload_len = 3;

    if (StreamTcpPacket(&tv, p, &stt, &pq) == -1)
        goto end;

    p->tcph->th_seq = htonl(6);
    p->tcph->th_ack = htonl(11);
    p->tcph->th_flags = TH_ACK|TH_PUSH;
    p->flowflags = FLOW_PKT_TOSERVER;

    StreamTcpCreateTestPacket(payload, 0x42, 3, 4); /*BBB*/
    p->payload = payload;
    p->payload_len = 3;

    if (StreamTcpPacket(&tv, p, &stt, &pq) == -1)
        goto end;

    if (stream_config.async_oneside != TRUE) {
        ret = 1;
        goto end;
    }

    if (! (((TcpSession *)(p->flow->protoctx))->flags & STREAMTCP_FLAG_ASYNC)) {
        printf("failed in setting asynchronous session\n");
        goto end;
    }

    if (((TcpSession *)(p->flow->protoctx))->state != TCP_ESTABLISHED) {
        printf("failed in setting state\n");
        goto end;
    }

    p->tcph->th_seq = htonl(11);
    p->tcph->th_ack = htonl(9);
    p->tcph->th_flags = TH_ACK|TH_PUSH;
    p->flowflags = FLOW_PKT_TOCLIENT;

    StreamTcpCreateTestPacket(payload, 0x42, 3, 4); /*BBB*/
    p->payload = payload;
    p->payload_len = 3;

    if (StreamTcpPacket(&tv, p, &stt, &pq) == -1)
        goto end;

    if (((TcpSession *)(p->flow->protoctx))->client.last_ack != 9 &&
            ((TcpSession *)(p->flow->protoctx))->server.next_seq != 14) {
        printf("failed in seq %"PRIu32" match\n",
                ((TcpSession *)(p->flow->protoctx))->client.last_ack);
        goto end;
    }

    StreamTcpSessionPktFree(p);

    ret = 1;
end:
    SCFree(p);
    FLOW_DESTROY(&f);
    StreamTcpUTDeinit(stt.ra_ctx);
    return ret;
}

/* Dummy conf string to setup the OS policy for unit testing */
static const char *dummy_conf_string =
    "%YAML 1.1\n"
    "---\n"
    "\n"
    "default-log-dir: /var/log/eidps\n"
    "\n"
    "logging:\n"
    "\n"
    "  default-log-level: debug\n"
    "\n"
    "  default-format: \"<%t> - <%l>\"\n"
    "\n"
    "  default-startup-message: Your IDS has started.\n"
    "\n"
    "  default-output-filter:\n"
    "\n"
    "host-os-policy:\n"
    "\n"
    " windows: 192.168.0.1\n"
    "\n"
    " linux: 192.168.0.2\n"
    "\n";
/* Dummy conf string to setup the OS policy for unit testing */
static const char *dummy_conf_string1 =
    "%YAML 1.1\n"
    "---\n"
    "\n"
    "default-log-dir: /var/log/eidps\n"
    "\n"
    "logging:\n"
    "\n"
    "  default-log-level: debug\n"
    "\n"
    "  default-format: \"<%t> - <%l>\"\n"
    "\n"
    "  default-startup-message: Your IDS has started.\n"
    "\n"
    "  default-output-filter:\n"
    "\n"
    "host-os-policy:\n"
    "\n"
    " windows: 192.168.0.0/24," "192.168.1.1\n"
    "\n"
    " linux: 192.168.1.0/24," "192.168.0.1\n"
    "\n";

/**
 *  \brief  Function to parse the dummy conf string and get the value of IP
 *          address for the corresponding OS policy type.
 *
 *  \param  conf_val_name   Name of the OS policy type
 *  \retval returns IP address as string on success and NULL on failure
 */
static const char *StreamTcpParseOSPolicy (char *conf_var_name)
{
    SCEnter();
    char conf_var_type_name[15] = "host-os-policy";
    char *conf_var_full_name = NULL;
    const char *conf_var_value = NULL;

    if (conf_var_name == NULL)
        goto end;

    /* the + 2 is for the '.' and the string termination character '\0' */
    conf_var_full_name = (char *)SCMalloc(strlen(conf_var_type_name) +
                                        strlen(conf_var_name) + 2);
    if (conf_var_full_name == NULL)
        goto end;

    if (snprintf(conf_var_full_name,
                 strlen(conf_var_type_name) + strlen(conf_var_name) + 2, "%s.%s",
                 conf_var_type_name, conf_var_name) < 0) {
        SCLogError(SC_ERR_INVALID_VALUE, "Error in making the conf full name");
        goto end;
    }

    if (ConfGet(conf_var_full_name, &conf_var_value) != 1) {
        SCLogError(SC_ERR_UNKNOWN_VALUE, "Error in getting conf value for conf name %s",
                    conf_var_full_name);
        goto end;
    }

    SCLogDebug("Value obtained from the yaml conf file, for the var "
               "\"%s\" is \"%s\"", conf_var_name, conf_var_value);

 end:
    if (conf_var_full_name != NULL)
        SCFree(conf_var_full_name);
    SCReturnCharPtr(conf_var_value);


}
/**
 *  \test   Test the setting up a OS policy. Te OS policy values are defined in
 *          the config string "dummy_conf_string"
 *
 *  \retval On success it returns 1 and on failure 0
 */

static int StreamTcpTest14 (void)
{
    Packet *p = SCMalloc(SIZE_OF_PACKET);
    if (unlikely(p == NULL))
        return 0;
    Flow f;
    ThreadVars tv;
    StreamTcpThread stt;
    TCPHdr tcph;
    uint8_t payload[4];
    struct in_addr addr;
    IPV4Hdr ipv4h;
    char os_policy_name[10] = "windows";
    const char *ip_addr;
    PacketQueue pq;
    memset(&pq,0,sizeof(PacketQueue));

    memset(p, 0, SIZE_OF_PACKET);
    memset (&f, 0, sizeof(Flow));
    memset(&tv, 0, sizeof (ThreadVars));
    memset(&stt, 0, sizeof (StreamTcpThread));
    memset(&tcph, 0, sizeof (TCPHdr));
    memset(&addr, 0, sizeof(addr));
    memset(&ipv4h, 0, sizeof(ipv4h));
    FLOW_INITIALIZE(&f);
    p->flow = &f;
    int ret = 0;

    StreamTcpUTInit(&stt.ra_ctx);

    /* Load the config string in to parser */
    ConfCreateContextBackup();
    ConfInit();
    ConfYamlLoadString(dummy_conf_string, strlen(dummy_conf_string));

    /* Get the IP address as string and add it to Host info tree for lookups */
    ip_addr = StreamTcpParseOSPolicy(os_policy_name);
    SCHInfoAddHostOSInfo(os_policy_name, ip_addr, -1);
    strlcpy(os_policy_name, "linux\0", sizeof(os_policy_name));
    ip_addr = StreamTcpParseOSPolicy(os_policy_name);
    SCHInfoAddHostOSInfo(os_policy_name, ip_addr, -1);
    addr.s_addr = inet_addr("192.168.0.1");
    tcph.th_win = htons(5480);
    tcph.th_seq = htonl(10);
    tcph.th_ack = htonl(20);
    tcph.th_flags = TH_ACK|TH_PUSH;
    p->tcph = &tcph;
    p->dst.family = AF_INET;
    p->dst.address.address_un_data32[0] = addr.s_addr;
    p->ip4h = &ipv4h;

    StreamTcpCreateTestPacket(payload, 0x41, 3, sizeof(payload)); /*AAA*/
    p->payload = payload;
    p->payload_len = 3;

    FLOWLOCK_WRLOCK(&f);
    if (StreamTcpPacket(&tv, p, &stt, &pq) == -1)
        goto end;

    p->tcph->th_seq = htonl(20);
    p->tcph->th_ack = htonl(13);
    p->tcph->th_flags = TH_ACK|TH_PUSH;
    p->flowflags = FLOW_PKT_TOCLIENT;

    StreamTcpCreateTestPacket(payload, 0x42, 3, sizeof(payload)); /*BBB*/
    p->payload = payload;
    p->payload_len = 3;

    if (StreamTcpPacket(&tv, p, &stt, &pq) == -1)
        goto end;

    p->tcph->th_seq = htonl(15);
    p->tcph->th_ack = htonl(23);
    p->tcph->th_flags = TH_ACK|TH_PUSH;
    p->flowflags = FLOW_PKT_TOSERVER;

    StreamTcpCreateTestPacket(payload, 0x43, 3, sizeof(payload)); /*CCC*/
    p->payload = payload;
    p->payload_len = 3;

    if (StreamTcpPacket(&tv, p, &stt, &pq) == -1)
        goto end;

    p->tcph->th_seq = htonl(14);
    p->tcph->th_ack = htonl(23);
    p->tcph->th_flags = TH_ACK|TH_PUSH;
    p->flowflags = FLOW_PKT_TOSERVER;

    StreamTcpCreateTestPacket(payload, 0x43, 3, sizeof(payload)); /*CCC*/
    p->payload = payload;
    p->payload_len = 3;

    if (StreamTcpPacket(&tv, p, &stt, &pq) == -1)
        goto end;

    addr.s_addr = inet_addr("192.168.0.2");
    p->tcph->th_seq = htonl(25);
    p->tcph->th_ack = htonl(13);
    p->tcph->th_flags = TH_ACK|TH_PUSH;
    p->flowflags = FLOW_PKT_TOCLIENT;
    p->dst.address.address_un_data32[0] = addr.s_addr;

    StreamTcpCreateTestPacket(payload, 0x44, 3, sizeof(payload)); /*DDD*/
    p->payload = payload;
    p->payload_len = 3;

    if (StreamTcpPacket(&tv, p, &stt, &pq) == -1)
        goto end;

    p->tcph->th_seq = htonl(24);
    p->tcph->th_ack = htonl(13);
    p->tcph->th_flags = TH_ACK|TH_PUSH;
    p->flowflags = FLOW_PKT_TOCLIENT;

    StreamTcpCreateTestPacket(payload, 0x44, 3, sizeof(payload)); /*DDD*/
    p->payload = payload;
    p->payload_len = 3;

    if (StreamTcpPacket(&tv, p, &stt, &pq) == -1)
        goto end;

    if (stream_config.midstream != TRUE) {
        ret = 1;
        goto end;
    }
    if (((TcpSession *)(p->flow->protoctx))->state != TCP_ESTABLISHED)
        goto end;

    if (((TcpSession *)(p->flow->protoctx))->client.next_seq != 13 &&
            ((TcpSession *)(p->flow->protoctx))->server.next_seq != 23) {
        printf("failed in next_seq match client.next_seq %"PRIu32""
                " server.next_seq %"PRIu32"\n",
                ((TcpSession *)(p->flow->protoctx))->client.next_seq,
                ((TcpSession *)(p->flow->protoctx))->server.next_seq);
        goto end;
    }

    if (((TcpSession *)(p->flow->protoctx))->client.os_policy !=
            OS_POLICY_WINDOWS && ((TcpSession *)
            (p->flow->protoctx))->server.os_policy != OS_POLICY_LINUX)
    {
        printf("failed in setting up OS policy, client.os_policy: %"PRIu8""
                " should be %"PRIu8" and server.os_policy: %"PRIu8""
                " should be %"PRIu8"\n", ((TcpSession *)
                (p->flow->protoctx))->client.os_policy, (uint8_t)OS_POLICY_WINDOWS,
                ((TcpSession *)(p->flow->protoctx))->server.os_policy,
                (uint8_t)OS_POLICY_LINUX);
        goto end;
    }
    StreamTcpSessionClear(p->flow->protoctx);

    ret = 1;
end:
    ConfDeInit();
    ConfRestoreContextBackup();
    FLOWLOCK_UNLOCK(&f);
    SCFree(p);
    FLOW_DESTROY(&f);
    StreamTcpUTDeinit(stt.ra_ctx);
    return ret;
}

/**
 *  \test   Test the setting up a TCP session using the 4WHS:
 *          SYN, SYN, SYN/ACK, ACK
 *
 *  \retval On success it returns 1 and on failure 0.
 */

static int StreamTcp4WHSTest01 (void)
{
    int ret = 0;
    Packet *p = SCMalloc(SIZE_OF_PACKET);
    if (unlikely(p == NULL))
        return 0;
    Flow f;
    ThreadVars tv;
    StreamTcpThread stt;
    TCPHdr tcph;
    memset(p, 0, SIZE_OF_PACKET);
    PacketQueue pq;
    memset(&pq,0,sizeof(PacketQueue));
    memset (&f, 0, sizeof(Flow));
    memset(&tv, 0, sizeof (ThreadVars));
    memset(&stt, 0, sizeof (StreamTcpThread));
    memset(&tcph, 0, sizeof (TCPHdr));
    FLOW_INITIALIZE(&f);
    p->flow = &f;

    StreamTcpUTInit(&stt.ra_ctx);

    tcph.th_win = htons(5480);
    tcph.th_seq = htonl(10);
    tcph.th_ack = 0;
    tcph.th_flags = TH_SYN;
    p->tcph = &tcph;

    if (StreamTcpPacket(&tv, p, &stt, &pq) == -1)
        goto end;

    p->tcph->th_seq = htonl(20);
    p->tcph->th_ack = 0;
    p->tcph->th_flags = TH_SYN;
    p->flowflags = FLOW_PKT_TOCLIENT;

    if (StreamTcpPacket(&tv, p, &stt, &pq) == -1)
        goto end;

    if ((!(((TcpSession *)(p->flow->protoctx))->flags & STREAMTCP_FLAG_4WHS))) {
        printf("STREAMTCP_FLAG_4WHS flag not set: ");
        goto end;
    }

    p->tcph->th_seq = htonl(10);
    p->tcph->th_ack = htonl(21); /* the SYN/ACK uses the SEQ from the first SYN pkt */
    p->tcph->th_flags = TH_SYN|TH_ACK;
    p->flowflags = FLOW_PKT_TOSERVER;

    if (StreamTcpPacket(&tv, p, &stt, &pq) == -1)
        goto end;

    p->tcph->th_seq = htonl(21);
    p->tcph->th_ack = htonl(10);
    p->tcph->th_flags = TH_ACK;
    p->flowflags = FLOW_PKT_TOCLIENT;

    if (StreamTcpPacket(&tv, p, &stt, &pq) == -1)
        goto end;

    if (((TcpSession *)(p->flow->protoctx))->state != TCP_ESTABLISHED) {
        printf("state is not ESTABLISHED: ");
        goto end;
    }

    ret = 1;
end:
    StreamTcpSessionClear(p->flow->protoctx);
    SCFree(p);
    FLOW_DESTROY(&f);
    StreamTcpUTDeinit(stt.ra_ctx);
    return ret;
}

/**
 *  \test   set up a TCP session using the 4WHS:
 *          SYN, SYN, SYN/ACK, ACK, but the SYN/ACK does
 *          not have the right SEQ
 *
 *  \retval On success it returns 1 and on failure 0.
 */

static int StreamTcp4WHSTest02 (void)
{
    int ret = 0;
    Packet *p = SCMalloc(SIZE_OF_PACKET);
    if (unlikely(p == NULL))
        return 0;
    Flow f;
    ThreadVars tv;
    StreamTcpThread stt;
    TCPHdr tcph;
    memset(p, 0, SIZE_OF_PACKET);
    PacketQueue pq;
    memset(&pq,0,sizeof(PacketQueue));
    memset (&f, 0, sizeof(Flow));
    memset(&tv, 0, sizeof (ThreadVars));
    memset(&stt, 0, sizeof (StreamTcpThread));
    memset(&tcph, 0, sizeof (TCPHdr));
    FLOW_INITIALIZE(&f);
    p->flow = &f;

    StreamTcpUTInit(&stt.ra_ctx);

    tcph.th_win = htons(5480);
    tcph.th_seq = htonl(10);
    tcph.th_ack = 0;
    tcph.th_flags = TH_SYN;
    p->tcph = &tcph;

    if (StreamTcpPacket(&tv, p, &stt, &pq) == -1)
        goto end;

    p->tcph->th_seq = htonl(20);
    p->tcph->th_ack = 0;
    p->tcph->th_flags = TH_SYN;
    p->flowflags = FLOW_PKT_TOCLIENT;

    if (StreamTcpPacket(&tv, p, &stt, &pq) == -1)
        goto end;

    if ((!(((TcpSession *)(p->flow->protoctx))->flags & STREAMTCP_FLAG_4WHS))) {
        printf("STREAMTCP_FLAG_4WHS flag not set: ");
        goto end;
    }

    p->tcph->th_seq = htonl(30);
    p->tcph->th_ack = htonl(21); /* the SYN/ACK uses the SEQ from the first SYN pkt */
    p->tcph->th_flags = TH_SYN|TH_ACK;
    p->flowflags = FLOW_PKT_TOSERVER;

    if (StreamTcpPacket(&tv, p, &stt, &pq) != -1) {
        printf("SYN/ACK pkt not rejected but it should have: ");
        goto end;
    }

    ret = 1;
end:
    StreamTcpSessionClear(p->flow->protoctx);
    SCFree(p);
    FLOW_DESTROY(&f);
    StreamTcpUTDeinit(stt.ra_ctx);
    return ret;
}

/**
 *  \test   set up a TCP session using the 4WHS:
 *          SYN, SYN, SYN/ACK, ACK: however the SYN/ACK and ACK
 *          are part of a normal 3WHS
 *
 *  \retval On success it returns 1 and on failure 0.
 */

static int StreamTcp4WHSTest03 (void)
{
    int ret = 0;
    Packet *p = SCMalloc(SIZE_OF_PACKET);
    FAIL_IF(unlikely(p == NULL));
    Flow f;
    ThreadVars tv;
    StreamTcpThread stt;
    TCPHdr tcph;
    memset(p, 0, SIZE_OF_PACKET);
    PacketQueue pq;
    memset(&pq,0,sizeof(PacketQueue));
    memset (&f, 0, sizeof(Flow));
    memset(&tv, 0, sizeof (ThreadVars));
    memset(&stt, 0, sizeof (StreamTcpThread));
    memset(&tcph, 0, sizeof (TCPHdr));
    FLOW_INITIALIZE(&f);
    p->flow = &f;

    StreamTcpUTInit(&stt.ra_ctx);

    tcph.th_win = htons(5480);
    tcph.th_seq = htonl(10);
    tcph.th_ack = 0;
    tcph.th_flags = TH_SYN;
    p->tcph = &tcph;

    if (StreamTcpPacket(&tv, p, &stt, &pq) == -1)
        goto end;

    p->tcph->th_seq = htonl(20);
    p->tcph->th_ack = 0;
    p->tcph->th_flags = TH_SYN;
    p->flowflags = FLOW_PKT_TOCLIENT;

    if (StreamTcpPacket(&tv, p, &stt, &pq) == -1)
        goto end;

    if ((!(((TcpSession *)(p->flow->protoctx))->flags & STREAMTCP_FLAG_4WHS))) {
        printf("STREAMTCP_FLAG_4WHS flag not set: ");
        goto end;
    }

    p->tcph->th_seq = htonl(30);
    p->tcph->th_ack = htonl(11);
    p->tcph->th_flags = TH_SYN|TH_ACK;
    p->flowflags = FLOW_PKT_TOCLIENT;

    if (StreamTcpPacket(&tv, p, &stt, &pq) == -1)
        goto end;

    p->tcph->th_seq = htonl(11);
    p->tcph->th_ack = htonl(31);
    p->tcph->th_flags = TH_ACK;
    p->flowflags = FLOW_PKT_TOSERVER;

    if (StreamTcpPacket(&tv, p, &stt, &pq) == -1)
        goto end;

    if (((TcpSession *)(p->flow->protoctx))->state != TCP_ESTABLISHED) {
        printf("state is not ESTABLISHED: ");
        goto end;
    }

    ret = 1;
end:
    StreamTcpSessionClear(p->flow->protoctx);
    SCFree(p);
    FLOW_DESTROY(&f);
    StreamTcpUTDeinit(stt.ra_ctx);
    return ret;
}

/**
 *  \test   Test the setting up a OS policy. Te OS policy values are defined in
 *          the config string "dummy_conf_string1"
 *
 *  \retval On success it returns 1 and on failure 0
 */

static int StreamTcpTest15 (void)
{
    Packet *p = SCMalloc(SIZE_OF_PACKET);
    if (unlikely(p == NULL))
        return 0;
    Flow f;
    ThreadVars tv;
    StreamTcpThread stt;
    TCPHdr tcph;
    uint8_t payload[4];
    struct in_addr addr;
    IPV4Hdr ipv4h;
    char os_policy_name[10] = "windows";
    const char *ip_addr;
    PacketQueue pq;
    memset(&pq,0,sizeof(PacketQueue));

    memset(p, 0, SIZE_OF_PACKET);
    memset (&f, 0, sizeof(Flow));
    memset(&tv, 0, sizeof (ThreadVars));
    memset(&stt, 0, sizeof (StreamTcpThread));
    memset(&tcph, 0, sizeof (TCPHdr));
    memset(&addr, 0, sizeof(addr));
    memset(&ipv4h, 0, sizeof(ipv4h));
    FLOW_INITIALIZE(&f);
    p->flow = &f;
    int ret = 0;

    StreamTcpUTInit(&stt.ra_ctx);

    /* Load the config string in to parser */
    ConfCreateContextBackup();
    ConfInit();
    ConfYamlLoadString(dummy_conf_string1, strlen(dummy_conf_string1));

    /* Get the IP address as string and add it to Host info tree for lookups */
    ip_addr = StreamTcpParseOSPolicy(os_policy_name);
    SCHInfoAddHostOSInfo(os_policy_name, ip_addr, -1);
    strlcpy(os_policy_name, "linux\0", sizeof(os_policy_name));
    ip_addr = StreamTcpParseOSPolicy(os_policy_name);
    SCHInfoAddHostOSInfo(os_policy_name, ip_addr, -1);
    addr.s_addr = inet_addr("192.168.0.20");
    tcph.th_win = htons(5480);
    tcph.th_seq = htonl(10);
    tcph.th_ack = htonl(20);
    tcph.th_flags = TH_ACK|TH_PUSH;
    p->tcph = &tcph;
    p->dst.family = AF_INET;
    p->dst.address.address_un_data32[0] = addr.s_addr;
    p->ip4h = &ipv4h;

    StreamTcpCreateTestPacket(payload, 0x41, 3, sizeof(payload)); /*AAA*/
    p->payload = payload;
    p->payload_len = 3;

    if (StreamTcpPacket(&tv, p, &stt, &pq) == -1)
        goto end;

    p->tcph->th_seq = htonl(20);
    p->tcph->th_ack = htonl(13);
    p->tcph->th_flags = TH_ACK|TH_PUSH;
    p->flowflags = FLOW_PKT_TOCLIENT;

    StreamTcpCreateTestPacket(payload, 0x42, 3, sizeof(payload)); /*BBB*/
    p->payload = payload;
    p->payload_len = 3;

    if (StreamTcpPacket(&tv, p, &stt, &pq) == -1)
        goto end;

    p->tcph->th_seq = htonl(15);
    p->tcph->th_ack = htonl(23);
    p->tcph->th_flags = TH_ACK|TH_PUSH;
    p->flowflags = FLOW_PKT_TOSERVER;

    StreamTcpCreateTestPacket(payload, 0x43, 3, sizeof(payload)); /*CCC*/
    p->payload = payload;
    p->payload_len = 3;

    if (StreamTcpPacket(&tv, p, &stt, &pq) == -1)
        goto end;

    p->tcph->th_seq = htonl(14);
    p->tcph->th_ack = htonl(23);
    p->tcph->th_flags = TH_ACK|TH_PUSH;
    p->flowflags = FLOW_PKT_TOSERVER;

    StreamTcpCreateTestPacket(payload, 0x43, 3, sizeof(payload)); /*CCC*/
    p->payload = payload;
    p->payload_len = 3;

    if (StreamTcpPacket(&tv, p, &stt, &pq) == -1)
        goto end;

    addr.s_addr = inet_addr("192.168.1.20");
    p->tcph->th_seq = htonl(25);
    p->tcph->th_ack = htonl(13);
    p->tcph->th_flags = TH_ACK|TH_PUSH;
    p->flowflags = FLOW_PKT_TOCLIENT;
    p->dst.address.address_un_data32[0] = addr.s_addr;

    StreamTcpCreateTestPacket(payload, 0x44, 3, sizeof(payload)); /*DDD*/
    p->payload = payload;
    p->payload_len = 3;

    if (StreamTcpPacket(&tv, p, &stt, &pq) == -1)
        goto end;

    p->tcph->th_seq = htonl(24);
    p->tcph->th_ack = htonl(13);
    p->tcph->th_flags = TH_ACK|TH_PUSH;
    p->flowflags = FLOW_PKT_TOCLIENT;

    StreamTcpCreateTestPacket(payload, 0x44, 3, sizeof(payload)); /*DDD*/
    p->payload = payload;
    p->payload_len = 3;

    if (StreamTcpPacket(&tv, p, &stt, &pq) == -1)
        goto end;

    if (stream_config.midstream != TRUE) {
        ret = 1;
        goto end;
    }
    if (((TcpSession *)(p->flow->protoctx))->state != TCP_ESTABLISHED)
        goto end;

    if (((TcpSession *)(p->flow->protoctx))->client.next_seq != 13 &&
            ((TcpSession *)(p->flow->protoctx))->server.next_seq != 23) {
        printf("failed in next_seq match client.next_seq %"PRIu32""
                " server.next_seq %"PRIu32"\n",
                ((TcpSession *)(p->flow->protoctx))->client.next_seq,
                ((TcpSession *)(p->flow->protoctx))->server.next_seq);
        goto end;
    }

    if (((TcpSession *)(p->flow->protoctx))->client.os_policy !=
            OS_POLICY_WINDOWS && ((TcpSession *)
            (p->flow->protoctx))->server.os_policy != OS_POLICY_LINUX)
    {
        printf("failed in setting up OS policy, client.os_policy: %"PRIu8""
                " should be %"PRIu8" and server.os_policy: %"PRIu8""
                " should be %"PRIu8"\n", ((TcpSession *)
                (p->flow->protoctx))->client.os_policy, (uint8_t)OS_POLICY_WINDOWS,
                ((TcpSession *)(p->flow->protoctx))->server.os_policy,
                (uint8_t)OS_POLICY_LINUX);
        goto end;
    }
    StreamTcpSessionPktFree(p);

    ret = 1;
end:
    ConfDeInit();
    ConfRestoreContextBackup();
    SCFree(p);
    FLOW_DESTROY(&f);
    StreamTcpUTDeinit(stt.ra_ctx);
    return ret;
}

/**
 *  \test   Test the setting up a OS policy. Te OS policy values are defined in
 *          the config string "dummy_conf_string1"
 *
 *  \retval On success it returns 1 and on failure 0
 */

static int StreamTcpTest16 (void)
{
    Packet *p = SCMalloc(SIZE_OF_PACKET);
    if (unlikely(p == NULL))
        return 0;
    Flow f;
    ThreadVars tv;
    StreamTcpThread stt;
    TCPHdr tcph;
    uint8_t payload[4];
    struct in_addr addr;
    IPV4Hdr ipv4h;
    char os_policy_name[10] = "windows";
    const char *ip_addr;
    PacketQueue pq;
    memset(&pq,0,sizeof(PacketQueue));

    memset(p, 0, SIZE_OF_PACKET);
    memset (&f, 0, sizeof(Flow));
    memset(&tv, 0, sizeof (ThreadVars));
    memset(&stt, 0, sizeof (StreamTcpThread));
    memset(&tcph, 0, sizeof (TCPHdr));
    memset(&addr, 0, sizeof(addr));
    memset(&ipv4h, 0, sizeof(ipv4h));
    FLOW_INITIALIZE(&f);
    p->flow = &f;
    int ret = 0;

    StreamTcpUTInit(&stt.ra_ctx);

    /* Load the config string in to parser */
    ConfCreateContextBackup();
    ConfInit();
    ConfYamlLoadString(dummy_conf_string1, strlen(dummy_conf_string1));

    /* Get the IP address as string and add it to Host info tree for lookups */
    ip_addr = StreamTcpParseOSPolicy(os_policy_name);
    SCHInfoAddHostOSInfo(os_policy_name, ip_addr, -1);
    strlcpy(os_policy_name, "linux\0", sizeof(os_policy_name));
    ip_addr = StreamTcpParseOSPolicy(os_policy_name);
    SCHInfoAddHostOSInfo(os_policy_name, ip_addr, -1);
    addr.s_addr = inet_addr("192.168.0.1");
    tcph.th_win = htons(5480);
    tcph.th_seq = htonl(10);
    tcph.th_ack = htonl(20);
    tcph.th_flags = TH_ACK|TH_PUSH;
    p->tcph = &tcph;
    p->dst.family = AF_INET;
    p->dst.address.address_un_data32[0] = addr.s_addr;
    p->ip4h = &ipv4h;

    StreamTcpCreateTestPacket(payload, 0x41, 3, sizeof(payload)); /*AAA*/
    p->payload = payload;
    p->payload_len = 3;

    FLOWLOCK_WRLOCK(&f);
    if (StreamTcpPacket(&tv, p, &stt, &pq) == -1)
        goto end;

    p->tcph->th_seq = htonl(20);
    p->tcph->th_ack = htonl(13);
    p->tcph->th_flags = TH_ACK|TH_PUSH;
    p->flowflags = FLOW_PKT_TOCLIENT;

    StreamTcpCreateTestPacket(payload, 0x42, 3, sizeof(payload)); /*BBB*/
    p->payload = payload;
    p->payload_len = 3;

    if (StreamTcpPacket(&tv, p, &stt, &pq) == -1)
        goto end;

    p->tcph->th_seq = htonl(15);
    p->tcph->th_ack = htonl(23);
    p->tcph->th_flags = TH_ACK|TH_PUSH;
    p->flowflags = FLOW_PKT_TOSERVER;

    StreamTcpCreateTestPacket(payload, 0x43, 3, sizeof(payload)); /*CCC*/
    p->payload = payload;
    p->payload_len = 3;

    if (StreamTcpPacket(&tv, p, &stt, &pq) == -1)
        goto end;

    p->tcph->th_seq = htonl(14);
    p->tcph->th_ack = htonl(23);
    p->tcph->th_flags = TH_ACK|TH_PUSH;
    p->flowflags = FLOW_PKT_TOSERVER;

    StreamTcpCreateTestPacket(payload, 0x43, 3, sizeof(payload)); /*CCC*/
    p->payload = payload;
    p->payload_len = 3;

    if (StreamTcpPacket(&tv, p, &stt, &pq) == -1)
        goto end;

    addr.s_addr = inet_addr("192.168.1.1");
    p->tcph->th_seq = htonl(25);
    p->tcph->th_ack = htonl(13);
    p->tcph->th_flags = TH_ACK|TH_PUSH;
    p->flowflags = FLOW_PKT_TOCLIENT;
    p->dst.address.address_un_data32[0] = addr.s_addr;

    StreamTcpCreateTestPacket(payload, 0x44, 3, sizeof(payload)); /*DDD*/
    p->payload = payload;
    p->payload_len = 3;

    if (StreamTcpPacket(&tv, p, &stt, &pq) == -1)
        goto end;

    p->tcph->th_seq = htonl(24);
    p->tcph->th_ack = htonl(13);
    p->tcph->th_flags = TH_ACK|TH_PUSH;
    p->flowflags = FLOW_PKT_TOCLIENT;

    StreamTcpCreateTestPacket(payload, 0x44, 3, sizeof(payload)); /*DDD*/
    p->payload = payload;
    p->payload_len = 3;

    if (StreamTcpPacket(&tv, p, &stt, &pq) == -1)
        goto end;

    if (stream_config.midstream != TRUE) {
        ret = 1;
        goto end;
    }
    if (((TcpSession *)(p->flow->protoctx))->state != TCP_ESTABLISHED)
        goto end;

    if (((TcpSession *)(p->flow->protoctx))->client.next_seq != 13 &&
            ((TcpSession *)(p->flow->protoctx))->server.next_seq != 23) {
        printf("failed in next_seq match client.next_seq %"PRIu32""
                " server.next_seq %"PRIu32"\n",
                ((TcpSession *)(p->flow->protoctx))->client.next_seq,
                ((TcpSession *)(p->flow->protoctx))->server.next_seq);
        goto end;
    }

    if (((TcpSession *)(p->flow->protoctx))->client.os_policy !=
            OS_POLICY_LINUX && ((TcpSession *)
            (p->flow->protoctx))->server.os_policy != OS_POLICY_WINDOWS)
    {
        printf("failed in setting up OS policy, client.os_policy: %"PRIu8""
                " should be %"PRIu8" and server.os_policy: %"PRIu8""
                " should be %"PRIu8"\n", ((TcpSession *)
                (p->flow->protoctx))->client.os_policy, (uint8_t)OS_POLICY_LINUX,
                ((TcpSession *)(p->flow->protoctx))->server.os_policy,
                (uint8_t)OS_POLICY_WINDOWS);
        goto end;
    }
    StreamTcpSessionPktFree(p);

    ret = 1;
end:
    ConfDeInit();
    ConfRestoreContextBackup();
    FLOWLOCK_UNLOCK(&f);
    SCFree(p);
    FLOW_DESTROY(&f);
    StreamTcpUTDeinit(stt.ra_ctx);
    return ret;
}

/**
 *  \test   Test the setting up a OS policy. Te OS policy values are defined in
 *          the config string "dummy_conf_string1". To check the setting of
 *          Default os policy
 *
 *  \retval On success it returns 1 and on failure 0
 */

static int StreamTcpTest17 (void)
{
    Packet *p = SCMalloc(SIZE_OF_PACKET);
    if (unlikely(p == NULL))
        return 0;
    Flow f;
    ThreadVars tv;
    StreamTcpThread stt;
    TCPHdr tcph;
    uint8_t payload[4];
    struct in_addr addr;
    IPV4Hdr ipv4h;
    char os_policy_name[10] = "windows";
    const char *ip_addr;
    PacketQueue pq;
    memset(&pq,0,sizeof(PacketQueue));

    memset(p, 0, SIZE_OF_PACKET);
    memset (&f, 0, sizeof(Flow));
    memset(&tv, 0, sizeof (ThreadVars));
    memset(&stt, 0, sizeof (StreamTcpThread));
    memset(&tcph, 0, sizeof (TCPHdr));
    memset(&addr, 0, sizeof(addr));
    memset(&ipv4h, 0, sizeof(ipv4h));
    FLOW_INITIALIZE(&f);
    p->flow = &f;
    int ret = 0;

    StreamTcpUTInit(&stt.ra_ctx);

    /* Load the config string in to parser */
    ConfCreateContextBackup();
    ConfInit();
    ConfYamlLoadString(dummy_conf_string1, strlen(dummy_conf_string1));

    /* Get the IP address as string and add it to Host info tree for lookups */
    ip_addr = StreamTcpParseOSPolicy(os_policy_name);
    SCHInfoAddHostOSInfo(os_policy_name, ip_addr, -1);
    strlcpy(os_policy_name, "linux\0", sizeof(os_policy_name));
    ip_addr = StreamTcpParseOSPolicy(os_policy_name);
    SCHInfoAddHostOSInfo(os_policy_name, ip_addr, -1);
    addr.s_addr = inet_addr("192.168.0.1");
    tcph.th_win = htons(5480);
    tcph.th_seq = htonl(10);
    tcph.th_ack = htonl(20);
    tcph.th_flags = TH_ACK|TH_PUSH;
    p->tcph = &tcph;
    p->dst.family = AF_INET;
    p->dst.address.address_un_data32[0] = addr.s_addr;
    p->ip4h = &ipv4h;

    StreamTcpCreateTestPacket(payload, 0x41, 3, sizeof(payload)); /*AAA*/
    p->payload = payload;
    p->payload_len = 3;

    FLOWLOCK_WRLOCK(&f);
    if (StreamTcpPacket(&tv, p, &stt, &pq) == -1)
        goto end;

    p->tcph->th_seq = htonl(20);
    p->tcph->th_ack = htonl(13);
    p->tcph->th_flags = TH_ACK|TH_PUSH;
    p->flowflags = FLOW_PKT_TOCLIENT;

    StreamTcpCreateTestPacket(payload, 0x42, 3, sizeof(payload)); /*BBB*/
    p->payload = payload;
    p->payload_len = 3;

    if (StreamTcpPacket(&tv, p, &stt, &pq) == -1)
        goto end;

    p->tcph->th_seq = htonl(15);
    p->tcph->th_ack = htonl(23);
    p->tcph->th_flags = TH_ACK|TH_PUSH;
    p->flowflags = FLOW_PKT_TOSERVER;

    StreamTcpCreateTestPacket(payload, 0x43, 3, sizeof(payload)); /*CCC*/
    p->payload = payload;
    p->payload_len = 3;

    if (StreamTcpPacket(&tv, p, &stt, &pq) == -1)
        goto end;

    p->tcph->th_seq = htonl(14);
    p->tcph->th_ack = htonl(23);
    p->tcph->th_flags = TH_ACK|TH_PUSH;
    p->flowflags = FLOW_PKT_TOSERVER;

    StreamTcpCreateTestPacket(payload, 0x43, 3, sizeof(payload)); /*CCC*/
    p->payload = payload;
    p->payload_len = 3;

    if (StreamTcpPacket(&tv, p, &stt, &pq) == -1)
        goto end;

    addr.s_addr = inet_addr("10.1.1.1");
    p->tcph->th_seq = htonl(25);
    p->tcph->th_ack = htonl(13);
    p->tcph->th_flags = TH_ACK|TH_PUSH;
    p->flowflags = FLOW_PKT_TOCLIENT;
    p->dst.address.address_un_data32[0] = addr.s_addr;

    StreamTcpCreateTestPacket(payload, 0x44, 3, sizeof(payload)); /*DDD*/
    p->payload = payload;
    p->payload_len = 3;

    if (StreamTcpPacket(&tv, p, &stt, &pq) == -1)
        goto end;

    p->tcph->th_seq = htonl(24);
    p->tcph->th_ack = htonl(13);
    p->tcph->th_flags = TH_ACK|TH_PUSH;
    p->flowflags = FLOW_PKT_TOCLIENT;

    StreamTcpCreateTestPacket(payload, 0x44, 3, sizeof(payload)); /*DDD*/
    p->payload = payload;
    p->payload_len = 3;

    if (StreamTcpPacket(&tv, p, &stt, &pq) == -1)
        goto end;

    if (stream_config.midstream != TRUE) {
        ret = 1;
        goto end;
    }
    if (((TcpSession *)(p->flow->protoctx))->state != TCP_ESTABLISHED)
        goto end;

    if (((TcpSession *)(p->flow->protoctx))->client.next_seq != 13 &&
            ((TcpSession *)(p->flow->protoctx))->server.next_seq != 23) {
        printf("failed in next_seq match client.next_seq %"PRIu32""
                " server.next_seq %"PRIu32"\n",
                ((TcpSession *)(p->flow->protoctx))->client.next_seq,
                ((TcpSession *)(p->flow->protoctx))->server.next_seq);
        goto end;
    }

    if (((TcpSession *)(p->flow->protoctx))->client.os_policy !=
            OS_POLICY_LINUX && ((TcpSession *)
            (p->flow->protoctx))->server.os_policy != OS_POLICY_DEFAULT)
    {
        printf("failed in setting up OS policy, client.os_policy: %"PRIu8""
                " should be %"PRIu8" and server.os_policy: %"PRIu8""
                " should be %"PRIu8"\n", ((TcpSession *)
                (p->flow->protoctx))->client.os_policy, (uint8_t)OS_POLICY_LINUX,
                ((TcpSession *)(p->flow->protoctx))->server.os_policy,
                (uint8_t)OS_POLICY_DEFAULT);
        goto end;
    }
    StreamTcpSessionPktFree(p);

    ret = 1;
end:
    ConfDeInit();
    ConfRestoreContextBackup();
    FLOWLOCK_UNLOCK(&f);
    SCFree(p);
    FLOW_DESTROY(&f);
    StreamTcpUTDeinit(stt.ra_ctx);
    return ret;
}

/** \test   Test the various OS policies based on different IP addresses from
            confuguration defined in 'dummy_conf_string1' */
static int StreamTcpTest18 (void)
{
    StreamTcpThread stt;
    struct in_addr addr;
    char os_policy_name[10] = "windows";
    const char *ip_addr;
    TcpStream stream;
    Packet *p = SCMalloc(SIZE_OF_PACKET);
    if (unlikely(p == NULL))
    return 0;
    IPV4Hdr ipv4h;
    int ret = 0;

    memset(&addr, 0, sizeof(addr));
    memset(&stream, 0, sizeof(stream));
    memset(p, 0, SIZE_OF_PACKET);
    memset(&ipv4h, 0, sizeof(ipv4h));

    StreamTcpUTInit(&stt.ra_ctx);
    SCHInfoCleanResources();

    /* Load the config string in to parser */
    ConfCreateContextBackup();
    ConfInit();
    ConfYamlLoadString(dummy_conf_string1, strlen(dummy_conf_string1));

    /* Get the IP address as string and add it to Host info tree for lookups */
    ip_addr = StreamTcpParseOSPolicy(os_policy_name);
    SCHInfoAddHostOSInfo(os_policy_name, ip_addr, -1);

    p->dst.family = AF_INET;
    p->ip4h = &ipv4h;
    addr.s_addr = inet_addr("192.168.1.1");
    p->dst.address.address_un_data32[0] = addr.s_addr;
    StreamTcpSetOSPolicy(&stream, p);

    if (stream.os_policy != OS_POLICY_WINDOWS)
        goto end;

    ret = 1;
end:
    ConfDeInit();
    ConfRestoreContextBackup();
    SCFree(p);
    StreamTcpUTDeinit(stt.ra_ctx);
    return ret;
}
/** \test   Test the various OS policies based on different IP addresses from
            confuguration defined in 'dummy_conf_string1' */
static int StreamTcpTest19 (void)
{
    StreamTcpThread stt;
    struct in_addr addr;
    char os_policy_name[10] = "windows";
    const char *ip_addr;
    TcpStream stream;
    Packet *p = SCMalloc(SIZE_OF_PACKET);
    if (unlikely(p == NULL))
    return 0;
    IPV4Hdr ipv4h;
    int ret = 0;

    memset(&addr, 0, sizeof(addr));
    memset(&stream, 0, sizeof(stream));
    memset(p, 0, SIZE_OF_PACKET);
    memset(&ipv4h, 0, sizeof(ipv4h));

    StreamTcpUTInit(&stt.ra_ctx);
    SCHInfoCleanResources();

    /* Load the config string in to parser */
    ConfCreateContextBackup();
    ConfInit();
    ConfYamlLoadString(dummy_conf_string1, strlen(dummy_conf_string1));

    /* Get the IP address as string and add it to Host info tree for lookups */
    ip_addr = StreamTcpParseOSPolicy(os_policy_name);
    SCHInfoAddHostOSInfo(os_policy_name, ip_addr, -1);

    p->dst.family = AF_INET;
    p->ip4h = &ipv4h;
    addr.s_addr = inet_addr("192.168.0.30");
    p->dst.address.address_un_data32[0] = addr.s_addr;
    StreamTcpSetOSPolicy(&stream, p);

    if (stream.os_policy != OS_POLICY_WINDOWS) {
        printf("expected os_policy: %"PRIu8" but received %"PRIu8": ",
                (uint8_t)OS_POLICY_WINDOWS, stream.os_policy);
        goto end;
    }

    ret = 1;
end:
    ConfDeInit();
    ConfRestoreContextBackup();
    SCFree(p);
    StreamTcpUTDeinit(stt.ra_ctx);
    return ret;
}
/** \test   Test the various OS policies based on different IP addresses from
            confuguration defined in 'dummy_conf_string1' */
static int StreamTcpTest20 (void)
{
    StreamTcpThread stt;
    struct in_addr addr;
    char os_policy_name[10] = "linux";
    const char *ip_addr;
    TcpStream stream;
    Packet *p = SCMalloc(SIZE_OF_PACKET);
    if (unlikely(p == NULL))
    return 0;
    IPV4Hdr ipv4h;
    int ret = 0;

    memset(&addr, 0, sizeof(addr));
    memset(&stream, 0, sizeof(stream));
    memset(p, 0, SIZE_OF_PACKET);
    memset(&ipv4h, 0, sizeof(ipv4h));

    StreamTcpUTInit(&stt.ra_ctx);
    SCHInfoCleanResources();

    /* Load the config string in to parser */
    ConfCreateContextBackup();
    ConfInit();
    ConfYamlLoadString(dummy_conf_string1, strlen(dummy_conf_string1));

    /* Get the IP address as string and add it to Host info tree for lookups */
    ip_addr = StreamTcpParseOSPolicy(os_policy_name);
    SCHInfoAddHostOSInfo(os_policy_name, ip_addr, -1);

    p->dst.family = AF_INET;
    p->ip4h = &ipv4h;
    addr.s_addr = inet_addr("192.168.0.1");
    p->dst.address.address_un_data32[0] = addr.s_addr;
    StreamTcpSetOSPolicy(&stream, p);

    if (stream.os_policy != OS_POLICY_LINUX) {
        printf("expected os_policy: %"PRIu8" but received %"PRIu8"\n",
                (uint8_t)OS_POLICY_LINUX, stream.os_policy);
        goto end;
    }

    ret = 1;
end:
    ConfDeInit();
    ConfRestoreContextBackup();
    SCFree(p);
    StreamTcpUTDeinit(stt.ra_ctx);
    return ret;
}
/** \test   Test the various OS policies based on different IP addresses from
            confuguration defined in 'dummy_conf_string1' */
static int StreamTcpTest21 (void)
{
    StreamTcpThread stt;
    struct in_addr addr;
    char os_policy_name[10] = "linux";
    const char *ip_addr;
    TcpStream stream;
    Packet *p = SCMalloc(SIZE_OF_PACKET);
    if (unlikely(p == NULL))
    return 0;
    IPV4Hdr ipv4h;
    int ret = 0;

    memset(&addr, 0, sizeof(addr));
    memset(&stream, 0, sizeof(stream));
    memset(p, 0, SIZE_OF_PACKET);
    memset(&ipv4h, 0, sizeof(ipv4h));

    StreamTcpUTInit(&stt.ra_ctx);
    SCHInfoCleanResources();

    /* Load the config string in to parser */
    ConfCreateContextBackup();
    ConfInit();
    ConfYamlLoadString(dummy_conf_string1, strlen(dummy_conf_string1));

    /* Get the IP address as string and add it to Host info tree for lookups */
    ip_addr = StreamTcpParseOSPolicy(os_policy_name);
    SCHInfoAddHostOSInfo(os_policy_name, ip_addr, -1);

    p->dst.family = AF_INET;
    p->ip4h = &ipv4h;
    addr.s_addr = inet_addr("192.168.1.30");
    p->dst.address.address_un_data32[0] = addr.s_addr;
    StreamTcpSetOSPolicy(&stream, p);

    if (stream.os_policy != OS_POLICY_LINUX) {
        printf("expected os_policy: %"PRIu8" but received %"PRIu8"\n",
                (uint8_t)OS_POLICY_LINUX, stream.os_policy);
        goto end;
    }

    ret = 1;
end:
    ConfDeInit();
    ConfRestoreContextBackup();
    SCFree(p);
    StreamTcpUTDeinit(stt.ra_ctx);
    return ret;
}
/** \test   Test the various OS policies based on different IP addresses from
            confuguration defined in 'dummy_conf_string1' */
static int StreamTcpTest22 (void)
{
    StreamTcpThread stt;
    struct in_addr addr;
    char os_policy_name[10] = "windows";
    const char *ip_addr;
    TcpStream stream;
    Packet *p = SCMalloc(SIZE_OF_PACKET);
    if (unlikely(p == NULL))
    return 0;
    IPV4Hdr ipv4h;
    int ret = 0;

    memset(&addr, 0, sizeof(addr));
    memset(&stream, 0, sizeof(stream));
    memset(p, 0, SIZE_OF_PACKET);
    memset(&ipv4h, 0, sizeof(ipv4h));

    StreamTcpUTInit(&stt.ra_ctx);
    SCHInfoCleanResources();

    /* Load the config string in to parser */
    ConfCreateContextBackup();
    ConfInit();
    ConfYamlLoadString(dummy_conf_string1, strlen(dummy_conf_string1));

    /* Get the IP address as string and add it to Host info tree for lookups */
    ip_addr = StreamTcpParseOSPolicy(os_policy_name);
    SCHInfoAddHostOSInfo(os_policy_name, ip_addr, -1);

    p->dst.family = AF_INET;
    p->ip4h = &ipv4h;
    addr.s_addr = inet_addr("123.231.2.1");
    p->dst.address.address_un_data32[0] = addr.s_addr;
    StreamTcpSetOSPolicy(&stream, p);

    if (stream.os_policy != OS_POLICY_DEFAULT) {
        printf("expected os_policy: %"PRIu8" but received %"PRIu8"\n",
                (uint8_t)OS_POLICY_DEFAULT, stream.os_policy);
        goto end;
    }

    ret = 1;
end:
    ConfDeInit();
    ConfRestoreContextBackup();
    SCFree(p);
    StreamTcpUTDeinit(stt.ra_ctx);
    return ret;
}

/** \test   Test the stream mem leaks conditions. */
static int StreamTcpTest23(void)
{
    StreamTcpThread stt;
    TcpSession ssn;
    Flow f;
    TCPHdr tcph;
    uint8_t packet[1460] = "";
    ThreadVars tv;
    PacketQueue pq;

    Packet *p = SCMalloc(SIZE_OF_PACKET);
    FAIL_IF(p == NULL);

    memset(&pq,0,sizeof(PacketQueue));
    memset(p, 0, SIZE_OF_PACKET);
    memset(&f, 0, sizeof (Flow));
    memset(&tcph, 0, sizeof (TCPHdr));
    memset(&tv, 0, sizeof (ThreadVars));

    StreamTcpUTInit(&stt.ra_ctx);
    StreamTcpUTSetupSession(&ssn);
    FLOW_INITIALIZE(&f);
    ssn.client.os_policy = OS_POLICY_BSD;
    f.protoctx = &ssn;
    p->src.family = AF_INET;
    p->dst.family = AF_INET;
    p->proto = IPPROTO_TCP;
    p->flow = &f;
    tcph.th_win = 5480;
    tcph.th_flags = TH_PUSH | TH_ACK;
    p->tcph = &tcph;
    p->flowflags = FLOW_PKT_TOSERVER;
    p->payload = packet;
    SET_ISN(&ssn.client, 3184324452UL);

    p->tcph->th_seq = htonl(3184324453UL);
    p->tcph->th_ack = htonl(3373419609UL);
    p->payload_len = 2;

    FAIL_IF(StreamTcpReassembleHandleSegment(&tv, stt.ra_ctx, &ssn, &ssn.client, p, &pq) == -1);

    p->tcph->th_seq = htonl(3184324455UL);
    p->tcph->th_ack = htonl(3373419621UL);
    p->payload_len = 2;

    FAIL_IF(StreamTcpReassembleHandleSegment(&tv, stt.ra_ctx, &ssn, &ssn.client, p, &pq) == -1);

    p->tcph->th_seq = htonl(3184324453UL);
    p->tcph->th_ack = htonl(3373419621UL);
    p->payload_len = 6;

    FAIL_IF(StreamTcpReassembleHandleSegment(&tv, stt.ra_ctx, &ssn, &ssn.client, p, &pq) == -1);

    FAIL_IF(ssn.client.seg_list_tail == NULL);
    FAIL_IF(TCP_SEG_LEN(ssn.client.seg_list_tail) != 2);

    StreamTcpUTClearSession(&ssn);
    SCFree(p);
    FLOW_DESTROY(&f);
    StreamTcpUTDeinit(stt.ra_ctx);
    FAIL_IF(SC_ATOMIC_GET(st_memuse) > 0);
    PASS;
}

/** \test   Test the stream mem leaks conditions. */
static int StreamTcpTest24(void)
{
    StreamTcpThread stt;
    TcpSession ssn;
    Packet *p = SCMalloc(SIZE_OF_PACKET);
    FAIL_IF (p == NULL);
    Flow f;
    TCPHdr tcph;
    uint8_t packet[1460] = "";
    ThreadVars tv;
    PacketQueue pq;
    memset(&pq,0,sizeof(PacketQueue));

    StreamTcpUTInit(&stt.ra_ctx);
    StreamTcpUTSetupSession(&ssn);

    memset(p, 0, SIZE_OF_PACKET);
    memset(&f, 0, sizeof (Flow));
    memset(&tv, 0, sizeof (ThreadVars));
    memset(&tcph, 0, sizeof (TCPHdr));
    FLOW_INITIALIZE(&f);
    ssn.client.os_policy = OS_POLICY_BSD;
    f.protoctx = &ssn;
    p->src.family = AF_INET;
    p->dst.family = AF_INET;
    p->proto = IPPROTO_TCP;
    p->flow = &f;
    tcph.th_win = 5480;
    tcph.th_flags = TH_PUSH | TH_ACK;
    p->tcph = &tcph;
    p->flowflags = FLOW_PKT_TOSERVER;
    p->payload = packet;
    //ssn.client.ra_app_base_seq = ssn.client.ra_raw_base_seq = ssn.client.last_ack = 3184324453UL;
    SET_ISN(&ssn.client, 3184324453UL);

    p->tcph->th_seq = htonl(3184324455UL);
    p->tcph->th_ack = htonl(3373419621UL);
    p->payload_len = 4;

    FAIL_IF (StreamTcpReassembleHandleSegment(&tv, stt.ra_ctx, &ssn, &ssn.client, p, &pq) == -1);

    p->tcph->th_seq = htonl(3184324459UL);
    p->tcph->th_ack = htonl(3373419633UL);
    p->payload_len = 2;

    FAIL_IF(StreamTcpReassembleHandleSegment(&tv, stt.ra_ctx, &ssn, &ssn.client, p, &pq) == -1);

    p->tcph->th_seq = htonl(3184324459UL);
    p->tcph->th_ack = htonl(3373419657UL);
    p->payload_len = 4;

    FAIL_IF(StreamTcpReassembleHandleSegment(&tv, stt.ra_ctx, &ssn, &ssn.client, p, &pq) == -1);

    FAIL_IF(ssn.client.seg_list_tail == NULL);
    FAIL_IF(TCP_SEG_LEN(ssn.client.seg_list_tail) != 4);

    StreamTcpUTClearSession(&ssn);
    SCFree(p);
    FLOW_DESTROY(&f);
    StreamTcpUTDeinit(stt.ra_ctx);
    FAIL_IF(SC_ATOMIC_GET(st_memuse) > 0);
    PASS;
}

/**
 *  \test   Test the initialization of tcp streams with congestion flags
 *
 *  \retval On success it returns 1 and on failure 0.
 */
static int StreamTcpTest25(void)
{
    Packet *p = SCMalloc(SIZE_OF_PACKET);
    if (unlikely(p == NULL))
        return 0;
    Flow f;
    ThreadVars tv;
    StreamTcpThread stt;
    uint8_t payload[4];
    TCPHdr tcph;
    int ret = 0;
    PacketQueue pq;
    memset(&pq,0,sizeof(PacketQueue));

    memset(p, 0, SIZE_OF_PACKET);
    memset (&f, 0, sizeof(Flow));
    memset(&tv, 0, sizeof (ThreadVars));
    memset(&stt, 0, sizeof (StreamTcpThread));
    memset(&tcph, 0, sizeof (TCPHdr));

    FLOW_INITIALIZE(&f);
    p->flow = &f;
    tcph.th_win = htons(5480);
    tcph.th_flags = TH_SYN | TH_CWR;
    p->tcph = &tcph;
    p->flowflags = FLOW_PKT_TOSERVER;
    StreamTcpUTInit(&stt.ra_ctx);

    if (StreamTcpPacket(&tv, p, &stt, &pq) == -1)
        goto end;

    p->tcph->th_ack = htonl(1);
    p->tcph->th_flags = TH_SYN | TH_ACK;
    p->flowflags = FLOW_PKT_TOCLIENT;

    if (StreamTcpPacket(&tv, p, &stt, &pq) == -1 || (TcpSession *)p->flow->protoctx == NULL)
        goto end;

    p->tcph->th_ack = htonl(1);
    p->tcph->th_seq = htonl(1);
    p->tcph->th_flags = TH_ACK;
    p->flowflags = FLOW_PKT_TOSERVER;

    if (StreamTcpPacket(&tv, p, &stt, &pq) == -1 || (TcpSession *)p->flow->protoctx == NULL)
        goto end;

    p->tcph->th_ack = htonl(1);
    p->tcph->th_seq = htonl(2);
    p->tcph->th_flags = TH_PUSH | TH_ACK;
    p->flowflags = FLOW_PKT_TOSERVER;

    StreamTcpCreateTestPacket(payload, 0x41, 3, 4); /*AAA*/
    p->payload = payload;
    p->payload_len = 3;

    if (StreamTcpPacket(&tv, p, &stt, &pq) == -1 || (TcpSession *)p->flow->protoctx == NULL)
        goto end;

    p->flowflags = FLOW_PKT_TOCLIENT;
    if (StreamTcpPacket(&tv, p, &stt, &pq) == -1 || (TcpSession *)p->flow->protoctx == NULL)
        goto end;

    p->tcph->th_ack = htonl(1);
    p->tcph->th_seq = htonl(6);
    p->tcph->th_flags = TH_PUSH | TH_ACK;
    p->flowflags = FLOW_PKT_TOSERVER;

    StreamTcpCreateTestPacket(payload, 0x42, 3, 4); /*BBB*/
    p->payload = payload;
    p->payload_len = 3;

    if (StreamTcpPacket(&tv, p, &stt, &pq) == -1 || (TcpSession *)p->flow->protoctx == NULL)
        goto end;

    p->flowflags = FLOW_PKT_TOCLIENT;
    if (StreamTcpPacket(&tv, p, &stt, &pq) == -1 || (TcpSession *)p->flow->protoctx == NULL)
        goto end;

    StreamTcpSessionClear(p->flow->protoctx);

    ret = 1;
end:
    SCFree(p);
    FLOW_DESTROY(&f);
    StreamTcpUTDeinit(stt.ra_ctx);
    return ret;
}

/**
 *  \test   Test the initialization of tcp streams with congestion flags
 *
 *  \retval On success it returns 1 and on failure 0.
 */
static int StreamTcpTest26(void)
{
    Packet *p = SCMalloc(SIZE_OF_PACKET);
    if (unlikely(p == NULL))
        return 0;
    Flow f;
    ThreadVars tv;
    StreamTcpThread stt;
    uint8_t payload[4];
    TCPHdr tcph;
    int ret = 0;
    PacketQueue pq;
    memset(&pq,0,sizeof(PacketQueue));

    memset(p, 0, SIZE_OF_PACKET);
    memset (&f, 0, sizeof(Flow));
    memset(&tv, 0, sizeof (ThreadVars));
    memset(&stt, 0, sizeof (StreamTcpThread));
    memset(&tcph, 0, sizeof (TCPHdr));

    FLOW_INITIALIZE(&f);
    p->flow = &f;
    tcph.th_win = htons(5480);
    tcph.th_flags = TH_SYN | TH_ECN;
    p->tcph = &tcph;
    p->flowflags = FLOW_PKT_TOSERVER;

    StreamTcpUTInit(&stt.ra_ctx);

    if (StreamTcpPacket(&tv, p, &stt, &pq) == -1)
        goto end;

    p->tcph->th_ack = htonl(1);
    p->tcph->th_flags = TH_SYN | TH_ACK;
    p->flowflags = FLOW_PKT_TOCLIENT;

    if (StreamTcpPacket(&tv, p, &stt, &pq) == -1 || (TcpSession *)p->flow->protoctx == NULL)
        goto end;

    p->tcph->th_ack = htonl(1);
    p->tcph->th_seq = htonl(1);
    p->tcph->th_flags = TH_ACK;
    p->flowflags = FLOW_PKT_TOSERVER;

    if (StreamTcpPacket(&tv, p, &stt, &pq) == -1 || (TcpSession *)p->flow->protoctx == NULL)
        goto end;

    p->tcph->th_ack = htonl(1);
    p->tcph->th_seq = htonl(2);
    p->tcph->th_flags = TH_PUSH | TH_ACK;
    p->flowflags = FLOW_PKT_TOSERVER;

    StreamTcpCreateTestPacket(payload, 0x41, 3, 4); /*AAA*/
    p->payload = payload;
    p->payload_len = 3;

    if (StreamTcpPacket(&tv, p, &stt, &pq) == -1 || (TcpSession *)p->flow->protoctx == NULL)
        goto end;

    p->flowflags = FLOW_PKT_TOCLIENT;
    if (StreamTcpPacket(&tv, p, &stt, &pq) == -1 || (TcpSession *)p->flow->protoctx == NULL)
        goto end;

    p->tcph->th_ack = htonl(1);
    p->tcph->th_seq = htonl(6);
    p->tcph->th_flags = TH_PUSH | TH_ACK;
    p->flowflags = FLOW_PKT_TOSERVER;

    StreamTcpCreateTestPacket(payload, 0x42, 3, 4); /*BBB*/
    p->payload = payload;
    p->payload_len = 3;

    if (StreamTcpPacket(&tv, p, &stt, &pq) == -1 || (TcpSession *)p->flow->protoctx == NULL)
        goto end;

    p->flowflags = FLOW_PKT_TOCLIENT;
    if (StreamTcpPacket(&tv, p, &stt, &pq) == -1 || (TcpSession *)p->flow->protoctx == NULL)
        goto end;

    StreamTcpSessionClear(p->flow->protoctx);

    ret = 1;
end:
    SCFree(p);
    FLOW_DESTROY(&f);
    StreamTcpUTDeinit(stt.ra_ctx);
    return ret;
}

/**
 *  \test   Test the initialization of tcp streams with congestion flags
 *
 *  \retval On success it returns 1 and on failure 0.
 */
static int StreamTcpTest27(void)
{
    Packet *p = SCMalloc(SIZE_OF_PACKET);
    if (unlikely(p == NULL))
        return 0;
    Flow f;
    ThreadVars tv;
    StreamTcpThread stt;
    uint8_t payload[4];
    TCPHdr tcph;
    int ret = 0;
    PacketQueue pq;
    memset(&pq,0,sizeof(PacketQueue));

    memset(p, 0, SIZE_OF_PACKET);
    memset (&f, 0, sizeof(Flow));
    memset(&tv, 0, sizeof (ThreadVars));
    memset(&stt, 0, sizeof (StreamTcpThread));
    memset(&tcph, 0, sizeof (TCPHdr));

    FLOW_INITIALIZE(&f);
    p->flow = &f;
    tcph.th_win = htons(5480);
    tcph.th_flags = TH_SYN | TH_CWR | TH_ECN;
    p->tcph = &tcph;
    p->flowflags = FLOW_PKT_TOSERVER;

    StreamTcpUTInit(&stt.ra_ctx);

    if (StreamTcpPacket(&tv, p, &stt, &pq) == -1)
        goto end;

    p->tcph->th_ack = htonl(1);
    p->tcph->th_flags = TH_SYN | TH_ACK;
    p->flowflags = FLOW_PKT_TOCLIENT;

    if (StreamTcpPacket(&tv, p, &stt, &pq) == -1 || (TcpSession *)p->flow->protoctx == NULL)
        goto end;

    p->tcph->th_ack = htonl(1);
    p->tcph->th_seq = htonl(1);
    p->tcph->th_flags = TH_ACK;
    p->flowflags = FLOW_PKT_TOSERVER;

    if (StreamTcpPacket(&tv, p, &stt, &pq) == -1 || (TcpSession *)p->flow->protoctx == NULL)
        goto end;

    p->tcph->th_ack = htonl(1);
    p->tcph->th_seq = htonl(2);
    p->tcph->th_flags = TH_PUSH | TH_ACK;
    p->flowflags = FLOW_PKT_TOSERVER;

    StreamTcpCreateTestPacket(payload, 0x41, 3, 4); /*AAA*/
    p->payload = payload;
    p->payload_len = 3;

    if (StreamTcpPacket(&tv, p, &stt, &pq) == -1 || (TcpSession *)p->flow->protoctx == NULL)
        goto end;

    p->flowflags = FLOW_PKT_TOCLIENT;
    if (StreamTcpPacket(&tv, p, &stt, &pq) == -1 || (TcpSession *)p->flow->protoctx == NULL)
        goto end;

    p->tcph->th_ack = htonl(1);
    p->tcph->th_seq = htonl(6);
    p->tcph->th_flags = TH_PUSH | TH_ACK;
    p->flowflags = FLOW_PKT_TOSERVER;

    StreamTcpCreateTestPacket(payload, 0x42, 3, 4); /*BBB*/
    p->payload = payload;
    p->payload_len = 3;

    if (StreamTcpPacket(&tv, p, &stt, &pq) == -1 || (TcpSession *)p->flow->protoctx == NULL)
        goto end;

    p->flowflags = FLOW_PKT_TOCLIENT;
    if (StreamTcpPacket(&tv, p, &stt, &pq) == -1 || (TcpSession *)p->flow->protoctx == NULL)
        goto end;

    StreamTcpSessionClear(p->flow->protoctx);

    ret = 1;
end:
    SCFree(p);
    FLOW_DESTROY(&f);
    StreamTcpUTDeinit(stt.ra_ctx);
    return ret;
}

/** \test   Test the memcap incrementing/decrementing and memcap check */
static int StreamTcpTest28(void)
{
    StreamTcpThread stt;
    StreamTcpUTInit(&stt.ra_ctx);

    uint32_t memuse = SC_ATOMIC_GET(st_memuse);

    StreamTcpIncrMemuse(500);
    FAIL_IF(SC_ATOMIC_GET(st_memuse) != (memuse+500));

    StreamTcpDecrMemuse(500);
    FAIL_IF(SC_ATOMIC_GET(st_memuse) != memuse);

    FAIL_IF(StreamTcpCheckMemcap(500) != 1);
<<<<<<< HEAD

    FAIL_IF(StreamTcpCheckMemcap((memuse + stream_config.memcap)) != 0);

=======

    FAIL_IF(StreamTcpCheckMemcap((memuse + stream_config.memcap)) != 0);

>>>>>>> 57228e99
    StreamTcpUTDeinit(stt.ra_ctx);

    FAIL_IF(SC_ATOMIC_GET(st_memuse) != 0);
    PASS;
}

#if 0
/**
 *  \test   Test the resetting of the sesison with bad checksum packet and later
 *          send the malicious contents on the session. Engine should drop the
 *          packet with the bad checksum.
 *
 *  \retval On success it returns 1 and on failure 0.
 */
static int StreamTcpTest29(void)
{
    Packet p;
    Flow f;
    ThreadVars tv;
    StreamTcpThread stt;
    TCPHdr tcph;
    TcpSession ssn;
    IPV4Hdr ipv4h;
    struct in_addr addr;
    struct in_addr addr1;
    TCPCache tcpc;
    TCPVars tcpvars;
    TcpStream server;
    TcpStream client;

    memset (&p, 0, SIZE_OF_PACKET);
    memset (&f, 0, sizeof(Flow));
    memset(&tv, 0, sizeof (ThreadVars));
    memset(&stt, 0, sizeof (StreamTcpThread));
    memset(&tcph, 0, sizeof (TCPHdr));
    memset (&ipv4h, 0, sizeof(IPV4Hdr));
    memset (&addr, 0, sizeof(addr));
    memset (&addr1, 0, sizeof(addr1));
    memset (&tcpc, 0, sizeof(tcpc));
    memset (&tcpvars, 0, sizeof(tcpvars));
    memset(&ssn, 0, sizeof (TcpSession));
    memset(&server, 0, sizeof (TcpStream));
    memset(&client, 0, sizeof (TcpStream));
    uint8_t packet[1460] = "";
    int result = 1;

    FLOW_INITIALIZE(&f);
    StreamTcpInitConfig(TRUE);

    /* prevent L7 from kicking in */

    ssn.client.os_policy = OS_POLICY_BSD;
    p.src.family = AF_INET;
    p.dst.family = AF_INET;
    p.proto = IPPROTO_TCP;
    p.flow = &f;
    tcph.th_win = 5480;
    p.tcph = &tcph;
    p.payload = packet;
    p.ip4h = &ipv4h;
    p.tcpc = tcpc;
    p.tcpc.level4_comp_csum = -1;
    tcpvars.hlen = 20;
    p.tcpvars = tcpvars;
    ssn.state = TCP_ESTABLISHED;
    addr.s_addr = inet_addr("10.1.3.53");
    p.dst.address.address_un_data32[0] = addr.s_addr;
    addr1.s_addr = inet_addr("10.1.3.7");
    p.src.address.address_un_data32[0] = addr1.s_addr;
    f.protoctx = &ssn;
    stt.ra_ctx = ra_ctx;
    ssn.server = server;
    ssn.client = client;
    ssn.client.isn = 10;
    ssn.client.window = 5184;
    ssn.client.last_ack = 10;
    ssn.client.ra_base_seq = 10;
    ssn.client.next_win = 5184;
    ssn.server.isn = 119197101;
    ssn.server.window = 5184;
    ssn.server.next_win = 5184;
    ssn.server.last_ack = 119197101;
    ssn.server.ra_base_seq = 119197101;

    tcph.th_flags = TH_PUSH | TH_ACK;
    p.flowflags = FLOW_PKT_TOSERVER;
    p.tcph->th_seq = htonl(11);
    p.tcph->th_ack = htonl(119197102);
    p.payload_len = 4;
    p.ip4h->ip_src = addr1;
    p.tcph->th_sum = TCPCalculateChecksum((uint16_t *)&(p.ip4h->ip_src),
                                          (uint16_t *)p.tcph,
                                          (p.payload_len +
                                           p.tcpvars.hlen) );

    if (StreamTcp(&tv, &p, (void *)&stt, NULL, NULL) != TM_ECODE_OK) {
        printf("failed in segment reassmebling\n");
        result &= 0;
        goto end;
    }

    tcph.th_flags = TH_ACK;
    p.flowflags = FLOW_PKT_TOCLIENT;
    p.tcph->th_seq = htonl(119197102);
    p.tcph->th_ack = htonl(15);
    p.payload_len = 0;
    p.ip4h->ip_src = addr;
    p.tcph->th_sum = TCPCalculateChecksum((uint16_t *)&(p.ip4h->ip_src),
                                                 (uint16_t *)p.tcph,
                                                 (p.payload_len +
                                                  p.tcpvars.hlen) );

    if (StreamTcp(&tv, &p, (void *)&stt, NULL, NULL) != TM_ECODE_OK) {
        printf("failed in segment reassmebling\n");
        result &= 0;
        goto end;
    }

    tcph.th_flags = TH_RST | TH_ACK;
    p.flowflags = FLOW_PKT_TOSERVER;
    p.tcph->th_seq = htonl(15);
    p.tcph->th_ack = htonl(119197102);
    p.payload_len = 0;
    p.ip4h->ip_src = addr1;
    p.tcph->th_sum = 12345;

    if (StreamTcp(&tv, &p, (void *)&stt, NULL, NULL) != TM_ECODE_OK) {
        printf("failed in segment reassmebling\n");
        result &= 0;
        goto end;
    }

    if (ssn.state != TCP_ESTABLISHED) {
        printf("the ssn.state should be TCP_ESTABLISHED(%"PRIu8"), not %"PRIu8""
                "\n", TCP_ESTABLISHED, ssn.state);
        result &= 0;
        goto end;
    }

end:
    StreamTcpReturnStreamSegments(&ssn.client);
    StreamTcpFreeConfig(TRUE);
    return result;
}

/**
 *  \test   Test the overlapping of the packet with bad checksum packet and later
 *          send the malicious contents on the session. Engine should drop the
 *          packet with the bad checksum.
 *
 *  \retval On success it returns 1 and on failure 0.
 */
static int StreamTcpTest30(void)
{
    Packet p;
    Flow f;
    ThreadVars tv;
    StreamTcpThread stt;
    TCPHdr tcph;
    TcpSession ssn;
    IPV4Hdr ipv4h;
    struct in_addr addr;
    struct in_addr addr1;
    TCPCache tcpc;
    TCPVars tcpvars;
    TcpStream server;
    TcpStream client;

    memset (&p, 0, SIZE_OF_PACKET);
    memset (&f, 0, sizeof(Flow));
    memset(&tv, 0, sizeof (ThreadVars));
    memset(&stt, 0, sizeof (StreamTcpThread));
    memset(&tcph, 0, sizeof (TCPHdr));
    memset (&ipv4h, 0, sizeof(IPV4Hdr));
    memset (&addr, 0, sizeof(addr));
    memset (&addr1, 0, sizeof(addr1));
    memset (&tcpc, 0, sizeof(tcpc));
    memset (&tcpvars, 0, sizeof(tcpvars));
    memset(&ssn, 0, sizeof (TcpSession));
    memset(&server, 0, sizeof (TcpStream));
    memset(&client, 0, sizeof (TcpStream));
    uint8_t payload[9] = "AAAAAAAAA";
    uint8_t payload1[9] = "GET /EVIL";
    uint8_t expected_content[9] = { 0x47, 0x45, 0x54, 0x20, 0x2f, 0x45, 0x56,
                                    0x49, 0x4c };
    int result = 1;

    FLOW_INITIALIZE(&f);
    StreamTcpInitConfig(TRUE);

    /* prevent L7 from kicking in */

    ssn.client.os_policy = OS_POLICY_BSD;
    p.src.family = AF_INET;
    p.dst.family = AF_INET;
    p.proto = IPPROTO_TCP;
    p.flow = &f;
    tcph.th_win = 5480;
    p.tcph = &tcph;
    p.payload = payload;
    p.ip4h = &ipv4h;
    p.tcpc = tcpc;
    p.tcpc.level4_comp_csum = -1;
    p.tcpvars = tcpvars;
    ssn.state = TCP_ESTABLISHED;
    addr.s_addr = inet_addr("10.1.3.53");
    p.dst.address.address_un_data32[0] = addr.s_addr;
    addr1.s_addr = inet_addr("10.1.3.7");
    p.src.address.address_un_data32[0] = addr1.s_addr;
    f.protoctx = &ssn;
    stt.ra_ctx = ra_ctx;
    ssn.server = server;
    ssn.client = client;
    ssn.client.isn = 10;
    ssn.client.window = 5184;
    ssn.client.last_ack = 10;
    ssn.client.ra_base_seq = 10;
    ssn.client.next_win = 5184;
    ssn.server.isn = 1351079940;
    ssn.server.window = 5184;
    ssn.server.next_win = 1351088132;
    ssn.server.last_ack = 1351079940;
    ssn.server.ra_base_seq = 1351079940;

    tcph.th_flags = TH_PUSH | TH_ACK;
    p.flowflags = FLOW_PKT_TOSERVER;
    p.tcph->th_seq = htonl(11);
    p.tcph->th_ack = htonl(1351079940);
    p.payload_len = 9;
    p.ip4h->ip_src = addr1;
    p.tcph->th_sum = 12345;

    if (StreamTcp(&tv, &p, (void *)&stt, NULL, NULL) != TM_ECODE_OK) {
        printf("failed in segment reassmebling\n");
        result &= 0;
        goto end;
    }

    tcph.th_flags = TH_PUSH | TH_ACK;
    p.flowflags = FLOW_PKT_TOSERVER;
    p.tcph->th_seq = htonl(11);
    p.tcph->th_ack = htonl(1351079940);
    p.payload = payload1;
    p.payload_len = 9;
    p.ip4h->ip_src = addr1;
    p.tcph->th_sum = TCPCalculateChecksum((uint16_t *)&(p.ip4h->ip_src),
                                                 (uint16_t *)p.tcph,
                                                 (p.payload_len +
                                                  p.tcpvars.hlen) );

    if (StreamTcp(&tv, &p, (void *)&stt, NULL, NULL) != TM_ECODE_OK) {
        printf("failed in segment reassmebling\n");
        result &= 0;
        goto end;
    }

    tcph.th_flags = TH_ACK;
    p.flowflags = FLOW_PKT_TOCLIENT;
    p.tcph->th_seq = htonl(1351079940);
    p.tcph->th_ack = htonl(20);
    p.payload_len = 0;
    p.ip4h->ip_src = addr;
    p.tcph->th_sum = TCPCalculateChecksum((uint16_t *)&(p.ip4h->ip_src),
                                                 (uint16_t *)p.tcph,
                                                 (p.payload_len +
                                                  p.tcpvars.hlen) );

    if (StreamTcp(&tv, &p, (void *)&stt, NULL, NULL) != TM_ECODE_OK) {
        printf("failed in segment reassmebling\n");
        result &= 0;
        goto end;
    }

    if (StreamTcpCheckStreamContents(expected_content, 9, &ssn.client) != 1) {
        printf("the contents are not as expected(GET /EVIL), contents are: ");
        PrintRawDataFp(stdout, ssn.client.seg_list->payload, 9);
        result &= 0;
        goto end;
    }

end:
    StreamTcpReturnStreamSegments(&ssn.client);
    StreamTcpFreeConfig(TRUE);
    return result;
}

/**
 *  \test   Test the multiple SYN packet handling with bad checksum and timestamp
 *          value. Engine should drop the bad checksum packet and establish
 *          TCP session correctly.
 *
 *  \retval On success it returns 1 and on failure 0.
 */
static int StreamTcpTest31(void)
{
    Packet p;
    Flow f;
    ThreadVars tv;
    StreamTcpThread stt;
    TCPHdr tcph;
    TcpSession ssn;
    IPV4Hdr ipv4h;
    TcpReassemblyThreadCtx *ra_ctx = StreamTcpReassembleInitThreadCtx(NULL);
    struct in_addr addr;
    struct in_addr addr1;
    TCPCache tcpc;
    TCPVars tcpvars;
    TcpStream server;
    TcpStream client;
    TCPOpt tcpopt;

    memset (&p, 0, SIZE_OF_PACKET);
    memset (&f, 0, sizeof(Flow));
    memset(&tv, 0, sizeof (ThreadVars));
    memset(&stt, 0, sizeof (StreamTcpThread));
    memset(&tcph, 0, sizeof (TCPHdr));
    memset (&ipv4h, 0, sizeof(IPV4Hdr));
    memset (&addr, 0, sizeof(addr));
    memset (&addr1, 0, sizeof(addr1));
    memset (&tcpc, 0, sizeof(tcpc));
    memset (&tcpvars, 0, sizeof(tcpvars));
    memset(&ssn, 0, sizeof (TcpSession));
    memset(&server, 0, sizeof (TcpStream));
    memset(&client, 0, sizeof (TcpStream));
    memset(&tcpopt, 0, sizeof (TCPOpt));
    int result = 1;

    StreamTcpInitConfig(TRUE);

    FLOW_INITIALIZE(&f);
    /* prevent L7 from kicking in */

    ssn.client.os_policy = OS_POLICY_LINUX;
    p.src.family = AF_INET;
    p.dst.family = AF_INET;
    p.proto = IPPROTO_TCP;
    p.flow = &f;
    tcph.th_win = 5480;
    p.tcph = &tcph;
    p.ip4h = &ipv4h;
    p.tcpc = tcpc;
    p.tcpc.level4_comp_csum = -1;
    p.tcpvars = tcpvars;
    p.tcpvars.ts = &tcpopt;
    addr.s_addr = inet_addr("10.1.3.53");
    p.dst.address.address_un_data32[0] = addr.s_addr;
    addr1.s_addr = inet_addr("10.1.3.7");
    p.src.address.address_un_data32[0] = addr1.s_addr;
    f.protoctx = &ssn;
    stt.ra_ctx = ra_ctx;
    ssn.server = server;
    ssn.client = client;
    ssn.client.isn = 10;
    ssn.client.window = 5184;
    ssn.client.last_ack = 10;
    ssn.client.ra_base_seq = 10;
    ssn.client.next_win = 5184;
    ssn.server.isn = 1351079940;
    ssn.server.window = 5184;
    ssn.server.next_win = 1351088132;
    ssn.server.last_ack = 1351079940;
    ssn.server.ra_base_seq = 1351079940;

    tcph.th_flags = TH_SYN;
    p.flowflags = FLOW_PKT_TOSERVER;
    p.tcph->th_seq = htonl(10);
    p.payload_len = 0;
    p.ip4h->ip_src = addr1;
    p.tcpc.ts1 = 100;
    p.tcph->th_sum = 12345;

    if (StreamTcp(&tv, &p, (void *)&stt, NULL, NULL) != TM_ECODE_OK) {
        printf("failed in segment reassmebling\n");
        result &= 0;
        goto end;
    }

    tcph.th_flags = TH_SYN;
    p.flowflags = FLOW_PKT_TOSERVER;
    p.tcph->th_seq = htonl(10);
    p.payload_len = 0;
    p.ip4h->ip_src = addr1;
    p.tcpc.ts1 = 10;
    p.tcpc.level4_comp_csum = -1;
    p.tcph->th_sum = TCPCalculateChecksum((uint16_t *)&(p.ip4h->ip_src),
                                          (uint16_t *)p.tcph,
                                          (p.payload_len +
                                           p.tcpvars.hlen) );

    if (StreamTcp(&tv, &p, (void *)&stt, NULL, NULL) != TM_ECODE_OK) {
        printf("failed in segment reassmebling\n");
        result &= 0;
        goto end;
    }

    ssn.flags |= STREAMTCP_FLAG_TIMESTAMP;
    tcph.th_flags = TH_SYN | TH_ACK;
    p.flowflags = FLOW_PKT_TOCLIENT;
    p.tcph->th_seq = htonl(1351079940);
    p.tcph->th_ack = htonl(11);
    p.payload_len = 0;
    p.tcpc.ts1 = 10;
    p.ip4h->ip_src = addr;
    p.tcpc.level4_comp_csum = -1;
    p.tcph->th_sum = TCPCalculateChecksum((uint16_t *)&(p.ip4h->ip_src),
                                          (uint16_t *)p.tcph,
                                          (p.payload_len +
                                           p.tcpvars.hlen) );

    if (StreamTcp(&tv, &p, (void *)&stt, NULL, NULL) != TM_ECODE_OK) {
        printf("failed in segment reassmebling\n");
        result &= 0;
        goto end;
    }

    tcph.th_flags = TH_ACK;
    p.flowflags = FLOW_PKT_TOSERVER;
    p.tcph->th_seq = htonl(11);
    p.tcph->th_ack = htonl(1351079941);
    p.payload_len = 0;
    p.tcpc.ts1 = 10;
    p.ip4h->ip_src = addr1;
    p.tcpc.level4_comp_csum = -1;
    p.tcph->th_sum = TCPCalculateChecksum((uint16_t *)&(p.ip4h->ip_src),
                                          (uint16_t *)p.tcph,
                                          (p.payload_len +
                                           p.tcpvars.hlen) );

    if (StreamTcp(&tv, &p, (void *)&stt, NULL, NULL) != TM_ECODE_OK) {
        printf("failed in segment reassmebling\n");
        result &= 0;
        goto end;
    }

    if (ssn.state != TCP_ESTABLISHED) {
        printf("the should have been changed to TCP_ESTABLISHED!!\n ");
        result &= 0;
        goto end;
    }

end:
    StreamTcpReturnStreamSegments(&ssn.client);
    StreamTcpFreeConfig(TRUE);
    return result;
}

/**
 *  \test   Test the initialization of tcp streams with ECN & CWR flags
 *
 *  \retval On success it returns 1 and on failure 0.
 */
static int StreamTcpTest32(void)
{
    Packet p;
    Flow f;
    ThreadVars tv;
    StreamTcpThread stt;
    uint8_t payload[4];
    TCPHdr tcph;
    TcpReassemblyThreadCtx *ra_ctx = StreamTcpReassembleInitThreadCtx(NULL);
    int ret = 0;
    PacketQueue pq;
    memset(&pq,0,sizeof(PacketQueue));

    memset (&p, 0, SIZE_OF_PACKET);
    memset (&f, 0, sizeof(Flow));
    memset(&tv, 0, sizeof (ThreadVars));
    memset(&stt, 0, sizeof (StreamTcpThread));
    memset(&tcph, 0, sizeof (TCPHdr));

    FLOW_INITIALIZE(&f);
    stt.ra_ctx = ra_ctx;
    p.flow = &f;
    tcph.th_win = htons(5480);
    tcph.th_flags = TH_SYN | TH_CWR | TH_ECN;
    p.tcph = &tcph;
    p.flowflags = FLOW_PKT_TOSERVER;

    StreamTcpInitConfig(TRUE);

    if (StreamTcpPacket(&tv, &p, &stt, &pq) == -1)
        goto end;

    p.tcph->th_ack = htonl(1);
    p.tcph->th_flags = TH_SYN | TH_ACK | TH_ECN;
    p.flowflags = FLOW_PKT_TOCLIENT;

    if (StreamTcpPacket(&tv, &p, &stt, &pq) == -1 || (TcpSession *)p.flow->protoctx == NULL) {
        printf("failed in processing packet\n");
        goto end;
    }

    p.tcph->th_ack = htonl(1);
    p.tcph->th_seq = htonl(1);
    p.tcph->th_flags = TH_ACK | TH_ECN | TH_CWR;
    p.flowflags = FLOW_PKT_TOSERVER;

    if (StreamTcpPacket(&tv, &p, &stt, &pq) == -1 || (TcpSession *)p.flow->protoctx == NULL) {
        printf("failed in processing packet\n");
        goto end;
    }

    p.tcph->th_ack = htonl(1);
    p.tcph->th_seq = htonl(2);
    p.tcph->th_flags = TH_PUSH | TH_ACK | TH_ECN | TH_CWR;
    p.flowflags = FLOW_PKT_TOSERVER;

    StreamTcpCreateTestPacket(payload, 0x41, 3, 4); /*AAA*/
    p.payload = payload;
    p.payload_len = 3;

    if (StreamTcpPacket(&tv, &p, &stt, &pq) == -1 || (TcpSession *)p.flow->protoctx == NULL) {
        printf("failed in processing packet\n");
        goto end;
    }

    p.flowflags = FLOW_PKT_TOCLIENT;
    p.tcph->th_flags = TH_ACK;
    if (StreamTcpPacket(&tv, &p, &stt, &pq) == -1 || (TcpSession *)p.flow->protoctx == NULL) {
        printf("failed in processing packet\n");
        goto end;
    }

    if (((TcpSession *)p.flow->protoctx)->state != TCP_ESTABLISHED) {
        printf("the TCP state should be TCP_ESTABLISEHD\n");
        goto end;
    }
    StreamTcpSessionClear(p.flow->protoctx);

    ret = 1;
end:
    StreamTcpFreeConfig(TRUE);
    return ret;
}

/**
 *  \test   Test the allocation of TCP session for a given packet when the same
 *          ports have been used to start the new session after resetting the
 *          previous session.
 *
 *  \retval On success it returns 1 and on failure 0.
 */

static int StreamTcpTest33 (void)
{
    Packet p;
    Flow f;
    ThreadVars tv;
    StreamTcpThread stt;
    TCPHdr tcph;
    TcpReassemblyThreadCtx ra_ctx;
    PacketQueue pq;
    memset(&pq,0,sizeof(PacketQueue));
    memset(&ra_ctx, 0, sizeof(TcpReassemblyThreadCtx));
    memset (&p, 0, SIZE_OF_PACKET);
    memset (&f, 0, sizeof(Flow));
    memset(&tv, 0, sizeof (ThreadVars));
    memset(&stt, 0, sizeof (StreamTcpThread));
    memset(&tcph, 0, sizeof (TCPHdr));

    FLOW_INITIALIZE(&f);
    p.flow = &f;
    tcph.th_win = htons(5480);
    tcph.th_flags = TH_SYN;
    p.tcph = &tcph;
    p.flowflags = FLOW_PKT_TOSERVER;
    int ret = 0;
    stt.ra_ctx = &ra_ctx;

    StreamTcpInitConfig(TRUE);

    if (StreamTcpPacket(&tv, &p, &stt, &pq) == -1)
        goto end;

    p.tcph->th_ack = htonl(1);
    p.tcph->th_flags = TH_SYN | TH_ACK;
    p.flowflags = FLOW_PKT_TOCLIENT;

    if (StreamTcpPacket(&tv, &p, &stt, &pq) == -1)
        goto end;

    p.tcph->th_ack = htonl(1);
    p.tcph->th_seq = htonl(1);
    p.tcph->th_flags = TH_ACK;
    p.flowflags = FLOW_PKT_TOSERVER;

    if (StreamTcpPacket(&tv, &p, &stt, &pq) == -1)
        goto end;

    p.tcph->th_ack = htonl(1);
    p.tcph->th_seq = htonl(1);
    p.tcph->th_flags = TH_RST | TH_ACK;
    p.flowflags = FLOW_PKT_TOSERVER;

    if (StreamTcpPacket(&tv, &p, &stt, &pq) == -1)
        goto end;

    if (((TcpSession *)(p.flow->protoctx))->state != TCP_CLOSED) {
        printf("Tcp session should have been closed\n");
        goto end;
    }

    p.tcph->th_seq = htonl(1);
    p.tcph->th_flags = TH_SYN;
    p.flowflags = FLOW_PKT_TOSERVER;

    if (StreamTcpPacket(&tv, &p, &stt, &pq) == -1)
        goto end;

    p.tcph->th_seq = htonl(1);
    p.tcph->th_ack = htonl(2);
    p.tcph->th_flags = TH_SYN | TH_ACK;
    p.flowflags = FLOW_PKT_TOCLIENT;

    if (StreamTcpPacket(&tv, &p, &stt, &pq) == -1)
        goto end;

    p.tcph->th_ack = htonl(2);
    p.tcph->th_seq = htonl(2);
    p.tcph->th_flags = TH_ACK;
    p.flowflags = FLOW_PKT_TOSERVER;

    if (StreamTcpPacket(&tv, &p, &stt, &pq) == -1)
        goto end;

    if (((TcpSession *)(p.flow->protoctx))->state != TCP_ESTABLISHED) {
        printf("Tcp session should have been ESTABLISHED\n");
        goto end;
    }

    ret = 1;
end:
    StreamTcpSessionClear(p.flow->protoctx);
    StreamTcpFreeConfig(TRUE);
    return ret;
}

/**
 *  \test   Test the allocation of TCP session for a given packet when the SYN
 *          packet is sent with the PUSH flag set.
 *
 *  \retval On success it returns 1 and on failure 0.
 */

static int StreamTcpTest34 (void)
{
    Packet p;
    Flow f;
    ThreadVars tv;
    StreamTcpThread stt;
    TCPHdr tcph;
    TcpReassemblyThreadCtx ra_ctx;
    PacketQueue pq;
    memset(&pq,0,sizeof(PacketQueue));
    memset(&ra_ctx, 0, sizeof(TcpReassemblyThreadCtx));
    memset (&p, 0, SIZE_OF_PACKET);
    memset (&f, 0, sizeof(Flow));
    memset(&tv, 0, sizeof (ThreadVars));
    memset(&stt, 0, sizeof (StreamTcpThread));
    memset(&tcph, 0, sizeof (TCPHdr));

    FLOW_INITIALIZE(&f);
    p.flow = &f;
    tcph.th_win = htons(5480);
    tcph.th_flags = TH_SYN|TH_PUSH;
    p.tcph = &tcph;
    p.flowflags = FLOW_PKT_TOSERVER;
    int ret = 0;
    stt.ra_ctx = &ra_ctx;

    StreamTcpInitConfig(TRUE);

    if (StreamTcpPacket(&tv, &p, &stt, &pq) == -1)
        goto end;

    p.tcph->th_ack = htonl(1);
    p.tcph->th_flags = TH_SYN | TH_ACK;
    p.flowflags = FLOW_PKT_TOCLIENT;

    if (StreamTcpPacket(&tv, &p, &stt, &pq) == -1)
        goto end;

    p.tcph->th_ack = htonl(1);
    p.tcph->th_seq = htonl(1);
    p.tcph->th_flags = TH_ACK;
    p.flowflags = FLOW_PKT_TOSERVER;

    if (StreamTcpPacket(&tv, &p, &stt, &pq) == -1)
        goto end;

    if (((TcpSession *)(p.flow->protoctx))->state != TCP_ESTABLISHED) {
        printf("Tcp session should have been establisehd\n");
        goto end;
    }

    ret = 1;
end:
    StreamTcpSessionClear(p.flow->protoctx);
    StreamTcpFreeConfig(TRUE);
    return ret;
}

/**
 *  \test   Test the allocation of TCP session for a given packet when the SYN
 *          packet is sent with the URG flag set.
 *
 *  \retval On success it returns 1 and on failure 0.
 */

static int StreamTcpTest35 (void)
{
    Packet p;
    Flow f;
    ThreadVars tv;
    StreamTcpThread stt;
    TCPHdr tcph;
    TcpReassemblyThreadCtx ra_ctx;
    PacketQueue pq;
    memset(&pq,0,sizeof(PacketQueue));
    memset(&ra_ctx, 0, sizeof(TcpReassemblyThreadCtx));
    memset (&p, 0, SIZE_OF_PACKET);
    memset (&f, 0, sizeof(Flow));
    memset(&tv, 0, sizeof (ThreadVars));
    memset(&stt, 0, sizeof (StreamTcpThread));
    memset(&tcph, 0, sizeof (TCPHdr));

    FLOW_INITIALIZE(&f);
    p.flow = &f;
    tcph.th_win = htons(5480);
    tcph.th_flags = TH_SYN|TH_URG;
    p.tcph = &tcph;
    p.flowflags = FLOW_PKT_TOSERVER;
    int ret = 0;
    stt.ra_ctx = &ra_ctx;

    StreamTcpInitConfig(TRUE);

    if (StreamTcpPacket(&tv, &p, &stt, &pq) == -1)
        goto end;

    p.tcph->th_ack = htonl(1);
    p.tcph->th_flags = TH_SYN | TH_ACK;
    p.flowflags = FLOW_PKT_TOCLIENT;

    if (StreamTcpPacket(&tv, &p, &stt, &pq) == -1)
        goto end;

    p.tcph->th_ack = htonl(1);
    p.tcph->th_seq = htonl(1);
    p.tcph->th_flags = TH_ACK;
    p.flowflags = FLOW_PKT_TOSERVER;

    if (StreamTcpPacket(&tv, &p, &stt, &pq) == -1)
        goto end;

    if (((TcpSession *)(p.flow->protoctx))->state != TCP_ESTABLISHED) {
        printf("Tcp session should have been establisehd\n");
        goto end;
    }

    ret = 1;
end:
    StreamTcpSessionClear(p.flow->protoctx);
    StreamTcpFreeConfig(TRUE);
    return ret;
}

/**
 *  \test   Test the processing of PSH and URG flag in tcp session.
 *
 *  \retval On success it returns 1 and on failure 0.
 */
static int StreamTcpTest36(void)
{
    Packet p;
    Flow f;
    ThreadVars tv;
    StreamTcpThread stt;
    uint8_t payload[4];
    TCPHdr tcph;
    TcpReassemblyThreadCtx *ra_ctx = StreamTcpReassembleInitThreadCtx(NULL);
    int ret = 0;
    PacketQueue pq;
    memset(&pq,0,sizeof(PacketQueue));

    memset (&p, 0, SIZE_OF_PACKET);
    memset (&f, 0, sizeof(Flow));
    memset(&tv, 0, sizeof (ThreadVars));
    memset(&stt, 0, sizeof (StreamTcpThread));
    memset(&tcph, 0, sizeof (TCPHdr));

    FLOW_INITIALIZE(&f);
    stt.ra_ctx = ra_ctx;
    p.flow = &f;
    tcph.th_win = htons(5480);
    tcph.th_flags = TH_SYN;
    p.tcph = &tcph;
    p.flowflags = FLOW_PKT_TOSERVER;

    StreamTcpInitConfig(TRUE);

    if (StreamTcpPacket(&tv, &p, &stt, &pq) == -1) {
        printf("failed in processing packet\n");
        goto end;
    }

    p.tcph->th_ack = htonl(1);
    p.tcph->th_flags = TH_SYN | TH_ACK;
    p.flowflags = FLOW_PKT_TOCLIENT;

    if (StreamTcpPacket(&tv, &p, &stt, &pq) == -1 || (TcpSession *)p.flow->protoctx == NULL) {
        printf("failed in processing packet\n");
        goto end;
    }

    p.tcph->th_ack = htonl(1);
    p.tcph->th_seq = htonl(1);
    p.tcph->th_flags = TH_ACK;
    p.flowflags = FLOW_PKT_TOSERVER;

    if (StreamTcpPacket(&tv, &p, &stt, &pq) == -1 || (TcpSession *)p.flow->protoctx == NULL) {
        printf("failed in processing packet\n");
        goto end;
    }

    if (((TcpSession *)p.flow->protoctx)->state != TCP_ESTABLISHED) {
        printf("the TCP state should be TCP_ESTABLISEHD\n");
        goto end;
    }

    p.tcph->th_ack = htonl(2);
    p.tcph->th_seq = htonl(1);
    p.tcph->th_flags = TH_PUSH | TH_ACK | TH_URG;
    p.flowflags = FLOW_PKT_TOSERVER;

    StreamTcpCreateTestPacket(payload, 0x41, 3, 4); /*AAA*/
    p.payload = payload;
    p.payload_len = 3;

    if (StreamTcpPacket(&tv, &p, &stt, &pq) == -1 || (TcpSession *)p.flow->protoctx == NULL) {
        printf("failed in processing packet\n");
        goto end;
    }

    if (((TcpSession *)p.flow->protoctx)->client.next_seq != 4) {
        printf("the ssn->client.next_seq should be 4, but it is %"PRIu32"\n",
                ((TcpSession *)p.flow->protoctx)->client.next_seq);
        goto end;
    }

    StreamTcpSessionClear(p.flow->protoctx);

    ret = 1;
end:
    StreamTcpFreeConfig(TRUE);
    return ret;
}
#endif

/**
 *  \test   Test the processing of out of order FIN packets in tcp session.
 *
 *  \retval On success it returns 1 and on failure 0.
 */
static int StreamTcpTest37(void)
{
    Packet *p = SCMalloc(SIZE_OF_PACKET);
    if (unlikely(p == NULL))
        return 0;
    Flow f;
    ThreadVars tv;
    StreamTcpThread stt;
    uint8_t payload[4];
    TCPHdr tcph;
    int ret = 0;
    PacketQueue pq;
    memset(&pq,0,sizeof(PacketQueue));

    memset(p, 0, SIZE_OF_PACKET);
    memset (&f, 0, sizeof(Flow));
    memset(&tv, 0, sizeof (ThreadVars));
    memset(&stt, 0, sizeof (StreamTcpThread));
    memset(&tcph, 0, sizeof (TCPHdr));

    FLOW_INITIALIZE(&f);

    p->flow = &f;
    tcph.th_win = htons(5480);
    tcph.th_flags = TH_SYN;
    p->tcph = &tcph;
    p->flowflags = FLOW_PKT_TOSERVER;

    StreamTcpUTInit(&stt.ra_ctx);

    if (StreamTcpPacket(&tv, p, &stt, &pq) == -1) {
        printf("failed in processing packet\n");
        goto end;
    }

    p->tcph->th_ack = htonl(1);
    p->tcph->th_flags = TH_SYN | TH_ACK;
    p->flowflags = FLOW_PKT_TOCLIENT;

    if (StreamTcpPacket(&tv, p, &stt, &pq) == -1 || (TcpSession *)p->flow->protoctx == NULL) {
        printf("failed in processing packet\n");
        goto end;
    }

    p->tcph->th_ack = htonl(1);
    p->tcph->th_seq = htonl(1);
    p->tcph->th_flags = TH_ACK;
    p->flowflags = FLOW_PKT_TOSERVER;

    if (StreamTcpPacket(&tv, p, &stt, &pq) == -1 || (TcpSession *)p->flow->protoctx == NULL) {
        printf("failed in processing packet\n");
        goto end;
    }

    if (((TcpSession *)p->flow->protoctx)->state != TCP_ESTABLISHED) {
        printf("the TCP state should be TCP_ESTABLISEHD\n");
        goto end;
    }

    p->tcph->th_ack = htonl(2);
    p->tcph->th_seq = htonl(4);
    p->tcph->th_flags = TH_ACK|TH_FIN;
    p->flowflags = FLOW_PKT_TOSERVER;

    if (StreamTcpPacket(&tv, p, &stt, &pq) == -1 || (TcpSession *)p->flow->protoctx == NULL) {
        printf("failed in processing packet\n");
        goto end;
    }

    if (((TcpSession *)p->flow->protoctx)->state != TCP_CLOSE_WAIT) {
        printf("the TCP state should be TCP_CLOSE_WAIT\n");
        goto end;
    }

    p->tcph->th_ack = htonl(1);
    p->tcph->th_seq = htonl(1);
    p->tcph->th_flags = TH_PUSH | TH_ACK;
    p->flowflags = FLOW_PKT_TOSERVER;

    StreamTcpCreateTestPacket(payload, 0x41, 3, 4); /*AAA*/
    p->payload = payload;
    p->payload_len = 3;

    if (StreamTcpPacket(&tv, p, &stt, &pq) == -1 || (TcpSession *)p->flow->protoctx == NULL) {
        printf("failed in processing packet\n");
        goto end;
    }

    p->tcph->th_ack = htonl(4);
    p->tcph->th_seq = htonl(2);
    p->tcph->th_flags = TH_ACK;
    p->payload_len = 0;
    p->flowflags = FLOW_PKT_TOCLIENT;

    if (StreamTcpPacket(&tv, p, &stt, &pq) == -1 || (TcpSession *)p->flow->protoctx == NULL) {
        printf("failed in processing packet\n");
        goto end;
    }

    TcpStream *stream = &(((TcpSession *)p->flow->protoctx)->client);
    FAIL_IF(STREAM_RAW_PROGRESS(stream) != 0); // no detect no progress update

    StreamTcpSessionClear(p->flow->protoctx);

    ret = 1;
end:
    SCFree(p);
    FLOW_DESTROY(&f);
    StreamTcpUTDeinit(stt.ra_ctx);
    return ret;
}

/**
 *  \test   Test the validation of the ACK number before setting up the
 *          stream.last_ack.
 *
 *  \retval On success it returns 1 and on failure 0.
 */

static int StreamTcpTest38 (void)
{
    int ret = 0;
    Flow f;
    ThreadVars tv;
    StreamTcpThread stt;
    uint8_t payload[128];
    TCPHdr tcph;
    PacketQueue pq;

    memset (&f, 0, sizeof(Flow));
    memset(&tv, 0, sizeof (ThreadVars));
    memset(&stt, 0, sizeof (StreamTcpThread));
    memset(&tcph, 0, sizeof (TCPHdr));
    memset(&pq,0,sizeof(PacketQueue));

    Packet *p = SCMalloc(SIZE_OF_PACKET);
    if (unlikely(p == NULL))
        return 0;
    memset(p, 0, SIZE_OF_PACKET);

    FLOW_INITIALIZE(&f);
    p->flow = &f;
    tcph.th_win = htons(5480);
    tcph.th_flags = TH_SYN;
    p->tcph = &tcph;
    p->flowflags = FLOW_PKT_TOSERVER;

    StreamTcpUTInit(&stt.ra_ctx);
    if (StreamTcpPacket(&tv, p, &stt, &pq) == -1) {
        printf("failed in processing packet in StreamTcpPacket\n");
        goto end;
    }

    p->tcph->th_ack = htonl(1);
    p->tcph->th_flags = TH_SYN | TH_ACK;
    p->flowflags = FLOW_PKT_TOCLIENT;

    if (StreamTcpPacket(&tv, p, &stt, &pq) == -1) {
        printf("failed in processing packet in StreamTcpPacket\n");
        goto end;
    }

    p->tcph->th_ack = htonl(1);
    p->tcph->th_seq = htonl(1);
    p->tcph->th_flags = TH_ACK;
    p->flowflags = FLOW_PKT_TOSERVER;

    if (StreamTcpPacket(&tv, p, &stt, &pq) == -1) {
        printf("failed in processing packet in StreamTcpPacket\n");
        goto end;
    }

    p->tcph->th_ack = htonl(29847);
    p->tcph->th_seq = htonl(2);
    p->tcph->th_flags = TH_PUSH | TH_ACK;
    p->flowflags = FLOW_PKT_TOSERVER;

    StreamTcpCreateTestPacket(payload, 0x41, 3, 4); /*AAA*/
    p->payload = payload;
    p->payload_len = 3;

    if (StreamTcpPacket(&tv, p, &stt, &pq) == -1) {
        printf("failed in processing packet in StreamTcpPacket\n");
        goto end;
    }

    /* last_ack value should be 1 as the previous sent ACK value is out of
       window */
    if (((TcpSession *)(p->flow->protoctx))->server.last_ack != 1) {
        printf("the server.last_ack should be 1, but it is %"PRIu32"\n",
                ((TcpSession *)(p->flow->protoctx))->server.last_ack);
        goto end;
    }

    p->tcph->th_ack = htonl(1);
    p->tcph->th_seq = htonl(1);
    p->tcph->th_flags = TH_PUSH | TH_ACK;
    p->flowflags = FLOW_PKT_TOCLIENT;

    StreamTcpCreateTestPacket(payload, 0x41, 127, 128); /*AAA*/
    p->payload = payload;
    p->payload_len = 127;

    if (StreamTcpPacket(&tv, p, &stt, &pq) == -1) {
        printf("failed in processing packet in StreamTcpPacket\n");
        goto end;
    }

    if (((TcpSession *)(p->flow->protoctx))->server.next_seq != 128) {
        printf("the server.next_seq should be 128, but it is %"PRIu32"\n",
                ((TcpSession *)(p->flow->protoctx))->server.next_seq);
        goto end;
    }

    p->tcph->th_ack = htonl(256); // in window, but beyond next_seq
    p->tcph->th_seq = htonl(5);
    p->tcph->th_flags = TH_PUSH | TH_ACK;
    p->flowflags = FLOW_PKT_TOSERVER;

    StreamTcpCreateTestPacket(payload, 0x41, 3, 4); /*AAA*/
    p->payload = payload;
    p->payload_len = 3;

    if (StreamTcpPacket(&tv, p, &stt, &pq) == -1) {
        printf("failed in processing packet in StreamTcpPacket\n");
        goto end;
    }

    /* last_ack value should be 256, as the previous sent ACK value
       is inside window */
    if (((TcpSession *)(p->flow->protoctx))->server.last_ack != 256) {
        printf("the server.last_ack should be 1, but it is %"PRIu32"\n",
                ((TcpSession *)(p->flow->protoctx))->server.last_ack);
        goto end;
    }

    p->tcph->th_ack = htonl(128);
    p->tcph->th_seq = htonl(8);
    p->tcph->th_flags = TH_PUSH | TH_ACK;
    p->flowflags = FLOW_PKT_TOSERVER;

    StreamTcpCreateTestPacket(payload, 0x41, 3, 4); /*AAA*/
    p->payload = payload;
    p->payload_len = 3;

    if (StreamTcpPacket(&tv, p, &stt, &pq) == -1) {
        printf("failed in processing packet in StreamTcpPacket\n");
        goto end;
    }

    /* last_ack value should be 256 as the previous sent ACK value is inside
       window */
    if (((TcpSession *)(p->flow->protoctx))->server.last_ack != 256) {
        printf("the server.last_ack should be 256, but it is %"PRIu32"\n",
                ((TcpSession *)(p->flow->protoctx))->server.last_ack);
        goto end;
    }

    ret = 1;

end:
    StreamTcpSessionClear(p->flow->protoctx);
    SCFree(p);
    FLOW_DESTROY(&f);
    StreamTcpUTDeinit(stt.ra_ctx);
    return ret;
}

/**
 *  \test   Test the validation of the ACK number before setting up the
 *          stream.last_ack and update the next_seq after loosing the .
 *
 *  \retval On success it returns 1 and on failure 0.
 */

static int StreamTcpTest39 (void)
{
    Flow f;
    ThreadVars tv;
    StreamTcpThread stt;
    uint8_t payload[4];
    TCPHdr tcph;
    PacketQueue pq;

    memset (&f, 0, sizeof(Flow));
    memset(&tv, 0, sizeof (ThreadVars));
    memset(&stt, 0, sizeof (StreamTcpThread));
    memset(&tcph, 0, sizeof (TCPHdr));
    memset(&pq,0,sizeof(PacketQueue));

    Packet *p = SCMalloc(SIZE_OF_PACKET);
    if (unlikely(p == NULL))
        return 0;
    memset(p, 0, SIZE_OF_PACKET);

    FLOW_INITIALIZE(&f);
    p->flow = &f;
    tcph.th_win = htons(5480);
    tcph.th_flags = TH_SYN;
    p->tcph = &tcph;
    p->flowflags = FLOW_PKT_TOSERVER;
    int ret = 0;

    StreamTcpUTInit(&stt.ra_ctx);

    if (StreamTcpPacket(&tv, p, &stt, &pq) == -1) {
        printf("failed in processing packet in StreamTcpPacket\n");
        goto end;
    }

    p->tcph->th_ack = htonl(1);
    p->tcph->th_flags = TH_SYN | TH_ACK;
    p->flowflags = FLOW_PKT_TOCLIENT;

    if (StreamTcpPacket(&tv, p, &stt, &pq) == -1) {
        printf("failed in processing packet in StreamTcpPacket\n");
        goto end;
    }

    p->tcph->th_ack = htonl(1);
    p->tcph->th_seq = htonl(1);
    p->tcph->th_flags = TH_ACK;
    p->flowflags = FLOW_PKT_TOSERVER;

    if (StreamTcpPacket(&tv, p, &stt, &pq) == -1) {
        printf("failed in processing packet in StreamTcpPacket\n");
        goto end;
    }

    p->tcph->th_ack = htonl(1);
    p->tcph->th_seq = htonl(1);
    p->tcph->th_flags = TH_PUSH | TH_ACK;
    p->flowflags = FLOW_PKT_TOCLIENT;

    StreamTcpCreateTestPacket(payload, 0x41, 3, 4); /*AAA*/
    p->payload = payload;
    p->payload_len = 3;

    if (StreamTcpPacket(&tv, p, &stt, &pq) == -1) {
        printf("failed in processing packet in StreamTcpPacket\n");
        goto end;
    }

    if (((TcpSession *)(p->flow->protoctx))->server.next_seq != 4) {
        printf("the server.next_seq should be 4, but it is %"PRIu32"\n",
                ((TcpSession *)(p->flow->protoctx))->server.next_seq);
        goto end;
    }

    p->tcph->th_ack = htonl(4);
    p->tcph->th_seq = htonl(2);
    p->tcph->th_flags = TH_PUSH | TH_ACK;
    p->flowflags = FLOW_PKT_TOSERVER;

    StreamTcpCreateTestPacket(payload, 0x41, 3, 4); /*AAA*/
    p->payload = payload;
    p->payload_len = 3;

    if (StreamTcpPacket(&tv, p, &stt, &pq) == -1) {
        printf("failed in processing packet in StreamTcpPacket\n");
        goto end;
    }

    /* last_ack value should be 4 as the previous sent ACK value is inside
       window */
    if (((TcpSession *)(p->flow->protoctx))->server.last_ack != 4) {
        printf("the server.last_ack should be 4, but it is %"PRIu32"\n",
                ((TcpSession *)(p->flow->protoctx))->server.last_ack);
        goto end;
    }

    p->tcph->th_seq = htonl(4);
    p->tcph->th_ack = htonl(5);
    p->tcph->th_flags = TH_PUSH | TH_ACK;
    p->flowflags = FLOW_PKT_TOCLIENT;

    StreamTcpCreateTestPacket(payload, 0x41, 3, 4); /*AAA*/
    p->payload = payload;
    p->payload_len = 3;

    if (StreamTcpPacket(&tv, p, &stt, &pq) == -1) {
        printf("failed in processing packet in StreamTcpPacket\n");
        goto end;
    }

    /* next_seq value should be 2987 as the previous sent ACK value is inside
       window */
    if (((TcpSession *)(p->flow->protoctx))->server.next_seq != 7) {
        printf("the server.next_seq should be 7, but it is %"PRIu32"\n",
                ((TcpSession *)(p->flow->protoctx))->server.next_seq);
        goto end;
    }

    ret = 1;

end:
    StreamTcpSessionClear(p->flow->protoctx);
    SCFree(p);
    FLOW_DESTROY(&f);
    StreamTcpUTDeinit(stt.ra_ctx);
    return ret;
}

static int StreamTcpTest40(void)
{
    uint8_t raw_vlan[] = {
        0x00, 0x20, 0x08, 0x00, 0x45, 0x00, 0x00, 0x34,
        0x3b, 0x36, 0x40, 0x00, 0x40, 0x06, 0xb7, 0xc9,
        0x83, 0x97, 0x20, 0x81, 0x83, 0x97, 0x20, 0x15,
        0x04, 0x8a, 0x17, 0x70, 0x4e, 0x14, 0xdf, 0x55,
        0x4d, 0x3d, 0x5a, 0x61, 0x80, 0x10, 0x6b, 0x50,
        0x3c, 0x4c, 0x00, 0x00, 0x01, 0x01, 0x08, 0x0a,
        0x00, 0x04, 0xf0, 0xc8, 0x01, 0x99, 0xa3, 0xf3
    };
    Packet *p = SCMalloc(SIZE_OF_PACKET);
    FAIL_IF(unlikely(p == NULL));
    ThreadVars tv;
    DecodeThreadVars dtv;

    memset(&tv, 0, sizeof(ThreadVars));
    memset(p, 0, SIZE_OF_PACKET);
    PACKET_INITIALIZE(p);

    SET_PKT_LEN(p, sizeof(raw_vlan));
    memcpy(GET_PKT_DATA(p), raw_vlan, sizeof(raw_vlan));
    memset(&dtv, 0, sizeof(DecodeThreadVars));

    FlowInitConfig(FLOW_QUIET);

    DecodeVLAN(&tv, &dtv, p, GET_PKT_DATA(p), GET_PKT_LEN(p), NULL);

    FAIL_IF(p->vlanh[0] == NULL);

    FAIL_IF(p->tcph == NULL);

    Packet *np = StreamTcpPseudoSetup(p, GET_PKT_DATA(p), GET_PKT_LEN(p));
    FAIL_IF(np == NULL);

    StreamTcpPseudoPacketSetupHeader(np,p);

    FAIL_IF(((uint8_t *)p->tcph - (uint8_t *)p->ip4h) != ((uint8_t *)np->tcph - (uint8_t *)np->ip4h));

    PACKET_DESTRUCTOR(np);
    PACKET_DESTRUCTOR(p);
    FlowShutdown();
    PacketFree(np);
    PacketFree(p);
    PASS;
}

static int StreamTcpTest41(void)
{
    /* IPV6/TCP/no eth header */
    uint8_t raw_ip[] = {
        0x60, 0x00, 0x00, 0x00, 0x00, 0x28, 0x06, 0x40,
        0x20, 0x01, 0x06, 0x18, 0x04, 0x00, 0x00, 0x00,
        0x00, 0x00, 0x00, 0x00, 0x51, 0x99, 0xcc, 0x70,
        0x20, 0x01, 0x06, 0x18, 0x00, 0x01, 0x80, 0x00,
        0x00, 0x00, 0x00, 0x00, 0x00, 0x00, 0x00, 0x05,
        0x8c, 0x9b, 0x00, 0x50, 0x6a, 0xe7, 0x07, 0x36,
        0x00, 0x00, 0x00, 0x00, 0xa0, 0x02, 0x16, 0x30,
        0x29, 0x9c, 0x00, 0x00, 0x02, 0x04, 0x05, 0x8c,
        0x04, 0x02, 0x08, 0x0a, 0x00, 0xdd, 0x1a, 0x39,
        0x00, 0x00, 0x00, 0x00, 0x01, 0x03, 0x03, 0x02 };
    Packet *p = SCMalloc(SIZE_OF_PACKET);
    if (unlikely(p == NULL))
        return 0;
    ThreadVars tv;
    DecodeThreadVars dtv;

    memset(&dtv, 0, sizeof(DecodeThreadVars));
    memset(&tv,  0, sizeof(ThreadVars));
    memset(p, 0, SIZE_OF_PACKET);
    PACKET_INITIALIZE(p);

    if (PacketCopyData(p, raw_ip, sizeof(raw_ip)) == -1) {
        PacketFree(p);
        return 1;
    }

    FlowInitConfig(FLOW_QUIET);

    DecodeRaw(&tv, &dtv, p, raw_ip, GET_PKT_LEN(p), NULL);

    if (p->ip6h == NULL) {
        printf("expected a valid ipv6 header but it was NULL: ");
        FlowShutdown();
        SCFree(p);
        return 1;
    }

    if(p->tcph == NULL) {
        SCFree(p);
        return 0;
    }

    Packet *np = StreamTcpPseudoSetup(p, GET_PKT_DATA(p), GET_PKT_LEN(p));
    if (np == NULL) {
        printf("the packet received from packet allocation is NULL: ");
        return 0;
    }

    StreamTcpPseudoPacketSetupHeader(np,p);

    if (((uint8_t *)p->tcph - (uint8_t *)p->ip6h) != ((uint8_t *)np->tcph - (uint8_t *)np->ip6h)) {
        return 0;
    }

    PACKET_RECYCLE(np);
    PACKET_RECYCLE(p);
    SCFree(p);
    FlowShutdown();

    return 1;
}

/** \test multiple different SYN/ACK, pick first */
static int StreamTcpTest42 (void)
{
    int ret = 0;
    Flow f;
    ThreadVars tv;
    StreamTcpThread stt;
    TCPHdr tcph;
    PacketQueue pq;
    Packet *p = SCMalloc(SIZE_OF_PACKET);
    TcpSession *ssn;

    if (unlikely(p == NULL))
        return 0;
    memset(p, 0, SIZE_OF_PACKET);

    memset(&pq,0,sizeof(PacketQueue));
    memset (&f, 0, sizeof(Flow));
    memset(&tv, 0, sizeof (ThreadVars));
    memset(&stt, 0, sizeof (StreamTcpThread));
    memset(&tcph, 0, sizeof (TCPHdr));

    StreamTcpUTInit(&stt.ra_ctx);

    FLOW_INITIALIZE(&f);
    p->tcph = &tcph;
    tcph.th_win = htons(5480);
    p->flow = &f;

    /* SYN pkt */
    tcph.th_flags = TH_SYN;
    tcph.th_seq = htonl(100);
    p->flowflags = FLOW_PKT_TOSERVER;

    if (StreamTcpPacket(&tv, p, &stt, &pq) == -1)
        goto end;

    /* SYN/ACK */
    p->tcph->th_seq = htonl(500);
    p->tcph->th_ack = htonl(101);
    p->tcph->th_flags = TH_SYN | TH_ACK;
    p->flowflags = FLOW_PKT_TOCLIENT;

    if (StreamTcpPacket(&tv, p, &stt, &pq) == -1)
        goto end;

    /* SYN/ACK */
    p->tcph->th_seq = htonl(1000);
    p->tcph->th_ack = htonl(101);
    p->tcph->th_flags = TH_SYN | TH_ACK;
    p->flowflags = FLOW_PKT_TOCLIENT;

    if (StreamTcpPacket(&tv, p, &stt, &pq) == -1)
        goto end;

    /* ACK */
    p->tcph->th_ack = htonl(501);
    p->tcph->th_seq = htonl(101);
    p->tcph->th_flags = TH_ACK;
    p->flowflags = FLOW_PKT_TOSERVER;

    if (StreamTcpPacket(&tv, p, &stt, &pq) == -1)
        goto end;

    ssn = p->flow->protoctx;

    if (ssn->state != TCP_ESTABLISHED) {
        printf("state not TCP_ESTABLISHED: ");
        goto end;
    }

    if (ssn->server.isn != 500) {
        SCLogDebug("ssn->server.isn %"PRIu32" != %"PRIu32"",
            ssn->server.isn, 500);
        goto end;
    }
    if (ssn->client.isn != 100) {
        SCLogDebug("ssn->client.isn %"PRIu32" != %"PRIu32"",
            ssn->client.isn, 100);
        goto end;
    }

    StreamTcpSessionClear(p->flow->protoctx);

    ret = 1;
end:
    SCFree(p);
    FLOW_DESTROY(&f);
    StreamTcpUTDeinit(stt.ra_ctx);
    return ret;
}

/** \test multiple different SYN/ACK, pick second */
static int StreamTcpTest43 (void)
{
    int ret = 0;
    Flow f;
    ThreadVars tv;
    StreamTcpThread stt;
    TCPHdr tcph;
    PacketQueue pq;
    Packet *p = SCMalloc(SIZE_OF_PACKET);
    TcpSession *ssn;

    if (unlikely(p == NULL))
        return 0;
    memset(p, 0, SIZE_OF_PACKET);

    memset(&pq,0,sizeof(PacketQueue));
    memset (&f, 0, sizeof(Flow));
    memset(&tv, 0, sizeof (ThreadVars));
    memset(&stt, 0, sizeof (StreamTcpThread));
    memset(&tcph, 0, sizeof (TCPHdr));

    StreamTcpUTInit(&stt.ra_ctx);

    FLOW_INITIALIZE(&f);
    p->tcph = &tcph;
    tcph.th_win = htons(5480);
    p->flow = &f;

    /* SYN pkt */
    tcph.th_flags = TH_SYN;
    tcph.th_seq = htonl(100);
    p->flowflags = FLOW_PKT_TOSERVER;

    if (StreamTcpPacket(&tv, p, &stt, &pq) == -1)
        goto end;

    /* SYN/ACK */
    p->tcph->th_seq = htonl(500);
    p->tcph->th_ack = htonl(101);
    p->tcph->th_flags = TH_SYN | TH_ACK;
    p->flowflags = FLOW_PKT_TOCLIENT;

    if (StreamTcpPacket(&tv, p, &stt, &pq) == -1)
        goto end;

    /* SYN/ACK */
    p->tcph->th_seq = htonl(1000);
    p->tcph->th_ack = htonl(101);
    p->tcph->th_flags = TH_SYN | TH_ACK;
    p->flowflags = FLOW_PKT_TOCLIENT;

    if (StreamTcpPacket(&tv, p, &stt, &pq) == -1)
        goto end;

    /* ACK */
    p->tcph->th_ack = htonl(1001);
    p->tcph->th_seq = htonl(101);
    p->tcph->th_flags = TH_ACK;
    p->flowflags = FLOW_PKT_TOSERVER;

    if (StreamTcpPacket(&tv, p, &stt, &pq) == -1)
        goto end;

    ssn = p->flow->protoctx;

    if (ssn->state != TCP_ESTABLISHED) {
        printf("state not TCP_ESTABLISHED: ");
        goto end;
    }

    if (ssn->server.isn != 1000) {
        SCLogDebug("ssn->server.isn %"PRIu32" != %"PRIu32"",
            ssn->server.isn, 1000);
        goto end;
    }
    if (ssn->client.isn != 100) {
        SCLogDebug("ssn->client.isn %"PRIu32" != %"PRIu32"",
            ssn->client.isn, 100);
        goto end;
    }

    StreamTcpSessionClear(p->flow->protoctx);

    ret = 1;
end:
    SCFree(p);
    FLOW_DESTROY(&f);
    StreamTcpUTDeinit(stt.ra_ctx);
    return ret;
}

/** \test multiple different SYN/ACK, pick neither */
static int StreamTcpTest44 (void)
{
    int ret = 0;
    Flow f;
    ThreadVars tv;
    StreamTcpThread stt;
    TCPHdr tcph;
    PacketQueue pq;
    Packet *p = SCMalloc(SIZE_OF_PACKET);
    TcpSession *ssn;

    if (unlikely(p == NULL))
        return 0;
    memset(p, 0, SIZE_OF_PACKET);

    memset(&pq,0,sizeof(PacketQueue));
    memset (&f, 0, sizeof(Flow));
    memset(&tv, 0, sizeof (ThreadVars));
    memset(&stt, 0, sizeof (StreamTcpThread));
    memset(&tcph, 0, sizeof (TCPHdr));

    StreamTcpUTInit(&stt.ra_ctx);

    FLOW_INITIALIZE(&f);
    p->tcph = &tcph;
    tcph.th_win = htons(5480);
    p->flow = &f;

    /* SYN pkt */
    tcph.th_flags = TH_SYN;
    tcph.th_seq = htonl(100);
    p->flowflags = FLOW_PKT_TOSERVER;

    if (StreamTcpPacket(&tv, p, &stt, &pq) == -1)
        goto end;

    /* SYN/ACK */
    p->tcph->th_seq = htonl(500);
    p->tcph->th_ack = htonl(101);
    p->tcph->th_flags = TH_SYN | TH_ACK;
    p->flowflags = FLOW_PKT_TOCLIENT;

    if (StreamTcpPacket(&tv, p, &stt, &pq) == -1)
        goto end;

    /* SYN/ACK */
    p->tcph->th_seq = htonl(1000);
    p->tcph->th_ack = htonl(101);
    p->tcph->th_flags = TH_SYN | TH_ACK;
    p->flowflags = FLOW_PKT_TOCLIENT;

    if (StreamTcpPacket(&tv, p, &stt, &pq) == -1)
        goto end;

    /* ACK */
    p->tcph->th_ack = htonl(3001);
    p->tcph->th_seq = htonl(101);
    p->tcph->th_flags = TH_ACK;
    p->flowflags = FLOW_PKT_TOSERVER;

    if (StreamTcpPacket(&tv, p, &stt, &pq) != -1)
        goto end;

    ssn = p->flow->protoctx;

    if (ssn->state != TCP_SYN_RECV) {
        SCLogDebug("state not TCP_SYN_RECV");
        goto end;
    }

    if (ssn->client.isn != 100) {
        SCLogDebug("ssn->client.isn %"PRIu32" != %"PRIu32"",
            ssn->client.isn, 100);
        goto end;
    }

    StreamTcpSessionClear(p->flow->protoctx);

    ret = 1;
end:
    SCFree(p);
    FLOW_DESTROY(&f);
    StreamTcpUTDeinit(stt.ra_ctx);
    return ret;
}

/** \test multiple different SYN/ACK, over the limit */
static int StreamTcpTest45 (void)
{
    int ret = 0;
    Flow f;
    ThreadVars tv;
    StreamTcpThread stt;
    TCPHdr tcph;
    PacketQueue pq;
    Packet *p = SCMalloc(SIZE_OF_PACKET);
    TcpSession *ssn;

    if (unlikely(p == NULL))
        return 0;
    memset(p, 0, SIZE_OF_PACKET);

    memset(&pq,0,sizeof(PacketQueue));
    memset (&f, 0, sizeof(Flow));
    memset(&tv, 0, sizeof (ThreadVars));
    memset(&stt, 0, sizeof (StreamTcpThread));
    memset(&tcph, 0, sizeof (TCPHdr));

    StreamTcpUTInit(&stt.ra_ctx);
    stream_config.max_synack_queued = 2;

    FLOW_INITIALIZE(&f);
    p->tcph = &tcph;
    tcph.th_win = htons(5480);
    p->flow = &f;

    /* SYN pkt */
    tcph.th_flags = TH_SYN;
    tcph.th_seq = htonl(100);
    p->flowflags = FLOW_PKT_TOSERVER;

    if (StreamTcpPacket(&tv, p, &stt, &pq) == -1)
        goto end;

    /* SYN/ACK */
    p->tcph->th_seq = htonl(500);
    p->tcph->th_ack = htonl(101);
    p->tcph->th_flags = TH_SYN | TH_ACK;
    p->flowflags = FLOW_PKT_TOCLIENT;

    if (StreamTcpPacket(&tv, p, &stt, &pq) == -1)
        goto end;

    /* SYN/ACK */
    p->tcph->th_seq = htonl(1000);
    p->tcph->th_ack = htonl(101);
    p->tcph->th_flags = TH_SYN | TH_ACK;
    p->flowflags = FLOW_PKT_TOCLIENT;

    if (StreamTcpPacket(&tv, p, &stt, &pq) == -1)
        goto end;

    /* SYN/ACK */
    p->tcph->th_seq = htonl(2000);
    p->tcph->th_ack = htonl(101);
    p->tcph->th_flags = TH_SYN | TH_ACK;
    p->flowflags = FLOW_PKT_TOCLIENT;

    if (StreamTcpPacket(&tv, p, &stt, &pq) == -1)
        goto end;

    /* SYN/ACK */
    p->tcph->th_seq = htonl(3000);
    p->tcph->th_ack = htonl(101);
    p->tcph->th_flags = TH_SYN | TH_ACK;
    p->flowflags = FLOW_PKT_TOCLIENT;

    if (StreamTcpPacket(&tv, p, &stt, &pq) != -1)
        goto end;

    /* ACK */
    p->tcph->th_ack = htonl(1001);
    p->tcph->th_seq = htonl(101);
    p->tcph->th_flags = TH_ACK;
    p->flowflags = FLOW_PKT_TOSERVER;

    if (StreamTcpPacket(&tv, p, &stt, &pq) == -1)
        goto end;

    ssn = p->flow->protoctx;

    if (ssn->state != TCP_ESTABLISHED) {
        printf("state not TCP_ESTABLISHED: ");
        goto end;
    }

    if (ssn->server.isn != 1000) {
        SCLogDebug("ssn->server.isn %"PRIu32" != %"PRIu32"",
            ssn->server.isn, 1000);
        goto end;
    }
    if (ssn->client.isn != 100) {
        SCLogDebug("ssn->client.isn %"PRIu32" != %"PRIu32"",
            ssn->client.isn, 100);
        goto end;
    }

    StreamTcpSessionClear(p->flow->protoctx);

    ret = 1;
end:
    SCFree(p);
    StreamTcpUTDeinit(stt.ra_ctx);
    return ret;
}

#endif /* UNITTESTS */

void StreamTcpRegisterTests (void)
{
#ifdef UNITTESTS
    UtRegisterTest("StreamTcpTest01 -- TCP session allocation",
                   StreamTcpTest01);
    UtRegisterTest("StreamTcpTest02 -- TCP session deallocation",
                   StreamTcpTest02);
    UtRegisterTest("StreamTcpTest03 -- SYN missed MidStream session",
                   StreamTcpTest03);
    UtRegisterTest("StreamTcpTest04 -- SYN/ACK missed MidStream session",
                   StreamTcpTest04);
    UtRegisterTest("StreamTcpTest05 -- 3WHS missed MidStream session",
                   StreamTcpTest05);
    UtRegisterTest("StreamTcpTest06 -- FIN, RST message MidStream session",
                   StreamTcpTest06);
    UtRegisterTest("StreamTcpTest07 -- PAWS invalid timestamp",
                   StreamTcpTest07);
    UtRegisterTest("StreamTcpTest08 -- PAWS valid timestamp", StreamTcpTest08);
    UtRegisterTest("StreamTcpTest09 -- No Client Reassembly", StreamTcpTest09);
    UtRegisterTest("StreamTcpTest10 -- No missed packet Async stream",
                   StreamTcpTest10);
    UtRegisterTest("StreamTcpTest11 -- SYN missed Async stream",
                   StreamTcpTest11);
    UtRegisterTest("StreamTcpTest12 -- SYN/ACK missed Async stream",
                   StreamTcpTest12);
    UtRegisterTest("StreamTcpTest13 -- opposite stream packets for Async " "stream",
                   StreamTcpTest13);
    UtRegisterTest("StreamTcp4WHSTest01", StreamTcp4WHSTest01);
    UtRegisterTest("StreamTcp4WHSTest02", StreamTcp4WHSTest02);
    UtRegisterTest("StreamTcp4WHSTest03", StreamTcp4WHSTest03);
    UtRegisterTest("StreamTcpTest14 -- setup OS policy", StreamTcpTest14);
    UtRegisterTest("StreamTcpTest15 -- setup OS policy", StreamTcpTest15);
    UtRegisterTest("StreamTcpTest16 -- setup OS policy", StreamTcpTest16);
    UtRegisterTest("StreamTcpTest17 -- setup OS policy", StreamTcpTest17);
    UtRegisterTest("StreamTcpTest18 -- setup OS policy", StreamTcpTest18);
    UtRegisterTest("StreamTcpTest19 -- setup OS policy", StreamTcpTest19);
    UtRegisterTest("StreamTcpTest20 -- setup OS policy", StreamTcpTest20);
    UtRegisterTest("StreamTcpTest21 -- setup OS policy", StreamTcpTest21);
    UtRegisterTest("StreamTcpTest22 -- setup OS policy", StreamTcpTest22);
    UtRegisterTest("StreamTcpTest23 -- stream memory leaks", StreamTcpTest23);
    UtRegisterTest("StreamTcpTest24 -- stream memory leaks", StreamTcpTest24);
    UtRegisterTest("StreamTcpTest25 -- test ecn/cwr sessions",
                   StreamTcpTest25);
    UtRegisterTest("StreamTcpTest26 -- test ecn/cwr sessions",
                   StreamTcpTest26);
    UtRegisterTest("StreamTcpTest27 -- test ecn/cwr sessions",
                   StreamTcpTest27);
    UtRegisterTest("StreamTcpTest28 -- Memcap Test", StreamTcpTest28);

#if 0 /* VJ 2010/09/01 disabled since they blow up on Fedora and Fedora is
       * right about blowing up. The checksum functions are not used properly
       * in the tests. */
    UtRegisterTest("StreamTcpTest29 -- Badchecksum Reset Test", StreamTcpTest29, 1);
    UtRegisterTest("StreamTcpTest30 -- Badchecksum Overlap Test", StreamTcpTest30, 1);
    UtRegisterTest("StreamTcpTest31 -- MultipleSyns Test", StreamTcpTest31, 1);
    UtRegisterTest("StreamTcpTest32 -- Bogus CWR Test", StreamTcpTest32, 1);
    UtRegisterTest("StreamTcpTest33 -- RST-SYN Again Test", StreamTcpTest33, 1);
    UtRegisterTest("StreamTcpTest34 -- SYN-PUSH Test", StreamTcpTest34, 1);
    UtRegisterTest("StreamTcpTest35 -- SYN-URG Test", StreamTcpTest35, 1);
    UtRegisterTest("StreamTcpTest36 -- PUSH-URG Test", StreamTcpTest36, 1);
#endif
    UtRegisterTest("StreamTcpTest37 -- Out of order FIN Test",
                   StreamTcpTest37);

    UtRegisterTest("StreamTcpTest38 -- validate ACK", StreamTcpTest38);
    UtRegisterTest("StreamTcpTest39 -- update next_seq", StreamTcpTest39);

    UtRegisterTest("StreamTcpTest40 -- pseudo setup", StreamTcpTest40);
    UtRegisterTest("StreamTcpTest41 -- pseudo setup", StreamTcpTest41);

    UtRegisterTest("StreamTcpTest42 -- SYN/ACK queue", StreamTcpTest42);
    UtRegisterTest("StreamTcpTest43 -- SYN/ACK queue", StreamTcpTest43);
    UtRegisterTest("StreamTcpTest44 -- SYN/ACK queue", StreamTcpTest44);
    UtRegisterTest("StreamTcpTest45 -- SYN/ACK queue", StreamTcpTest45);

    /* set up the reassembly tests as well */
    StreamTcpReassembleRegisterTests();

    StreamTcpSackRegisterTests ();
#endif /* UNITTESTS */
}
<|MERGE_RESOLUTION|>--- conflicted
+++ resolved
@@ -108,8 +108,6 @@
 static int StreamTcpStateDispatch(ThreadVars *tv, Packet *p,
         StreamTcpThread *stt, TcpSession *ssn, PacketQueue *pq,
         uint8_t state);
-
-extern int g_detect_disabled;
 
 extern int g_detect_disabled;
 
@@ -5949,29 +5947,11 @@
 /** \brief Create a pseudo packet injected into the engine to signal the
  *         opposing direction of this stream trigger detection/logging.
  *
-<<<<<<< HEAD
- *  \param p real packet
-=======
  *  \param parent real packet
->>>>>>> 57228e99
  *  \param pq packet queue to store the new pseudo packet in
  *  \param dir 0 ts 1 tc
  */
 static void StreamTcpPseudoPacketCreateDetectLogFlush(ThreadVars *tv,
-<<<<<<< HEAD
-        StreamTcpThread *stt, Packet *p, TcpSession *ssn, PacketQueue *pq, bool dir)
-{
-    SCEnter();
-
-    if (p->flags & PKT_PSEUDO_DETECTLOG_FLUSH) {
-        SCReturn;
-    }
-
-    Packet *np = StreamTcpPseudoSetup(p, GET_PKT_DATA(p), GET_PKT_LEN(p));
-    if (np == NULL) {
-        SCLogDebug("The packet received from packet allocation is NULL");
-        StatsIncr(tv, stt->counter_tcp_pseudo_failed);
-=======
         StreamTcpThread *stt, Packet *parent,
         TcpSession *ssn, PacketQueue *pq, int dir)
 {
@@ -5984,56 +5964,19 @@
 
     Packet *np = PacketPoolGetPacket();
     if (np == NULL) {
->>>>>>> 57228e99
         SCReturn;
     }
     PKT_SET_SRC(np, PKT_SRC_STREAM_TCP_DETECTLOG_FLUSH);
 
-<<<<<<< HEAD
-    /* Setup the IP and TCP headers */
-    StreamTcpPseudoPacketSetupHeader(np,p);
-
-    np->tenant_id = p->flow->tenant_id;
-    np->flowflags = p->flowflags;
-
-=======
     np->tenant_id = f->tenant_id;
     np->datalink = DLT_RAW;
     np->proto = IPPROTO_TCP;
     FlowReference(&np->flow, f);
->>>>>>> 57228e99
     np->flags |= PKT_STREAM_EST;
     np->flags |= PKT_HAS_FLOW;
     np->flags |= PKT_IGNORE_CHECKSUM;
     np->flags |= PKT_PSEUDO_DETECTLOG_FLUSH;
 
-<<<<<<< HEAD
-    if (p->flags & PKT_NOPACKET_INSPECTION) {
-        DecodeSetNoPacketInspectionFlag(np);
-    }
-    if (p->flags & PKT_NOPAYLOAD_INSPECTION) {
-        DecodeSetNoPayloadInspectionFlag(np);
-    }
-
-    if (dir == false) {
-        SCLogDebug("pseudo is to_client");
-        np->flowflags &= ~(FLOW_PKT_TOSERVER|FLOW_PKT_TOCLIENT);
-        np->flowflags |= FLOW_PKT_TOCLIENT;
-#ifdef DEBUG
-        BUG_ON(!(PKT_IS_TOCLIENT(np)));
-        BUG_ON((PKT_IS_TOSERVER(np)));
-#endif
-    } else {
-        SCLogDebug("pseudo is to_server");
-        np->flowflags &= ~(FLOW_PKT_TOCLIENT|FLOW_PKT_TOSERVER);
-        np->flowflags |= FLOW_PKT_TOSERVER;
-#ifdef DEBUG
-        BUG_ON(!(PKT_IS_TOSERVER(np)));
-        BUG_ON((PKT_IS_TOCLIENT(np)));
-#endif
-    }
-
-=======
     if (f->flags & FLOW_NOPACKET_INSPECTION) {
         DecodeSetNoPacketInspectionFlag(np);
     }
@@ -6176,18 +6119,14 @@
     /* use parent time stamp */
     memcpy(&np->ts, &parent->ts, sizeof(struct timeval));
 
->>>>>>> 57228e99
     SCLogDebug("np %p", np);
     PacketEnqueue(pq, np);
 
     StatsIncr(tv, stt->counter_tcp_pseudo);
     SCReturn;
-<<<<<<< HEAD
-=======
 error:
     FlowDeReference(&np->flow);
     SCReturn;
->>>>>>> 57228e99
 }
 
 /** \brief create packets in both directions to flush out logging
@@ -8976,15 +8915,9 @@
     FAIL_IF(SC_ATOMIC_GET(st_memuse) != memuse);
 
     FAIL_IF(StreamTcpCheckMemcap(500) != 1);
-<<<<<<< HEAD
 
     FAIL_IF(StreamTcpCheckMemcap((memuse + stream_config.memcap)) != 0);
 
-=======
-
-    FAIL_IF(StreamTcpCheckMemcap((memuse + stream_config.memcap)) != 0);
-
->>>>>>> 57228e99
     StreamTcpUTDeinit(stt.ra_ctx);
 
     FAIL_IF(SC_ATOMIC_GET(st_memuse) != 0);
