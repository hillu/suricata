/* Copyright (C) 2007-2010 Open Information Security Foundation
 *
 * You can copy, redistribute or modify this Program under the terms of
 * the GNU General Public License version 2 as published by the Free
 * Software Foundation.
 *
 * This program is distributed in the hope that it will be useful,
 * but WITHOUT ANY WARRANTY; without even the implied warranty of
 * MERCHANTABILITY or FITNESS FOR A PARTICULAR PURPOSE.  See the
 * GNU General Public License for more details.
 *
 * You should have received a copy of the GNU General Public License
 * version 2 along with this program; if not, write to the Free Software
 * Foundation, Inc., 51 Franklin Street, Fifth Floor, Boston, MA
 * 02110-1301, USA.
 */

/**
 * \file
 *
 * \author Pablo Rincon Crespo <pablo.rincon.crespo@gmail.com>
 */

#ifndef __UTIL_SPM_H__
#define __UTIL_SPM_H__

#include "util-spm-bs.h"
#include "util-spm-bs2bm.h"
#include "util-spm-bm.h"

enum {
    SPM_BM, /* Boyer-Moore */
    SPM_HS, /* Hyperscan */
    /* Other SPM matchers will go here. */
    SPM_TABLE_SIZE
};

uint16_t SinglePatternMatchDefaultMatcher(void);

/** Structure holding an immutable "built" SPM matcher (such as the Boyer-Moore
 * tables, Hyperscan database etc) that is passed to the Scan call. */
typedef struct SpmCtx_ {
    uint16_t matcher;
    void *ctx;
} SpmCtx;

/** Structure holding a global prototype for per-thread scratch space, passed
 * to each InitCtx call. */
typedef struct SpmGlobalThreadCtx_ {
    uint16_t matcher;
    void *ctx;
} SpmGlobalThreadCtx;

/** Structure holding some mutable per-thread space for use by a matcher at
 * scan time. Constructed from SpmGlobalThreadCtx by the MakeThreadCtx call. */
typedef struct SpmThreadCtx_ {
    uint16_t matcher;
    void *ctx;
} SpmThreadCtx;

typedef struct SpmTableElmt_ {
    const char *name;
    SpmGlobalThreadCtx *(*InitGlobalThreadCtx)(void);
    void (*DestroyGlobalThreadCtx)(SpmGlobalThreadCtx *g_thread_ctx);
    SpmThreadCtx *(*MakeThreadCtx)(const SpmGlobalThreadCtx *g_thread_ctx);
    void (*DestroyThreadCtx)(SpmThreadCtx *thread_ctx);
    SpmCtx *(*InitCtx)(const uint8_t *needle, uint16_t needle_len, int nocase,
                       SpmGlobalThreadCtx *g_thread_ctx);
    void (*DestroyCtx)(SpmCtx *);
    uint8_t *(*Scan)(const SpmCtx *ctx, SpmThreadCtx *thread_ctx,
<<<<<<< HEAD
                     const uint8_t *haystack, uint16_t haystack_len);
=======
                     const uint8_t *haystack, uint32_t haystack_len);
>>>>>>> 57228e99
} SpmTableElmt;

SpmTableElmt spm_table[SPM_TABLE_SIZE];

void SpmTableSetup(void);

SpmGlobalThreadCtx *SpmInitGlobalThreadCtx(uint16_t matcher);

void SpmDestroyGlobalThreadCtx(SpmGlobalThreadCtx *g_thread_ctx);

SpmThreadCtx *SpmMakeThreadCtx(const SpmGlobalThreadCtx *g_thread_ctx);

void SpmDestroyThreadCtx(SpmThreadCtx *thread_ctx);

SpmCtx *SpmInitCtx(const uint8_t *needle, uint16_t needle_len, int nocase,
                   SpmGlobalThreadCtx *g_thread_ctx);

void SpmDestroyCtx(SpmCtx *ctx);

uint8_t *SpmScan(const SpmCtx *ctx, SpmThreadCtx *thread_ctx,
<<<<<<< HEAD
                 const uint8_t *haystack, uint16_t haystack_len);
=======
                 const uint8_t *haystack, uint32_t haystack_len);
>>>>>>> 57228e99

/** Default algorithm to use: Boyer Moore */
uint8_t *Bs2bmSearch(const uint8_t *text, uint32_t textlen, const uint8_t *needle, uint16_t needlelen);
uint8_t *Bs2bmNocaseSearch(const uint8_t *text, uint32_t textlen, const uint8_t *needle, uint16_t needlelen);
uint8_t *BoyerMooreSearch(const uint8_t *text, uint32_t textlen, const uint8_t *needle, uint16_t needlelen);
uint8_t *BoyerMooreNocaseSearch(const uint8_t *text, uint32_t textlen, uint8_t *needle, uint16_t needlelen);

/* Macros for automatic algorithm selection (use them only when you can't store the context) */
#define SpmSearch(text, textlen, needle, needlelen) ({\
    uint8_t *mfound; \
    if (needlelen < 4 && textlen < 512) \
          mfound = BasicSearch(text, textlen, needle, needlelen); \
    else if (needlelen < 4) \
          mfound = BasicSearch(text, textlen, needle, needlelen); \
    else \
          mfound = BoyerMooreSearch(text, textlen, needle, needlelen); \
    mfound; \
    })

#define SpmNocaseSearch(text, textlen, needle, needlelen) ({\
    uint8_t *mfound; \
    if (needlelen < 4 && textlen < 512) \
          mfound = BasicSearchNocase(text, textlen, needle, needlelen); \
    else if (needlelen < 4) \
          mfound = BasicSearchNocase(text, textlen, needle, needlelen); \
    else \
          mfound = BoyerMooreNocaseSearch(text, textlen, needle, needlelen); \
    mfound; \
    })

void UtilSpmSearchRegistertests(void);
#endif /* __UTIL_SPM_H__ */<|MERGE_RESOLUTION|>--- conflicted
+++ resolved
@@ -68,11 +68,7 @@
                        SpmGlobalThreadCtx *g_thread_ctx);
     void (*DestroyCtx)(SpmCtx *);
     uint8_t *(*Scan)(const SpmCtx *ctx, SpmThreadCtx *thread_ctx,
-<<<<<<< HEAD
-                     const uint8_t *haystack, uint16_t haystack_len);
-=======
                      const uint8_t *haystack, uint32_t haystack_len);
->>>>>>> 57228e99
 } SpmTableElmt;
 
 SpmTableElmt spm_table[SPM_TABLE_SIZE];
@@ -93,11 +89,7 @@
 void SpmDestroyCtx(SpmCtx *ctx);
 
 uint8_t *SpmScan(const SpmCtx *ctx, SpmThreadCtx *thread_ctx,
-<<<<<<< HEAD
-                 const uint8_t *haystack, uint16_t haystack_len);
-=======
                  const uint8_t *haystack, uint32_t haystack_len);
->>>>>>> 57228e99
 
 /** Default algorithm to use: Boyer Moore */
 uint8_t *Bs2bmSearch(const uint8_t *text, uint32_t textlen, const uint8_t *needle, uint16_t needlelen);
