/* Copyright (C) 2007-2014 Open Information Security Foundation
 *
 * You can copy, redistribute or modify this Program under the terms of
 * the GNU General Public License version 2 as published by the Free
 * Software Foundation.
 *
 * This program is distributed in the hope that it will be useful,
 * but WITHOUT ANY WARRANTY; without even the implied warranty of
 * MERCHANTABILITY or FITNESS FOR A PARTICULAR PURPOSE.  See the
 * GNU General Public License for more details.
 *
 * You should have received a copy of the GNU General Public License
 * version 2 along with this program; if not, write to the Free Software
 * Foundation, Inc., 51 Franklin Street, Fifth Floor, Boston, MA
 * 02110-1301, USA.
 */

/**
 * \file
 *
 * \author Victor Julien <victor@inliniac.net>
 * \author Pablo Rincon <pablo.rincon.crespo@gmail.com>
 *
 */

#include "suricata-common.h"
#include "threads.h"
#include "debug.h"
#include "decode.h"

#include "detect.h"
#include "detect-parse.h"

#include "detect-engine.h"
#include "detect-engine-mpm.h"
#include "detect-engine-state.h"
#include "detect-engine-file.h"

#include "flow.h"
#include "flow-var.h"
#include "flow-util.h"

#include "util-debug.h"
#include "util-spm-bm.h"
#include "util-unittest.h"
#include "util-unittest-helper.h"

#include "app-layer.h"

#include "stream-tcp.h"

#include "detect-filename.h"
#include "app-layer-parser.h"

static int DetectFilenameMatch (ThreadVars *, DetectEngineThreadCtx *, Flow *,
        uint8_t, File *, const Signature *, const SigMatchCtx *);
static int DetectFilenameSetup (DetectEngineCtx *, Signature *, const char *);
static void DetectFilenameRegisterTests(void);
static void DetectFilenameFree(void *);
static int g_file_match_list_id = 0;

/**
 * \brief Registration function for keyword: filename
 */
void DetectFilenameRegister(void)
{
    sigmatch_table[DETECT_FILENAME].name = "filename";
    sigmatch_table[DETECT_FILENAME].desc = "match on the file name";
    sigmatch_table[DETECT_FILENAME].url = DOC_URL DOC_VERSION "/rules/file-keywords.html#filename";
    sigmatch_table[DETECT_FILENAME].FileMatch = DetectFilenameMatch;
    sigmatch_table[DETECT_FILENAME].Setup = DetectFilenameSetup;
    sigmatch_table[DETECT_FILENAME].Free  = DetectFilenameFree;
    sigmatch_table[DETECT_FILENAME].RegisterTests = DetectFilenameRegisterTests;
    sigmatch_table[DETECT_FILENAME].flags = SIGMATCH_QUOTES_OPTIONAL|SIGMATCH_HANDLE_NEGATION;

    DetectAppLayerInspectEngineRegister("files",
            ALPROTO_HTTP, SIG_FLAG_TOSERVER, HTP_REQUEST_BODY,
            DetectFileInspectGeneric);
    DetectAppLayerInspectEngineRegister("files",
            ALPROTO_HTTP, SIG_FLAG_TOCLIENT, HTP_RESPONSE_BODY,
            DetectFileInspectGeneric);

    DetectAppLayerInspectEngineRegister("files",
            ALPROTO_SMTP, SIG_FLAG_TOSERVER, 0,
            DetectFileInspectGeneric);

    DetectAppLayerInspectEngineRegister("files",
<<<<<<< HEAD
            ALPROTO_NFS3, SIG_FLAG_TOSERVER, 0,
            DetectFileInspectGeneric);
    DetectAppLayerInspectEngineRegister("files",
            ALPROTO_NFS3, SIG_FLAG_TOCLIENT, 0,
=======
            ALPROTO_NFS, SIG_FLAG_TOSERVER, 0,
            DetectFileInspectGeneric);
    DetectAppLayerInspectEngineRegister("files",
            ALPROTO_NFS, SIG_FLAG_TOCLIENT, 0,
>>>>>>> 3430b53d
            DetectFileInspectGeneric);

    g_file_match_list_id = DetectBufferTypeGetByName("files");

	SCLogDebug("registering filename rule option");
    return;
}

/**
 * \brief match the specified filename
 *
 * \param t thread local vars
 * \param det_ctx pattern matcher thread local data
 * \param f *LOCKED* flow
 * \param flags direction flags
 * \param file file being inspected
 * \param s signature being inspected
 * \param m sigmatch that we will cast into DetectFilenameData
 *
 * \retval 0 no match
 * \retval 1 match
 */
static int DetectFilenameMatch (ThreadVars *t, DetectEngineThreadCtx *det_ctx,
        Flow *f, uint8_t flags, File *file, const Signature *s, const SigMatchCtx *m)
{
    SCEnter();
    int ret = 0;

    DetectFilenameData *filename = (DetectFilenameData *)m;

    if (file->name == NULL)
        SCReturnInt(0);

    if (BoyerMooreNocase(filename->name, filename->len, file->name,
                file->name_len, filename->bm_ctx) != NULL)
    {
#ifdef DEBUG
        if (SCLogDebugEnabled()) {
            char *name = SCMalloc(filename->len + 1);
            if (name != NULL) {
                memcpy(name, filename->name, filename->len);
                name[filename->len] = '\0';
                SCLogDebug("will look for filename %s", name);
            }
        }
#endif

        if (!(filename->flags & DETECT_CONTENT_NEGATED)) {
            ret = 1;
        }
    }

    else if (filename->flags & DETECT_CONTENT_NEGATED) {
        SCLogDebug("negated match");
        ret = 1;
    }

    SCReturnInt(ret);
}

/**
 * \brief Parse the filename keyword
 *
 * \param idstr Pointer to the user provided option
 *
 * \retval filename pointer to DetectFilenameData on success
 * \retval NULL on failure
 */
static DetectFilenameData *DetectFilenameParse (const char *str, bool negate)
{
    DetectFilenameData *filename = NULL;

    /* We have a correct filename option */
    filename = SCMalloc(sizeof(DetectFilenameData));
    if (unlikely(filename == NULL))
        goto error;

    memset(filename, 0x00, sizeof(DetectFilenameData));

    if (DetectContentDataParse ("filename", str, &filename->name, &filename->len) == -1) {
        goto error;
    }

    filename->bm_ctx = BoyerMooreNocaseCtxInit(filename->name, filename->len);
    if (filename->bm_ctx == NULL) {
        goto error;
    }

    if (negate) {
        filename->flags |= DETECT_CONTENT_NEGATED;
    }

    SCLogDebug("flags %02X", filename->flags);
    if (filename->flags & DETECT_CONTENT_NEGATED) {
        SCLogDebug("negated filename");
    }

#ifdef DEBUG
    if (SCLogDebugEnabled()) {
        char *name = SCMalloc(filename->len + 1);
        if (name != NULL) {
            memcpy(name, filename->name, filename->len);
            name[filename->len] = '\0';
            SCLogDebug("will look for filename %s", name);
        }
    }
#endif

    return filename;

error:
    if (filename != NULL)
        DetectFilenameFree(filename);
    return NULL;
}

/**
 * \brief this function is used to parse filename options
 * \brief into the current signature
 *
 * \param de_ctx pointer to the Detection Engine Context
 * \param s pointer to the Current Signature
 * \param str pointer to the user provided "filename" option
 *
 * \retval 0 on Success
 * \retval -1 on Failure
 */
static int DetectFilenameSetup (DetectEngineCtx *de_ctx, Signature *s, const char *str)
{
    DetectFilenameData *filename = NULL;
    SigMatch *sm = NULL;

    filename = DetectFilenameParse(str, s->init_data->negated);
    if (filename == NULL)
        goto error;

    /* Okay so far so good, lets get this into a SigMatch
     * and put it in the Signature. */
    sm = SigMatchAlloc();
    if (sm == NULL)
        goto error;

    sm->type = DETECT_FILENAME;
    sm->ctx = (void *)filename;

    SigMatchAppendSMToList(s, sm, g_file_match_list_id);

    s->file_flags |= (FILE_SIG_NEED_FILE|FILE_SIG_NEED_FILENAME);
    return 0;

error:
    if (filename != NULL)
        DetectFilenameFree(filename);
    if (sm != NULL)
        SCFree(sm);
    return -1;
}

/**
 * \brief this function will free memory associated with DetectFilenameData
 *
 * \param filename pointer to DetectFilenameData
 */
static void DetectFilenameFree(void *ptr)
{
    if (ptr != NULL) {
        DetectFilenameData *filename = (DetectFilenameData *)ptr;
        if (filename->bm_ctx != NULL) {
            BoyerMooreCtxDeInit(filename->bm_ctx);
        }
        if (filename->name != NULL)
            SCFree(filename->name);
        SCFree(filename);
    }
}

#ifdef UNITTESTS /* UNITTESTS */

/**
 * \test DetectFilenameTestParse01
 */
static int DetectFilenameTestParse01 (void)
{
    DetectFilenameData *dnd = DetectFilenameParse("secret.pdf", false);
    if (dnd != NULL) {
        DetectFilenameFree(dnd);
        return 1;
    }
    return 0;
}

/**
 * \test DetectFilenameTestParse02
 */
static int DetectFilenameTestParse02 (void)
{
    int result = 0;

    DetectFilenameData *dnd = DetectFilenameParse("backup.tar.gz", false);
    if (dnd != NULL) {
        if (dnd->len == 13 && memcmp(dnd->name, "backup.tar.gz", 13) == 0) {
            result = 1;
        }

        DetectFilenameFree(dnd);
        return result;
    }
    return 0;
}

/**
 * \test DetectFilenameTestParse03
 */
static int DetectFilenameTestParse03 (void)
{
    int result = 0;

    DetectFilenameData *dnd = DetectFilenameParse("cmd.exe", false);
    if (dnd != NULL) {
        if (dnd->len == 7 && memcmp(dnd->name, "cmd.exe", 7) == 0) {
            result = 1;
        }

        DetectFilenameFree(dnd);
        return result;
    }
    return 0;
}

#endif /* UNITTESTS */

/**
 * \brief this function registers unit tests for DetectFilename
 */
void DetectFilenameRegisterTests(void)
{
#ifdef UNITTESTS /* UNITTESTS */
    UtRegisterTest("DetectFilenameTestParse01", DetectFilenameTestParse01);
    UtRegisterTest("DetectFilenameTestParse02", DetectFilenameTestParse02);
    UtRegisterTest("DetectFilenameTestParse03", DetectFilenameTestParse03);
#endif /* UNITTESTS */
}<|MERGE_RESOLUTION|>--- conflicted
+++ resolved
@@ -85,17 +85,10 @@
             DetectFileInspectGeneric);
 
     DetectAppLayerInspectEngineRegister("files",
-<<<<<<< HEAD
-            ALPROTO_NFS3, SIG_FLAG_TOSERVER, 0,
-            DetectFileInspectGeneric);
-    DetectAppLayerInspectEngineRegister("files",
-            ALPROTO_NFS3, SIG_FLAG_TOCLIENT, 0,
-=======
             ALPROTO_NFS, SIG_FLAG_TOSERVER, 0,
             DetectFileInspectGeneric);
     DetectAppLayerInspectEngineRegister("files",
             ALPROTO_NFS, SIG_FLAG_TOCLIENT, 0,
->>>>>>> 3430b53d
             DetectFileInspectGeneric);
 
     g_file_match_list_id = DetectBufferTypeGetByName("files");
