/* Copyright (C) 2007-2012 Open Information Security Foundation
 *
 * You can copy, redistribute or modify this Program under the terms of
 * the GNU General Public License version 2 as published by the Free
 * Software Foundation.
 *
 * This program is distributed in the hope that it will be useful,
 * but WITHOUT ANY WARRANTY; without even the implied warranty of
 * MERCHANTABILITY or FITNESS FOR A PARTICULAR PURPOSE.  See the
 * GNU General Public License for more details.
 *
 * You should have received a copy of the GNU General Public License
 * version 2 along with this program; if not, write to the Free Software
 * Foundation, Inc., 51 Franklin Street, Fifth Floor, Boston, MA
 * 02110-1301, USA.
 */

#include "suricata-common.h"
#include "conf.h"
#include "defrag-hash.h"
#include "defrag-queue.h"
#include "defrag-config.h"
#include "util-random.h"
#include "util-byte.h"
#include "util-misc.h"
#include "util-hash-lookup3.h"

static DefragTracker *DefragTrackerGetUsedDefragTracker(void);

/** queue with spare tracker */
static DefragTrackerQueue defragtracker_spare_q;

uint32_t DefragTrackerSpareQueueGetSize(void)
{
    return DefragTrackerQueueLen(&defragtracker_spare_q);
}

void DefragTrackerMoveToSpare(DefragTracker *h)
{
    DefragTrackerEnqueue(&defragtracker_spare_q, h);
    (void) SC_ATOMIC_SUB(defragtracker_counter, 1);
}

DefragTracker *DefragTrackerAlloc(void)
{
    if (!(DEFRAG_CHECK_MEMCAP(sizeof(DefragTracker)))) {
        return NULL;
    }

    (void) SC_ATOMIC_ADD(defrag_memuse, sizeof(DefragTracker));

    DefragTracker *dt = SCMalloc(sizeof(DefragTracker));
    if (unlikely(dt == NULL))
        goto error;

    memset(dt, 0x00, sizeof(DefragTracker));

    SCMutexInit(&dt->lock, NULL);
    SC_ATOMIC_INIT(dt->use_cnt);
    return dt;

error:
    return NULL;
}

void DefragTrackerFree(DefragTracker *dt)
{
    if (dt != NULL) {
        DefragTrackerClearMemory(dt);

        SCMutexDestroy(&dt->lock);
        SCFree(dt);
        (void) SC_ATOMIC_SUB(defrag_memuse, sizeof(DefragTracker));
    }
}

#define DefragTrackerIncrUsecnt(dt) \
    SC_ATOMIC_ADD((dt)->use_cnt, 1)
#define DefragTrackerDecrUsecnt(dt) \
    SC_ATOMIC_SUB((dt)->use_cnt, 1)

static void DefragTrackerInit(DefragTracker *dt, Packet *p)
{
    /* copy address */
    COPY_ADDRESS(&p->src, &dt->src_addr);
    COPY_ADDRESS(&p->dst, &dt->dst_addr);

    if (PKT_IS_IPV4(p)) {
        dt->id = (int32_t)IPV4_GET_IPID(p);
        dt->af = AF_INET;
    } else {
        dt->id = (int32_t)IPV6_EXTHDR_GET_FH_ID(p);
        dt->af = AF_INET6;
    }
    dt->proto = IP_GET_IPPROTO(p);
    dt->vlan_id[0] = p->vlan_id[0];
    dt->vlan_id[1] = p->vlan_id[1];
    dt->policy = DefragGetOsPolicy(p);
    dt->host_timeout = DefragPolicyGetHostTimeout(p);
    dt->remove = 0;
    dt->seen_last = 0;

    TAILQ_INIT(&dt->frags);
    (void) DefragTrackerIncrUsecnt(dt);
}

void DefragTrackerRelease(DefragTracker *t)
{
    (void) DefragTrackerDecrUsecnt(t);
    SCMutexUnlock(&t->lock);
}

void DefragTrackerClearMemory(DefragTracker *dt)
{
    DefragTrackerFreeFrags(dt);
    SC_ATOMIC_DESTROY(dt->use_cnt);
}

#define DEFRAG_DEFAULT_HASHSIZE 4096
#define DEFRAG_DEFAULT_MEMCAP 16777216
#define DEFRAG_DEFAULT_PREALLOC 1000

/** \brief initialize the configuration
 *  \warning Not thread safe */
void DefragInitConfig(char quiet)
{
    SCLogDebug("initializing defrag engine...");

    memset(&defrag_config,  0, sizeof(defrag_config));
    //SC_ATOMIC_INIT(flow_flags);
    SC_ATOMIC_INIT(defragtracker_counter);
    SC_ATOMIC_INIT(defrag_memuse);
    SC_ATOMIC_INIT(defragtracker_prune_idx);
    DefragTrackerQueueInit(&defragtracker_spare_q);

#ifndef AFLFUZZ_NO_RANDOM
    unsigned int seed = RandomTimePreseed();
    /* set defaults */
    defrag_config.hash_rand   = (int)(DEFRAG_DEFAULT_HASHSIZE * (rand_r(&seed) / RAND_MAX + 1.0));
#endif
    defrag_config.hash_size   = DEFRAG_DEFAULT_HASHSIZE;
    defrag_config.memcap      = DEFRAG_DEFAULT_MEMCAP;
    defrag_config.prealloc    = DEFRAG_DEFAULT_PREALLOC;

    /* Check if we have memcap and hash_size defined at config */
    char *conf_val;
    uint32_t configval = 0;

    /** set config values for memcap, prealloc and hash_size */
    if ((ConfGet("defrag.memcap", &conf_val)) == 1)
    {
        if (ParseSizeStringU64(conf_val, &defrag_config.memcap) < 0) {
            SCLogError(SC_ERR_SIZE_PARSE, "Error parsing defrag.memcap "
                       "from conf file - %s.  Killing engine",
                       conf_val);
            exit(EXIT_FAILURE);
        }
    }
    if ((ConfGet("defrag.hash-size", &conf_val)) == 1)
    {
        if (ByteExtractStringUint32(&configval, 10, strlen(conf_val),
                                    conf_val) > 0) {
            defrag_config.hash_size = configval;
        } else {
            WarnInvalidConfEntry("defrag.hash-size", "%"PRIu32, defrag_config.hash_size);
        }
    }


    if ((ConfGet("defrag.trackers", &conf_val)) == 1)
    {
        if (ByteExtractStringUint32(&configval, 10, strlen(conf_val),
                                    conf_val) > 0) {
            defrag_config.prealloc = configval;
        } else {
            WarnInvalidConfEntry("defrag.trackers", "%"PRIu32, defrag_config.prealloc);
        }
    }
    SCLogDebug("DefragTracker config from suricata.yaml: memcap: %"PRIu64", hash-size: "
               "%"PRIu32", prealloc: %"PRIu32, defrag_config.memcap,
               defrag_config.hash_size, defrag_config.prealloc);

    /* alloc hash memory */
    uint64_t hash_size = defrag_config.hash_size * sizeof(DefragTrackerHashRow);
    if (!(DEFRAG_CHECK_MEMCAP(hash_size))) {
        SCLogError(SC_ERR_DEFRAG_INIT, "allocating defrag hash failed: "
                "max defrag memcap is smaller than projected hash size. "
                "Memcap: %"PRIu64", Hash table size %"PRIu64". Calculate "
                "total hash size by multiplying \"defrag.hash-size\" with %"PRIuMAX", "
                "which is the hash bucket size.", defrag_config.memcap, hash_size,
                (uintmax_t)sizeof(DefragTrackerHashRow));
        exit(EXIT_FAILURE);
    }
    defragtracker_hash = SCCalloc(defrag_config.hash_size, sizeof(DefragTrackerHashRow));
    if (unlikely(defragtracker_hash == NULL)) {
        SCLogError(SC_ERR_FATAL, "Fatal error encountered in DefragTrackerInitConfig. Exiting...");
        exit(EXIT_FAILURE);
    }
    memset(defragtracker_hash, 0, defrag_config.hash_size * sizeof(DefragTrackerHashRow));

    uint32_t i = 0;
    for (i = 0; i < defrag_config.hash_size; i++) {
        DRLOCK_INIT(&defragtracker_hash[i]);
    }
    (void) SC_ATOMIC_ADD(defrag_memuse, (defrag_config.hash_size * sizeof(DefragTrackerHashRow)));

    if (quiet == FALSE) {
        SCLogConfig("allocated %llu bytes of memory for the defrag hash... "
                  "%" PRIu32 " buckets of size %" PRIuMAX "",
                  SC_ATOMIC_GET(defrag_memuse), defrag_config.hash_size,
                  (uintmax_t)sizeof(DefragTrackerHashRow));
    }

    if ((ConfGet("defrag.prealloc", &conf_val)) == 1)
    {
        if (ConfValIsTrue(conf_val)) {
            /* pre allocate defrag trackers */
            for (i = 0; i < defrag_config.prealloc; i++) {
                if (!(DEFRAG_CHECK_MEMCAP(sizeof(DefragTracker)))) {
                    SCLogError(SC_ERR_DEFRAG_INIT, "preallocating defrag trackers failed: "
                            "max defrag memcap reached. Memcap %"PRIu64", "
                            "Memuse %"PRIu64".", defrag_config.memcap,
                            ((uint64_t)SC_ATOMIC_GET(defrag_memuse) + (uint64_t)sizeof(DefragTracker)));
                    exit(EXIT_FAILURE);
                }

                DefragTracker *h = DefragTrackerAlloc();
                if (h == NULL) {
                    SCLogError(SC_ERR_DEFRAG_INIT, "preallocating defrag failed: %s", strerror(errno));
                    exit(EXIT_FAILURE);
                }
                DefragTrackerEnqueue(&defragtracker_spare_q,h);
            }
            if (quiet == FALSE) {
                SCLogConfig("preallocated %" PRIu32 " defrag trackers of size %" PRIuMAX "",
                        defragtracker_spare_q.len, (uintmax_t)sizeof(DefragTracker));
            }
        }
    }

    if (quiet == FALSE) {
        SCLogConfig("defrag memory usage: %llu bytes, maximum: %"PRIu64,
                SC_ATOMIC_GET(defrag_memuse), defrag_config.memcap);
    }

    return;
}

/** \brief print some defrag stats
 *  \warning Not thread safe */
static void DefragTrackerPrintStats (void)
{
}

/** \brief shutdown the flow engine
 *  \warning Not thread safe */
void DefragHashShutdown(void)
{
    DefragTracker *dt;
    uint32_t u;

    DefragTrackerPrintStats();

    /* free spare queue */
    while((dt = DefragTrackerDequeue(&defragtracker_spare_q))) {
        BUG_ON(SC_ATOMIC_GET(dt->use_cnt) > 0);
        DefragTrackerFree(dt);
    }

    /* clear and free the hash */
    if (defragtracker_hash != NULL) {
        for (u = 0; u < defrag_config.hash_size; u++) {
            dt = defragtracker_hash[u].head;
            while (dt) {
                DefragTracker *n = dt->hnext;
                DefragTrackerClearMemory(dt);
                DefragTrackerFree(dt);
                dt = n;
            }

            DRLOCK_DESTROY(&defragtracker_hash[u]);
        }
        SCFree(defragtracker_hash);
        defragtracker_hash = NULL;
    }
    (void) SC_ATOMIC_SUB(defrag_memuse, defrag_config.hash_size * sizeof(DefragTrackerHashRow));
    DefragTrackerQueueDestroy(&defragtracker_spare_q);

    SC_ATOMIC_DESTROY(defragtracker_prune_idx);
    SC_ATOMIC_DESTROY(defrag_memuse);
    SC_ATOMIC_DESTROY(defragtracker_counter);
    //SC_ATOMIC_DESTROY(flow_flags);
    return;
}

/** \brief compare two raw ipv6 addrs
 *
 *  \note we don't care about the real ipv6 ip's, this is just
 *        to consistently fill the DefragHashKey6 struct, without all
 *        the ntohl calls.
 *
 *  \warning do not use elsewhere unless you know what you're doing.
 *           detect-engine-address-ipv6.c's AddressIPv6GtU32 is likely
 *           what you are looking for.
 */
static inline int DefragHashRawAddressIPv6GtU32(uint32_t *a, uint32_t *b)
{
    int i;

    for (i = 0; i < 4; i++) {
        if (a[i] > b[i])
            return 1;
        if (a[i] < b[i])
            break;
    }

    return 0;
}

typedef struct DefragHashKey4_ {
    union {
        struct {
            uint32_t src, dst;
            uint32_t id;
            uint16_t vlan_id[2];
        };
        uint32_t u32[4];
    };
} DefragHashKey4;

typedef struct DefragHashKey6_ {
    union {
        struct {
            uint32_t src[4], dst[4];
            uint32_t id;
            uint16_t vlan_id[2];
        };
        uint32_t u32[10];
    };
} DefragHashKey6;

/* calculate the hash key for this packet
 *
 * we're using:
 *  hash_rand -- set at init time
 *  source address
 *  destination address
 *  id
 *  vlan_id
 */
static inline uint32_t DefragHashGetKey(Packet *p)
{
    uint32_t key;

    if (p->ip4h != NULL) {
        DefragHashKey4 dhk;
        if (p->src.addr_data32[0] > p->dst.addr_data32[0]) {
            dhk.src = p->src.addr_data32[0];
            dhk.dst = p->dst.addr_data32[0];
        } else {
            dhk.src = p->dst.addr_data32[0];
            dhk.dst = p->src.addr_data32[0];
        }
        dhk.id = (uint32_t)IPV4_GET_IPID(p);
        dhk.vlan_id[0] = p->vlan_id[0];
        dhk.vlan_id[1] = p->vlan_id[1];

        uint32_t hash = hashword(dhk.u32, 4, defrag_config.hash_rand);
        key = hash % defrag_config.hash_size;
    } else if (p->ip6h != NULL) {
        DefragHashKey6 dhk;
        if (DefragHashRawAddressIPv6GtU32(p->src.addr_data32, p->dst.addr_data32)) {
            dhk.src[0] = p->src.addr_data32[0];
            dhk.src[1] = p->src.addr_data32[1];
            dhk.src[2] = p->src.addr_data32[2];
            dhk.src[3] = p->src.addr_data32[3];
            dhk.dst[0] = p->dst.addr_data32[0];
            dhk.dst[1] = p->dst.addr_data32[1];
            dhk.dst[2] = p->dst.addr_data32[2];
            dhk.dst[3] = p->dst.addr_data32[3];
        } else {
            dhk.src[0] = p->dst.addr_data32[0];
            dhk.src[1] = p->dst.addr_data32[1];
            dhk.src[2] = p->dst.addr_data32[2];
            dhk.src[3] = p->dst.addr_data32[3];
            dhk.dst[0] = p->src.addr_data32[0];
            dhk.dst[1] = p->src.addr_data32[1];
            dhk.dst[2] = p->src.addr_data32[2];
            dhk.dst[3] = p->src.addr_data32[3];
        }
        dhk.id = IPV6_EXTHDR_GET_FH_ID(p);
        dhk.vlan_id[0] = p->vlan_id[0];
        dhk.vlan_id[1] = p->vlan_id[1];

        uint32_t hash = hashword(dhk.u32, 10, defrag_config.hash_rand);
        key = hash % defrag_config.hash_size;
    } else
        key = 0;

    return key;
}

/* Since two or more trackers can have the same hash key, we need to compare
 * the tracker with the current tracker key. */
#define CMP_DEFRAGTRACKER(d1,d2,id) \
    (((CMP_ADDR(&(d1)->src_addr, &(d2)->src) && \
       CMP_ADDR(&(d1)->dst_addr, &(d2)->dst)) || \
      (CMP_ADDR(&(d1)->src_addr, &(d2)->dst) && \
       CMP_ADDR(&(d1)->dst_addr, &(d2)->src))) && \
<<<<<<< HEAD
     (d1)->proto == IP_GET_IPPROTO(p) &&        \
=======
     (d1)->proto == IP_GET_IPPROTO(d2) &&   \
>>>>>>> 1b81dc8e
     (d1)->id == (id) && \
     (d1)->vlan_id[0] == (d2)->vlan_id[0] && \
     (d1)->vlan_id[1] == (d2)->vlan_id[1])

static inline int DefragTrackerCompare(DefragTracker *t, Packet *p)
{
    uint32_t id;
    if (PKT_IS_IPV4(p)) {
        id = (uint32_t)IPV4_GET_IPID(p);
    } else {
        id = IPV6_EXTHDR_GET_FH_ID(p);
    }

    return CMP_DEFRAGTRACKER(t, p, id);
}

/**
 *  \brief Get a new defrag tracker
 *
 *  Get a new defrag tracker. We're checking memcap first and will try to make room
 *  if the memcap is reached.
 *
 *  \retval dt *LOCKED* tracker on succes, NULL on error.
 */
static DefragTracker *DefragTrackerGetNew(Packet *p)
{
    DefragTracker *dt = NULL;

    /* get a tracker from the spare queue */
    dt = DefragTrackerDequeue(&defragtracker_spare_q);
    if (dt == NULL) {
        /* If we reached the max memcap, we get a used tracker */
        if (!(DEFRAG_CHECK_MEMCAP(sizeof(DefragTracker)))) {
            /* declare state of emergency */
            //if (!(SC_ATOMIC_GET(defragtracker_flags) & DEFRAG_EMERGENCY)) {
            //    SC_ATOMIC_OR(defragtracker_flags, DEFRAG_EMERGENCY);

                /* under high load, waking up the flow mgr each time leads
                 * to high cpu usage. Flows are not timed out much faster if
                 * we check a 1000 times a second. */
            //    FlowWakeupFlowManagerThread();
            //}

            dt = DefragTrackerGetUsedDefragTracker();
            if (dt == NULL) {
                return NULL;
            }

            /* freed a tracker, but it's unlocked */
        } else {
            /* now see if we can alloc a new tracker */
            dt = DefragTrackerAlloc();
            if (dt == NULL) {
                return NULL;
            }

            /* tracker is initialized but *unlocked* */
        }
    } else {
        /* tracker has been recycled before it went into the spare queue */

        /* tracker is initialized (recylced) but *unlocked* */
    }

    (void) SC_ATOMIC_ADD(defragtracker_counter, 1);
    SCMutexLock(&dt->lock);
    return dt;
}

/* DefragGetTrackerFromHash
 *
 * Hash retrieval function for trackers. Looks up the hash bucket containing the
 * tracker pointer. Then compares the packet with the found tracker to see if it is
 * the tracker we need. If it isn't, walk the list until the right tracker is found.
 *
 * returns a *LOCKED* tracker or NULL
 */
DefragTracker *DefragGetTrackerFromHash (Packet *p)
{
    DefragTracker *dt = NULL;

    /* get the key to our bucket */
    uint32_t key = DefragHashGetKey(p);
    /* get our hash bucket and lock it */
    DefragTrackerHashRow *hb = &defragtracker_hash[key];
    DRLOCK_LOCK(hb);

    /* see if the bucket already has a tracker */
    if (hb->head == NULL) {
        dt = DefragTrackerGetNew(p);
        if (dt == NULL) {
            DRLOCK_UNLOCK(hb);
            return NULL;
        }

        /* tracker is locked */
        hb->head = dt;
        hb->tail = dt;

        /* got one, now lock, initialize and return */
        DefragTrackerInit(dt,p);

        DRLOCK_UNLOCK(hb);
        return dt;
    }

    /* ok, we have a tracker in the bucket. Let's find out if it is our tracker */
    dt = hb->head;

    /* see if this is the tracker we are looking for */
    if (dt->remove || DefragTrackerCompare(dt, p) == 0) {
        DefragTracker *pdt = NULL; /* previous tracker */

        while (dt) {
            pdt = dt;
            dt = dt->hnext;

            if (dt == NULL) {
                dt = pdt->hnext = DefragTrackerGetNew(p);
                if (dt == NULL) {
                    DRLOCK_UNLOCK(hb);
                    return NULL;
                }
                hb->tail = dt;

                /* tracker is locked */

                dt->hprev = pdt;

                /* initialize and return */
                DefragTrackerInit(dt,p);

                DRLOCK_UNLOCK(hb);
                return dt;
            }

            if (DefragTrackerCompare(dt, p) != 0) {
                /* we found our tracker, lets put it on top of the
                 * hash list -- this rewards active trackers */
                if (dt->hnext) {
                    dt->hnext->hprev = dt->hprev;
                }
                if (dt->hprev) {
                    dt->hprev->hnext = dt->hnext;
                }
                if (dt == hb->tail) {
                    hb->tail = dt->hprev;
                }

                dt->hnext = hb->head;
                dt->hprev = NULL;
                hb->head->hprev = dt;
                hb->head = dt;

                /* found our tracker, lock & return */
                SCMutexLock(&dt->lock);
                (void) DefragTrackerIncrUsecnt(dt);
                DRLOCK_UNLOCK(hb);
                return dt;
            }
        }
    }

    /* lock & return */
    SCMutexLock(&dt->lock);
    (void) DefragTrackerIncrUsecnt(dt);
    DRLOCK_UNLOCK(hb);
    return dt;
}

/** \brief look up a tracker in the hash
 *
 *  \param a address to look up
 *
 *  \retval h *LOCKED* tracker or NULL
 */
DefragTracker *DefragLookupTrackerFromHash (Packet *p)
{
    DefragTracker *dt = NULL;

    /* get the key to our bucket */
    uint32_t key = DefragHashGetKey(p);
    /* get our hash bucket and lock it */
    DefragTrackerHashRow *hb = &defragtracker_hash[key];
    DRLOCK_LOCK(hb);

    /* see if the bucket already has a tracker */
    if (hb->head == NULL) {
        DRLOCK_UNLOCK(hb);
        return dt;
    }

    /* ok, we have a tracker in the bucket. Let's find out if it is our tracker */
    dt = hb->head;

    /* see if this is the tracker we are looking for */
    if (DefragTrackerCompare(dt, p) == 0) {
        while (dt) {
            dt = dt->hnext;

            if (dt == NULL) {
                DRLOCK_UNLOCK(hb);
                return dt;
            }

            if (DefragTrackerCompare(dt, p) != 0) {
                /* we found our tracker, lets put it on top of the
                 * hash list -- this rewards active tracker */
                if (dt->hnext) {
                    dt->hnext->hprev = dt->hprev;
                }
                if (dt->hprev) {
                    dt->hprev->hnext = dt->hnext;
                }
                if (dt == hb->tail) {
                    hb->tail = dt->hprev;
                }

                dt->hnext = hb->head;
                dt->hprev = NULL;
                hb->head->hprev = dt;
                hb->head = dt;

                /* found our tracker, lock & return */
                SCMutexLock(&dt->lock);
                (void) DefragTrackerIncrUsecnt(dt);
                DRLOCK_UNLOCK(hb);
                return dt;
            }
        }
    }

    /* lock & return */
    SCMutexLock(&dt->lock);
    (void) DefragTrackerIncrUsecnt(dt);
    DRLOCK_UNLOCK(hb);
    return dt;
}

/** \internal
 *  \brief Get a tracker from the hash directly.
 *
 *  Called in conditions where the spare queue is empty and memcap is reached.
 *
 *  Walks the hash until a tracker can be freed. "defragtracker_prune_idx" atomic int makes
 *  sure we don't start at the top each time since that would clear the top of
 *  the hash leading to longer and longer search times under high pressure (observed).
 *
 *  \retval dt tracker or NULL
 */
static DefragTracker *DefragTrackerGetUsedDefragTracker(void)
{
    uint32_t idx = SC_ATOMIC_GET(defragtracker_prune_idx) % defrag_config.hash_size;
    uint32_t cnt = defrag_config.hash_size;

    while (cnt--) {
        if (++idx >= defrag_config.hash_size)
            idx = 0;

        DefragTrackerHashRow *hb = &defragtracker_hash[idx];

        if (DRLOCK_TRYLOCK(hb) != 0)
            continue;

        DefragTracker *dt = hb->tail;
        if (dt == NULL) {
            DRLOCK_UNLOCK(hb);
            continue;
        }

        if (SCMutexTrylock(&dt->lock) != 0) {
            DRLOCK_UNLOCK(hb);
            continue;
        }

        /** never prune a tracker that is used by a packets
         *  we are currently processing in one of the threads */
        if (SC_ATOMIC_GET(dt->use_cnt) > 0) {
            DRLOCK_UNLOCK(hb);
            SCMutexUnlock(&dt->lock);
            continue;
        }

        /* remove from the hash */
        if (dt->hprev != NULL)
            dt->hprev->hnext = dt->hnext;
        if (dt->hnext != NULL)
            dt->hnext->hprev = dt->hprev;
        if (hb->head == dt)
            hb->head = dt->hnext;
        if (hb->tail == dt)
            hb->tail = dt->hprev;

        dt->hnext = NULL;
        dt->hprev = NULL;
        DRLOCK_UNLOCK(hb);

        DefragTrackerClearMemory(dt);

        SCMutexUnlock(&dt->lock);

        (void) SC_ATOMIC_ADD(defragtracker_prune_idx, (defrag_config.hash_size - cnt));
        return dt;
    }

    return NULL;
}

<|MERGE_RESOLUTION|>--- conflicted
+++ resolved
@@ -407,11 +407,7 @@
        CMP_ADDR(&(d1)->dst_addr, &(d2)->dst)) || \
       (CMP_ADDR(&(d1)->src_addr, &(d2)->dst) && \
        CMP_ADDR(&(d1)->dst_addr, &(d2)->src))) && \
-<<<<<<< HEAD
-     (d1)->proto == IP_GET_IPPROTO(p) &&        \
-=======
      (d1)->proto == IP_GET_IPPROTO(d2) &&   \
->>>>>>> 1b81dc8e
      (d1)->id == (id) && \
      (d1)->vlan_id[0] == (d2)->vlan_id[0] && \
      (d1)->vlan_id[1] == (d2)->vlan_id[1])
