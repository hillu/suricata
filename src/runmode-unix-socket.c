--- conflicted
+++ resolved
@@ -337,21 +337,12 @@
         }
     } else {
         SCLogInfo("pcap-file.tenant-id not set");
-<<<<<<< HEAD
     }
     this->currentfile = SCStrdup(cfile->filename);
     if (unlikely(this->currentfile == NULL)) {
         SCLogError(SC_ERR_MEM_ALLOC, "Failed file name allocation");
         return TM_ECODE_FAILED;
     }
-=======
-    }
-    this->currentfile = SCStrdup(cfile->filename);
-    if (unlikely(this->currentfile == NULL)) {
-        SCLogError(SC_ERR_MEM_ALLOC, "Failed file name allocation");
-        return TM_ECODE_FAILED;
-    }
->>>>>>> 1b81dc8e
     PcapFilesFree(cfile);
 
     PreRunInit(RUNMODE_PCAP_FILE);
@@ -359,10 +350,7 @@
     RunModeDispatch(RUNMODE_PCAP_FILE, NULL);
 
     /* Un-pause all the paused threads */
-<<<<<<< HEAD
-=======
     TmThreadWaitOnThreadInit();
->>>>>>> 1b81dc8e
     TmThreadContinueThreads();
     return TM_ECODE_OK;
 }
