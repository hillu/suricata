/* Copyright (C) 2015-2016 Open Information Security Foundation
 *
 * You can copy, redistribute or modify this Program under the terms of
 * the GNU General Public License version 2 as published by the Free
 * Software Foundation.
 *
 * This program is distributed in the hope that it will be useful,
 * but WITHOUT ANY WARRANTY; without even the implied warranty of
 * MERCHANTABILITY or FITNESS FOR A PARTICULAR PURPOSE.  See the
 * GNU General Public License for more details.
 *
 * You should have received a copy of the GNU General Public License
 * version 2 along with this program; if not, write to the Free Software
 * Foundation, Inc., 51 Franklin Street, Fifth Floor, Boston, MA
 * 02110-1301, USA.
 */

#include "suricata-common.h"
#include "util-streaming-buffer.h"
#include "util-unittest.h"
#include "util-print.h"
#include "util-validate.h"

/**
 * \file
 *
 * \author Victor Julien <victor@inliniac.net>
 *
 *  \brief Streaming Buffer API
 */

/* memory handling wrappers. If config doesn't define it's own set of
 * functions, use the defaults */
#define MALLOC(cfg, s) \
    (cfg)->Malloc ? (cfg)->Malloc((s)) : SCMalloc((s))
#define CALLOC(cfg, n, s) \
    (cfg)->Calloc ? (cfg)->Calloc((n), (s)) : SCCalloc((n), (s))
#define REALLOC(cfg, ptr, orig_s, s) \
    (cfg)->Realloc ? (cfg)->Realloc((ptr), (orig_s), (s)) : SCRealloc((ptr), (s))
#define FREE(cfg, ptr, s) \
    (cfg)->Free ? (cfg)->Free((ptr), (s)) : SCFree((ptr))

static void SBBFree(StreamingBuffer *sb);

RB_GENERATE(SBB, StreamingBufferBlock, rb, SBBCompare);

int SBBCompare(struct StreamingBufferBlock *a, struct StreamingBufferBlock *b)
{
    SCLogDebug("a %"PRIu64" len %u, b %"PRIu64" len %u",
            a->offset, a->len, b->offset, b->len);

    if (a->offset > b->offset)
        SCReturnInt(1);
    else if (a->offset < b->offset)
        SCReturnInt(-1);
    else {
        if (a->len == 0 || b->len == 0 || a->len ==  b->len)
            SCReturnInt(0);
        else if (a->len > b->len)
            SCReturnInt(1);
        else
            SCReturnInt(-1);
    }
}

/* inclusive compare function that also considers the right edge,
 * not just the offset. */
static inline int InclusiveCompare(StreamingBufferBlock *lookup, StreamingBufferBlock *intree) {
    const uint64_t lre = lookup->offset + lookup->len;
    const uint64_t tre = intree->offset + intree->len;
<<<<<<< HEAD
    if (lre < intree->offset)   // entirely before
=======
    if (lre <= intree->offset)   // entirely before
>>>>>>> 0df38f49
        return -1;
    else if (lre >= intree->offset && lre <= tre)    // (some) overlap
        return 0;
    else
        return 1;   // entirely after
}

StreamingBufferBlock *SBB_RB_FIND_INCLUSIVE(struct SBB *head, StreamingBufferBlock *elm)
{
    SCLogDebug("looking up %"PRIu64, elm->offset);

    struct StreamingBufferBlock *tmp = RB_ROOT(head);
    struct StreamingBufferBlock *res = NULL;
    while (tmp) {
        SCLogDebug("compare with %"PRIu64"/%u", tmp->offset, tmp->len);
        const int comp = InclusiveCompare(elm, tmp);
        SCLogDebug("compare result: %d", comp);
        if (comp < 0) {
            res = tmp;
            tmp = RB_LEFT(tmp, rb);
        } else if (comp > 0) {
            tmp = RB_RIGHT(tmp, rb);
        } else {
            return tmp;
        }
    }
    return res;
}


static inline int InitBuffer(StreamingBuffer *sb)
{
    sb->buf = CALLOC(sb->cfg, 1, sb->cfg->buf_size);
    if (sb->buf == NULL) {
        return -1;
    }
    sb->buf_size = sb->cfg->buf_size;
    return 0;
}

StreamingBuffer *StreamingBufferInit(const StreamingBufferConfig *cfg)
{
    StreamingBuffer *sb = CALLOC(cfg, 1, sizeof(StreamingBuffer));
    if (sb != NULL) {
        sb->buf_size = cfg->buf_size;
        sb->cfg = cfg;

        if (cfg->buf_size > 0) {
            if (InitBuffer(sb) == 0) {
                return sb;
            }
            FREE(cfg, sb, sizeof(StreamingBuffer));
        /* implied buf_size == 0 */
        } else {
            return sb;
        }
    }
    return NULL;
}

void StreamingBufferClear(StreamingBuffer *sb)
{
    if (sb != NULL) {
        SCLogDebug("sb->buf_size %u max %u", sb->buf_size, sb->buf_size_max);

        SBBFree(sb);
        if (sb->buf != NULL) {
            FREE(sb->cfg, sb->buf, sb->buf_size);
            sb->buf = NULL;
        }
    }
}

void StreamingBufferFree(StreamingBuffer *sb)
{
    if (sb != NULL) {
        StreamingBufferClear(sb);
        FREE(sb->cfg, sb, sizeof(StreamingBuffer));
    }
}

#ifdef DEBUG
static void SBBPrintList(StreamingBuffer *sb)
{
    StreamingBufferBlock *sbb = NULL;
    RB_FOREACH(sbb, SBB, &sb->sbb_tree) {
        SCLogDebug("sbb: offset %"PRIu64", len %u", sbb->offset, sbb->len);
        StreamingBufferBlock *next = SBB_RB_NEXT(sbb);
        if (next) {
            if ((sbb->offset + sbb->len) != next->offset) {
                SCLogDebug("gap: offset %"PRIu64", len %"PRIu64, (sbb->offset + sbb->len),
                        next->offset - (sbb->offset + sbb->len));
            }
        }
    }
}
#endif

/* setup with gap between 2 blocks
 *
 * [block][gap][block]
 **/
static void SBBInit(StreamingBuffer *sb,
                    uint32_t rel_offset, uint32_t data_len)
{
    DEBUG_VALIDATE_BUG_ON(!RB_EMPTY(&sb->sbb_tree));
    DEBUG_VALIDATE_BUG_ON(sb->buf_offset > sb->stream_offset + rel_offset);

    /* need to set up 2: existing data block and new data block */
    StreamingBufferBlock *sbb = CALLOC(sb->cfg, 1, sizeof(*sbb));
    if (sbb == NULL) {
        return;
    }
    sbb->offset = sb->stream_offset;
    sbb->len = sb->buf_offset;

    StreamingBufferBlock *sbb2 = CALLOC(sb->cfg, 1, sizeof(*sbb2));
    if (sbb2 == NULL) {
        FREE(sb->cfg, sbb, sizeof(*sbb));
        return;
    }
    sbb2->offset = sb->stream_offset + rel_offset;
    sbb2->len = data_len;

    sb->head = sbb;
    SBB_RB_INSERT(&sb->sbb_tree, sbb);
    SBB_RB_INSERT(&sb->sbb_tree, sbb2);

    SCLogDebug("sbb1 %"PRIu64", len %u, sbb2 %"PRIu64", len %u",
            sbb->offset, sbb->len, sbb2->offset, sbb2->len);
#ifdef DEBUG
    SBBPrintList(sb);
#endif
    BUG_ON(sbb2->offset < sbb->len);
}

/* setup with leading gap
 *
 * [gap][block]
 **/
static void SBBInitLeadingGap(StreamingBuffer *sb,
                              uint64_t offset, uint32_t data_len)
{
    DEBUG_VALIDATE_BUG_ON(!RB_EMPTY(&sb->sbb_tree));

    StreamingBufferBlock *sbb = CALLOC(sb->cfg, 1, sizeof(*sbb));
    if (sbb == NULL)
        return;
    sbb->offset = offset;
    sbb->len = data_len;

    sb->head = sbb;
    SBB_RB_INSERT(&sb->sbb_tree, sbb);

    SCLogDebug("sbb %"PRIu64", len %u",
            sbb->offset, sbb->len);
#ifdef DEBUG
    SBBPrintList(sb);
#endif
}

static inline void ConsolidateFwd(StreamingBuffer *sb,
        struct SBB *tree, StreamingBufferBlock *sa)
{
    uint64_t sa_re = sa->offset + sa->len;
    StreamingBufferBlock *tr, *s = sa;
    RB_FOREACH_FROM(tr, SBB, s) {
        if (sa == tr)
            continue;

        const uint64_t tr_re = tr->offset + tr->len;
        SCLogDebug("-> (fwd) tr %p %"PRIu64"/%u re %"PRIu64,
                tr, tr->offset, tr->len, tr_re);

        if (sa_re < tr->offset)
            break; // entirely before

        /*
            sa:     [   ]
            tr: [           ]
            sa:     [   ]
            tr:     [       ]
            sa:     [   ]
            tr: [       ]
        */
        if (sa->offset >= tr->offset && sa_re <= tr_re) {
            sa->len = tr->len;
            sa->offset = tr->offset;
            sa_re = sa->offset + sa->len;
            SCLogDebug("-> (fwd) tr %p %"PRIu64"/%u REMOVED ECLIPSED2", tr, tr->offset, tr->len);
            SBB_RB_REMOVE(tree, tr);
            FREE(sb->cfg, tr, sizeof(StreamingBufferBlock));
        /*
            sa: [         ]
            tr: [         ]
            sa: [         ]
            tr:    [      ]
            sa: [         ]
            tr:    [   ]
        */
        } else if (sa->offset <= tr->offset && sa_re >= tr_re) {
            SCLogDebug("-> (fwd) tr %p %"PRIu64"/%u REMOVED ECLIPSED", tr, tr->offset, tr->len);
            SBB_RB_REMOVE(tree, tr);
            FREE(sb->cfg, tr, sizeof(StreamingBufferBlock));
        /*
            sa: [         ]
            tr:      [         ]
            sa: [       ]
            tr:         [       ]
        */
        } else if (sa->offset < tr->offset && // starts before
                   sa_re >= tr->offset && sa_re < tr_re) // ends inside
        {
            // merge
            sa->len = tr_re - sa->offset;
            sa_re = sa->offset + sa->len;
            SCLogDebug("-> (fwd) tr %p %"PRIu64"/%u REMOVED MERGED", tr, tr->offset, tr->len);
            SBB_RB_REMOVE(tree, tr);
            FREE(sb->cfg, tr, sizeof(StreamingBufferBlock));
        }
    }
}

static inline void ConsolidateBackward(StreamingBuffer *sb,
        struct SBB *tree, StreamingBufferBlock *sa)
{
    uint64_t sa_re = sa->offset + sa->len;
    StreamingBufferBlock *tr, *s = sa;
    RB_FOREACH_REVERSE_FROM(tr, SBB, s) {
        if (sa == tr)
            continue;
        const uint64_t tr_re = tr->offset + tr->len;
        SCLogDebug("-> (bwd) tr %p %"PRIu64"/%u", tr, tr->offset, tr->len);

        if (sa->offset > tr_re)
            break; // entirely after

        if (sa->offset >= tr->offset && sa_re <= tr_re) {
            sa->len = tr->len;
            sa->offset = tr->offset;
            sa_re = sa->offset + sa->len;
            SCLogDebug("-> (bwd) tr %p %"PRIu64"/%u REMOVED ECLIPSED2", tr, tr->offset, tr->len);
            if (sb->head == tr)
                sb->head = sa;
            SBB_RB_REMOVE(tree, tr);
            FREE(sb->cfg, tr, sizeof(StreamingBufferBlock));
        /*
            sa: [         ]
            tr: [         ]
            sa:    [      ]
            tr: [         ]
            sa:    [   ]
            tr: [         ]
        */
        } else if (sa->offset <= tr->offset && sa_re >= tr_re) {
            SCLogDebug("-> (bwd) tr %p %"PRIu64"/%u REMOVED ECLIPSED", tr, tr->offset, tr->len);
            if (sb->head == tr)
                sb->head = sa;
            SBB_RB_REMOVE(tree, tr);
            FREE(sb->cfg, tr, sizeof(StreamingBufferBlock));
        /*
            sa:     [   ]
            tr: [   ]
            sa:    [    ]
            tr: [   ]
        */
        } else if (sa->offset > tr->offset && sa_re > tr_re && sa->offset <= tr_re) {
            // merge
            sa->len = sa_re - tr->offset;
            sa->offset = tr->offset;
            sa_re = sa->offset + sa->len;
            SCLogDebug("-> (bwd) tr %p %"PRIu64"/%u REMOVED MERGED", tr, tr->offset, tr->len);
            if (sb->head == tr)
                sb->head = sa;
            SBB_RB_REMOVE(tree, tr);
            FREE(sb->cfg, tr, sizeof(StreamingBufferBlock));
        }
    }
}

static int Insert(StreamingBuffer *sb, struct SBB *tree,
        uint32_t rel_offset, uint32_t len)
{
    SCLogDebug("* inserting: %u/%u\n", rel_offset, len);

    StreamingBufferBlock *sbb = CALLOC(sb->cfg, 1, sizeof(*sbb));
    if (sbb == NULL)
        return -1;
    sbb->offset = sb->stream_offset + rel_offset;
    sbb->len = len;
    StreamingBufferBlock *res = SBB_RB_INSERT(tree, sbb);
    if (res) {
        // exact overlap
        SCLogDebug("* insert failed: exact match in tree with %p %"PRIu64"/%u", res, res->offset, res->len);
        FREE(sb->cfg, sbb, sizeof(StreamingBufferBlock));
        return 0;
    }
    if (SBB_RB_PREV(sbb) == NULL) {
        sb->head = sbb;
    } else {
        ConsolidateBackward(sb, tree, sbb);
    }
    ConsolidateFwd(sb, tree, sbb);
#ifdef DEBUG
    SBBPrintList(sb);
#endif
    return 0;
}

static void SBBUpdate(StreamingBuffer *sb,
                      uint32_t rel_offset, uint32_t data_len)
{
    Insert(sb, &sb->sbb_tree, rel_offset, data_len);
}

static void SBBFree(StreamingBuffer *sb)
{
    StreamingBufferBlock *sbb = NULL, *safe = NULL;
    RB_FOREACH_SAFE(sbb, SBB, &sb->sbb_tree, safe) {
        SBB_RB_REMOVE(&sb->sbb_tree, sbb);
        FREE(sb->cfg, sbb, sizeof(StreamingBufferBlock));
    }
    sb->head = NULL;
}

static void SBBPrune(StreamingBuffer *sb)
{
    SCLogDebug("pruning %p to %"PRIu64, sb, sb->stream_offset);
    StreamingBufferBlock *sbb = NULL, *safe = NULL;
    RB_FOREACH_SAFE(sbb, SBB, &sb->sbb_tree, safe) {
        /* completely beyond window, we're done */
        if (sbb->offset > sb->stream_offset) {
            sb->head = sbb;
            break;
        }

        /* partly before, partly beyond. Adjust */
        if (sbb->offset < sb->stream_offset &&
            sbb->offset + sbb->len > sb->stream_offset) {
            uint32_t shrink_by = sb->stream_offset - sbb->offset;
            DEBUG_VALIDATE_BUG_ON(shrink_by > sbb->len);
            if (sbb->len >= shrink_by) {
                sbb->len -=  shrink_by;
                sbb->offset += shrink_by;
                DEBUG_VALIDATE_BUG_ON(sbb->offset != sb->stream_offset);
            }
            sb->head = sbb;
            break;
        }

        SBB_RB_REMOVE(&sb->sbb_tree, sbb);
        /* either we set it again for the next sbb, or there isn't any */
        sb->head = NULL;
        SCLogDebug("sb %p removed %p %"PRIu64", %u", sb, sbb, sbb->offset, sbb->len);
        FREE(sb->cfg, sbb, sizeof(StreamingBufferBlock));
    }
}

/**
 * \internal
 * \brief move buffer forward by 'slide'
 */
static void AutoSlide(StreamingBuffer *sb)
{
    uint32_t size = sb->cfg->buf_slide;
    uint32_t slide = sb->buf_offset - size;
    SCLogDebug("sliding %u forward, size of original buffer left after slide %u", slide, size);
    memmove(sb->buf, sb->buf+slide, size);
    sb->stream_offset += slide;
    sb->buf_offset = size;
    SBBPrune(sb);
}

static int __attribute__((warn_unused_result))
GrowToSize(StreamingBuffer *sb, uint32_t size)
{
    /* try to grow in multiples of sb->cfg->buf_size */
    uint32_t x = sb->cfg->buf_size ? size % sb->cfg->buf_size : 0;
    uint32_t base = size - x;
    uint32_t grow = base + sb->cfg->buf_size;

    void *ptr = REALLOC(sb->cfg, sb->buf, sb->buf_size, grow);
    if (ptr == NULL)
        return -1;

    /* for safe printing and general caution, lets memset the
     * new data to 0 */
    size_t diff = grow - sb->buf_size;
    void *new_mem = ((char *)ptr) + sb->buf_size;
    memset(new_mem, 0, diff);

    sb->buf = ptr;
    sb->buf_size = grow;
    SCLogDebug("grown buffer to %u", grow);
#ifdef DEBUG
    if (sb->buf_size > sb->buf_size_max) {
        sb->buf_size_max = sb->buf_size;
    }
#endif
    return 0;
}

/** \internal
 *  \brief try to double the buffer size
 *  \retval 0 ok
 *  \retval -1 failed, buffer unchanged
 */
static int __attribute__((warn_unused_result)) Grow(StreamingBuffer *sb)
{
    uint32_t grow = sb->buf_size * 2;
    void *ptr = REALLOC(sb->cfg, sb->buf, sb->buf_size, grow);
    if (ptr == NULL)
        return -1;

    /* for safe printing and general caution, lets memset the
     * new data to 0 */
    size_t diff = grow - sb->buf_size;
    void *new_mem = ((char *)ptr) + sb->buf_size;
    memset(new_mem, 0, diff);

    sb->buf = ptr;
    sb->buf_size = grow;
    SCLogDebug("grown buffer to %u", grow);
#ifdef DEBUG
    if (sb->buf_size > sb->buf_size_max) {
        sb->buf_size_max = sb->buf_size;
    }
#endif
    return 0;
}

/**
 *  \brief slide to absolute offset
 *  \todo if sliding beyond window, we could perhaps reset?
 */
void StreamingBufferSlideToOffset(StreamingBuffer *sb, uint64_t offset)
{
    if (offset > sb->stream_offset &&
        offset <= sb->stream_offset + sb->buf_offset)
    {
        uint32_t slide = offset - sb->stream_offset;
        uint32_t size = sb->buf_offset - slide;
        SCLogDebug("sliding %u forward, size of original buffer left after slide %u", slide, size);
        memmove(sb->buf, sb->buf+slide, size);
        sb->stream_offset += slide;
        sb->buf_offset = size;
        SBBPrune(sb);
    }
}

void StreamingBufferSlide(StreamingBuffer *sb, uint32_t slide)
{
    uint32_t size = sb->buf_offset - slide;
    SCLogDebug("sliding %u forward, size of original buffer left after slide %u", slide, size);
    memmove(sb->buf, sb->buf+slide, size);
    sb->stream_offset += slide;
    sb->buf_offset = size;
    SBBPrune(sb);
}

#define DATA_FITS(sb, len) \
    ((sb)->buf_offset + (len) <= (sb)->buf_size)

StreamingBufferSegment *StreamingBufferAppendRaw(StreamingBuffer *sb, const uint8_t *data, uint32_t data_len)
{
    if (sb->buf == NULL) {
        if (InitBuffer(sb) == -1)
            return NULL;
    }

    if (!DATA_FITS(sb, data_len)) {
        if (sb->cfg->flags & STREAMING_BUFFER_AUTOSLIDE)
            AutoSlide(sb);
        if (sb->buf_size == 0) {
            if (GrowToSize(sb, data_len) != 0)
                return NULL;
        } else {
            while (!DATA_FITS(sb, data_len)) {
                if (Grow(sb) != 0) {
                    return NULL;
                }
            }
        }
    }
    if (!DATA_FITS(sb, data_len)) {
        return NULL;
    }

    StreamingBufferSegment *seg = CALLOC(sb->cfg, 1, sizeof(StreamingBufferSegment));
    if (seg != NULL) {
        memcpy(sb->buf + sb->buf_offset, data, data_len);
        seg->stream_offset = sb->stream_offset + sb->buf_offset;
        seg->segment_len = data_len;
        uint32_t rel_offset = sb->buf_offset;
        sb->buf_offset += data_len;

        if (!RB_EMPTY(&sb->sbb_tree)) {
            SBBUpdate(sb, rel_offset, data_len);
        }
        return seg;
    }
    return NULL;
}

int StreamingBufferAppend(StreamingBuffer *sb, StreamingBufferSegment *seg,
                          const uint8_t *data, uint32_t data_len)
{
    BUG_ON(seg == NULL);

    if (sb->buf == NULL) {
        if (InitBuffer(sb) == -1)
            return -1;
    }

    if (!DATA_FITS(sb, data_len)) {
        if (sb->cfg->flags & STREAMING_BUFFER_AUTOSLIDE)
            AutoSlide(sb);
        if (sb->buf_size == 0) {
            if (GrowToSize(sb, data_len) != 0)
                return -1;
        } else {
            while (!DATA_FITS(sb, data_len)) {
                if (Grow(sb) != 0) {
                    return -1;
                }
            }
        }
    }
    if (!DATA_FITS(sb, data_len)) {
        return -1;
    }

    memcpy(sb->buf + sb->buf_offset, data, data_len);
    seg->stream_offset = sb->stream_offset + sb->buf_offset;
    seg->segment_len = data_len;
    uint32_t rel_offset = sb->buf_offset;
    sb->buf_offset += data_len;

    if (!RB_EMPTY(&sb->sbb_tree)) {
        SBBUpdate(sb, rel_offset, data_len);
    }
    return 0;
}

/**
 *  \brief add data w/o tracking a segment
 */
int StreamingBufferAppendNoTrack(StreamingBuffer *sb,
                                 const uint8_t *data, uint32_t data_len)
{
    if (sb->buf == NULL) {
        if (InitBuffer(sb) == -1)
            return -1;
    }

    if (!DATA_FITS(sb, data_len)) {
        if (sb->cfg->flags & STREAMING_BUFFER_AUTOSLIDE)
            AutoSlide(sb);
        if (sb->buf_size == 0) {
            if (GrowToSize(sb, data_len) != 0)
                return -1;
        } else {
            while (!DATA_FITS(sb, data_len)) {
                if (Grow(sb) != 0) {
                    return -1;
                }
            }
        }
    }
    if (!DATA_FITS(sb, data_len)) {
        return -1;
    }

    memcpy(sb->buf + sb->buf_offset, data, data_len);
    uint32_t rel_offset = sb->buf_offset;
    sb->buf_offset += data_len;

    if (!RB_EMPTY(&sb->sbb_tree)) {
        SBBUpdate(sb, rel_offset, data_len);
    }
    return 0;
}

#define DATA_FITS_AT_OFFSET(sb, len, offset) \
    ((offset) + (len) <= (sb)->buf_size)

/**
 *  \param offset offset relative to StreamingBuffer::stream_offset
 */
int StreamingBufferInsertAt(StreamingBuffer *sb, StreamingBufferSegment *seg,
                            const uint8_t *data, uint32_t data_len,
                            uint64_t offset)
{
    BUG_ON(seg == NULL);

    if (offset < sb->stream_offset)
        return -1;

    if (sb->buf == NULL) {
        if (InitBuffer(sb) == -1)
            return -1;
    }

    uint32_t rel_offset = offset - sb->stream_offset;
    if (!DATA_FITS_AT_OFFSET(sb, data_len, rel_offset)) {
        if (sb->cfg->flags & STREAMING_BUFFER_AUTOSLIDE) {
            AutoSlide(sb);
            rel_offset = offset - sb->stream_offset;
        }
        if (!DATA_FITS_AT_OFFSET(sb, data_len, rel_offset)) {
            if (GrowToSize(sb, (rel_offset + data_len)) != 0)
                return -1;
        }
    }
    if (!DATA_FITS_AT_OFFSET(sb, data_len, rel_offset)) {
        return -1;
    }

    memcpy(sb->buf + rel_offset, data, data_len);
    seg->stream_offset = offset;
    seg->segment_len = data_len;

    SCLogDebug("rel_offset %u sb->stream_offset %"PRIu64", buf_offset %u",
            rel_offset, sb->stream_offset, sb->buf_offset);

    if (RB_EMPTY(&sb->sbb_tree)) {
        SCLogDebug("empty sbb list");

        if (sb->stream_offset == offset) {
            SCLogDebug("empty sbb list: block exactly what was expected, fall through");
            /* empty list, data is exactly what is expected (append),
             * so do nothing */
        } else if ((rel_offset + data_len) <= sb->buf_offset) {
            SCLogDebug("empty sbb list: block is within existing region");
        } else {
            if (sb->buf_offset && rel_offset == sb->buf_offset) {
                // nothing to do
            } else if (rel_offset < sb->buf_offset) {
                // nothing to do
            } else if (sb->buf_offset) {
                /* existing data, but there is a gap between us */
                SBBInit(sb, rel_offset, data_len);
            } else {
                /* gap before data in empty list */
                SCLogDebug("empty sbb list: invoking SBBInitLeadingGap");
                SBBInitLeadingGap(sb, offset, data_len);
            }
        }
    } else {
        /* already have blocks, so append new block based on new data */
        SBBUpdate(sb, rel_offset, data_len);
    }

    if (rel_offset + data_len > sb->buf_offset)
        sb->buf_offset = rel_offset + data_len;

    return 0;
}

int StreamingBufferSegmentIsBeforeWindow(const StreamingBuffer *sb,
                                         const StreamingBufferSegment *seg)
{
    if (seg->stream_offset < sb->stream_offset) {
        if (seg->stream_offset + seg->segment_len <= sb->stream_offset) {
            return 1;
        }
    }
    return 0;
}

/** \brief get the data for one SBB */
void StreamingBufferSBBGetData(const StreamingBuffer *sb,
                               const StreamingBufferBlock *sbb,
                               const uint8_t **data, uint32_t *data_len)
{
    if (sbb->offset >= sb->stream_offset) {
        uint64_t offset = sbb->offset - sb->stream_offset;
        *data = sb->buf + offset;
        if (offset + sbb->len > sb->buf_offset)
            *data_len = sb->buf_offset - offset;
        else
            *data_len = sbb->len;
        return;
    } else {
        uint64_t offset = sb->stream_offset - sbb->offset;
        if (offset < sbb->len) {
            *data = sb->buf;
            *data_len = sbb->len - offset;
            return;
        }
    }
    *data = NULL;
    *data_len = 0;
    return;
}

/** \brief get the data for one SBB */
void StreamingBufferSBBGetDataAtOffset(const StreamingBuffer *sb,
                                       const StreamingBufferBlock *sbb,
                                       const uint8_t **data, uint32_t *data_len,
                                       uint64_t offset)
{
    if (offset >= sbb->offset && offset < (sbb->offset + sbb->len)) {
        uint32_t sbblen = sbb->len - (offset - sbb->offset);

        if (offset >= sb->stream_offset) {
            uint64_t data_offset = offset - sb->stream_offset;
            *data = sb->buf + data_offset;
            if (data_offset + sbblen > sb->buf_size)
                *data_len = sb->buf_size - data_offset;
            else
                *data_len = sbblen;
            BUG_ON(*data_len > sbblen);
            return;
        } else {
            uint64_t data_offset = sb->stream_offset - sbb->offset;
            if (data_offset < sbblen) {
                *data = sb->buf;
                *data_len = sbblen - data_offset;
                BUG_ON(*data_len > sbblen);
                return;
            }
        }
    }

    *data = NULL;
    *data_len = 0;
    return;
}

void StreamingBufferSegmentGetData(const StreamingBuffer *sb,
                                   const StreamingBufferSegment *seg,
                                   const uint8_t **data, uint32_t *data_len)
{
    if (likely(sb->buf)) {
        if (seg->stream_offset >= sb->stream_offset) {
            uint64_t offset = seg->stream_offset - sb->stream_offset;
            *data = sb->buf + offset;
            if (offset + seg->segment_len > sb->buf_size)
                *data_len = sb->buf_size - offset;
            else
                *data_len = seg->segment_len;
            return;
        } else {
            uint64_t offset = sb->stream_offset - seg->stream_offset;
            if (offset < seg->segment_len) {
                *data = sb->buf;
                *data_len = seg->segment_len - offset;
                return;
            }
        }
    }
    *data = NULL;
    *data_len = 0;
    return;
}

/**
 *  \retval 1 data is the same
 *  \retval 0 data is different
 */
int StreamingBufferSegmentCompareRawData(const StreamingBuffer *sb,
                                         const StreamingBufferSegment *seg,
                                         const uint8_t *rawdata, uint32_t rawdata_len)
{
    const uint8_t *segdata = NULL;
    uint32_t segdata_len = 0;
    StreamingBufferSegmentGetData(sb, seg, &segdata, &segdata_len);
    if (segdata && segdata_len &&
        segdata_len == rawdata_len &&
        memcmp(segdata, rawdata, segdata_len) == 0)
    {
        return 1;
    }
    return 0;
}

int StreamingBufferGetData(const StreamingBuffer *sb,
        const uint8_t **data, uint32_t *data_len,
        uint64_t *stream_offset)
{
    if (sb != NULL && sb->buf != NULL) {
        *data = sb->buf;
        *data_len = sb->buf_offset;
        *stream_offset = sb->stream_offset;
        return 1;
    } else {
        *data = NULL;
        *data_len = 0;
        *stream_offset = 0;
        return 0;
    }
}

int StreamingBufferGetDataAtOffset (const StreamingBuffer *sb,
        const uint8_t **data, uint32_t *data_len,
        uint64_t offset)
{
    if (sb != NULL && sb->buf != NULL &&
            offset >= sb->stream_offset &&
            offset < (sb->stream_offset + sb->buf_offset))
    {
        uint32_t skip = offset - sb->stream_offset;
        *data = sb->buf + skip;
        *data_len = sb->buf_offset - skip;
        return 1;
    } else {
        *data = NULL;
        *data_len = 0;
        return 0;
    }
}

/**
 *  \retval 1 data is the same
 *  \retval 0 data is different
 */
int StreamingBufferCompareRawData(const StreamingBuffer *sb,
                                  const uint8_t *rawdata, uint32_t rawdata_len)
{
    const uint8_t *sbdata = NULL;
    uint32_t sbdata_len = 0;
    uint64_t offset = 0;
    StreamingBufferGetData(sb, &sbdata, &sbdata_len, &offset);
    if (offset == 0 &&
        sbdata && sbdata_len &&
        sbdata_len == rawdata_len &&
        memcmp(sbdata, rawdata, sbdata_len) == 0)
    {
        return 1;
    }
    SCLogDebug("sbdata_len %u, offset %"PRIu64, sbdata_len, offset);
    printf("got:\n");
    PrintRawDataFp(stdout, sbdata,sbdata_len);
    printf("wanted:\n");
    PrintRawDataFp(stdout, rawdata,rawdata_len);
    return 0;
}

#ifdef UNITTESTS
static void Dump(StreamingBuffer *sb)
{
    PrintRawDataFp(stdout, sb->buf, sb->buf_offset);
}

static void DumpSegment(StreamingBuffer *sb, StreamingBufferSegment *seg)
{
    const uint8_t *data = NULL;
    uint32_t data_len = 0;
    StreamingBufferSegmentGetData(sb, seg, &data, &data_len);
    if (data && data_len) {
        PrintRawDataFp(stdout, data, data_len);
    }
}

static int StreamingBufferTest01(void)
{
    StreamingBufferConfig cfg = { STREAMING_BUFFER_AUTOSLIDE, 8, 16, NULL, NULL, NULL, NULL };
    StreamingBuffer *sb = StreamingBufferInit(&cfg);
    FAIL_IF(sb == NULL);

    StreamingBufferSegment *seg1 = StreamingBufferAppendRaw(sb, (const uint8_t *)"ABCDEFGH", 8);
    StreamingBufferSegment *seg2 = StreamingBufferAppendRaw(sb, (const uint8_t *)"01234567", 8);
    FAIL_IF(sb->stream_offset != 0);
    FAIL_IF(sb->buf_offset != 16);
    FAIL_IF(seg1->stream_offset != 0);
    FAIL_IF(seg2->stream_offset != 8);
    FAIL_IF(StreamingBufferSegmentIsBeforeWindow(sb,seg1));
    FAIL_IF(StreamingBufferSegmentIsBeforeWindow(sb,seg2));
    FAIL_IF(!StreamingBufferSegmentCompareRawData(sb,seg1,(const uint8_t *)"ABCDEFGH", 8));
    FAIL_IF(!StreamingBufferSegmentCompareRawData(sb,seg2,(const uint8_t *)"01234567", 8));
    Dump(sb);
    FAIL_IF_NOT(sb->head == RB_MIN(SBB, &sb->sbb_tree));

    StreamingBufferSegment *seg3 = StreamingBufferAppendRaw(sb, (const uint8_t *)"QWERTY", 6);
    FAIL_IF(sb->stream_offset != 8);
    FAIL_IF(sb->buf_offset != 14);
    FAIL_IF(seg3->stream_offset != 16);
    FAIL_IF(!StreamingBufferSegmentIsBeforeWindow(sb,seg1));
    FAIL_IF(StreamingBufferSegmentIsBeforeWindow(sb,seg2));
    FAIL_IF(StreamingBufferSegmentIsBeforeWindow(sb,seg3));
    FAIL_IF(!StreamingBufferSegmentCompareRawData(sb,seg3,(const uint8_t *)"QWERTY", 6));
    Dump(sb);
    FAIL_IF_NOT(sb->head == RB_MIN(SBB, &sb->sbb_tree));

    StreamingBufferSegment *seg4 = StreamingBufferAppendRaw(sb, (const uint8_t *)"KLM", 3);
    FAIL_IF(sb->stream_offset != 14);
    FAIL_IF(sb->buf_offset != 11);
    FAIL_IF(seg4->stream_offset != 22);
    FAIL_IF(!StreamingBufferSegmentIsBeforeWindow(sb,seg1));
    FAIL_IF(StreamingBufferSegmentIsBeforeWindow(sb,seg2));
    FAIL_IF(StreamingBufferSegmentIsBeforeWindow(sb,seg3));
    FAIL_IF(StreamingBufferSegmentIsBeforeWindow(sb,seg4));
    FAIL_IF(!StreamingBufferSegmentCompareRawData(sb,seg4,(const uint8_t *)"KLM", 3));
    Dump(sb);
    FAIL_IF_NOT(sb->head == RB_MIN(SBB, &sb->sbb_tree));

    StreamingBufferSegment *seg5 = StreamingBufferAppendRaw(sb, (const uint8_t *)"!@#$%^&*()_+<>?/,.;:'[]{}-=", 27);
    FAIL_IF(sb->stream_offset != 17);
    FAIL_IF(sb->buf_offset != 35);
    FAIL_IF(seg5->stream_offset != 25);
    FAIL_IF(!StreamingBufferSegmentIsBeforeWindow(sb,seg1));
    FAIL_IF(!StreamingBufferSegmentIsBeforeWindow(sb,seg2));
    FAIL_IF(StreamingBufferSegmentIsBeforeWindow(sb,seg3));
    FAIL_IF(StreamingBufferSegmentIsBeforeWindow(sb,seg4));
    FAIL_IF(StreamingBufferSegmentIsBeforeWindow(sb,seg5));
    FAIL_IF(!StreamingBufferSegmentCompareRawData(sb,seg5,(const uint8_t *)"!@#$%^&*()_+<>?/,.;:'[]{}-=", 27));
    Dump(sb);
    FAIL_IF_NOT(sb->head == RB_MIN(SBB, &sb->sbb_tree));

    StreamingBufferSegment *seg6 = StreamingBufferAppendRaw(sb, (const uint8_t *)"UVWXYZ", 6);
    FAIL_IF(sb->stream_offset != 17);
    FAIL_IF(sb->buf_offset != 41);
    FAIL_IF(seg6->stream_offset != 52);
    FAIL_IF(!StreamingBufferSegmentIsBeforeWindow(sb,seg1));
    FAIL_IF(!StreamingBufferSegmentIsBeforeWindow(sb,seg2));
    FAIL_IF(StreamingBufferSegmentIsBeforeWindow(sb,seg3));
    FAIL_IF(StreamingBufferSegmentIsBeforeWindow(sb,seg4));
    FAIL_IF(StreamingBufferSegmentIsBeforeWindow(sb,seg5));
    FAIL_IF(StreamingBufferSegmentIsBeforeWindow(sb,seg6));
    FAIL_IF(!StreamingBufferSegmentCompareRawData(sb,seg6,(const uint8_t *)"UVWXYZ", 6));
    Dump(sb);
    FAIL_IF_NOT(sb->head == RB_MIN(SBB, &sb->sbb_tree));

    SCFree(seg1);
    SCFree(seg2);
    SCFree(seg3);
    SCFree(seg4);
    SCFree(seg5);
    SCFree(seg6);
    StreamingBufferFree(sb);
    PASS;
}

static int StreamingBufferTest02(void)
{
    StreamingBufferConfig cfg = { 0, 8, 24, NULL, NULL, NULL, NULL };
    StreamingBuffer *sb = StreamingBufferInit(&cfg);
    FAIL_IF(sb == NULL);

    StreamingBufferSegment seg1;
    FAIL_IF(StreamingBufferAppend(sb, &seg1, (const uint8_t *)"ABCDEFGH", 8) != 0);
    StreamingBufferSegment seg2;
    FAIL_IF(StreamingBufferAppend(sb, &seg2, (const uint8_t *)"01234567", 8) != 0);
    FAIL_IF(sb->stream_offset != 0);
    FAIL_IF(sb->buf_offset != 16);
    FAIL_IF(seg1.stream_offset != 0);
    FAIL_IF(seg2.stream_offset != 8);
    FAIL_IF(StreamingBufferSegmentIsBeforeWindow(sb,&seg1));
    FAIL_IF(StreamingBufferSegmentIsBeforeWindow(sb,&seg2));
    Dump(sb);
    DumpSegment(sb, &seg1);
    DumpSegment(sb, &seg2);
    FAIL_IF_NOT(sb->head == RB_MIN(SBB, &sb->sbb_tree));

    StreamingBufferSlide(sb, 6);
    FAIL_IF_NOT(sb->head == RB_MIN(SBB, &sb->sbb_tree));

    StreamingBufferSegment seg3;
    FAIL_IF(StreamingBufferAppend(sb, &seg3, (const uint8_t *)"QWERTY", 6) != 0);
    FAIL_IF(sb->stream_offset != 6);
    FAIL_IF(sb->buf_offset != 16);
    FAIL_IF(seg3.stream_offset != 16);
    FAIL_IF(StreamingBufferSegmentIsBeforeWindow(sb,&seg1));
    FAIL_IF(StreamingBufferSegmentIsBeforeWindow(sb,&seg2));
    FAIL_IF(StreamingBufferSegmentIsBeforeWindow(sb,&seg3));
    Dump(sb);
    DumpSegment(sb, &seg1);
    DumpSegment(sb, &seg2);
    DumpSegment(sb, &seg3);
    FAIL_IF_NOT(sb->head == RB_MIN(SBB, &sb->sbb_tree));

    StreamingBufferSlide(sb, 6);
    FAIL_IF(!StreamingBufferSegmentIsBeforeWindow(sb,&seg1));
    FAIL_IF(StreamingBufferSegmentIsBeforeWindow(sb,&seg2));
    FAIL_IF(StreamingBufferSegmentIsBeforeWindow(sb,&seg3));
    Dump(sb);
    DumpSegment(sb, &seg1);
    DumpSegment(sb, &seg2);
    DumpSegment(sb, &seg3);
    FAIL_IF_NOT(sb->head == RB_MIN(SBB, &sb->sbb_tree));

    StreamingBufferFree(sb);
    PASS;
}

static int StreamingBufferTest03(void)
{
    StreamingBufferConfig cfg = { 0, 8, 24, NULL, NULL, NULL, NULL };
    StreamingBuffer *sb = StreamingBufferInit(&cfg);
    FAIL_IF(sb == NULL);

    StreamingBufferSegment seg1;
    FAIL_IF(StreamingBufferAppend(sb, &seg1, (const uint8_t *)"ABCDEFGH", 8) != 0);
    StreamingBufferSegment seg2;
    FAIL_IF(StreamingBufferInsertAt(sb, &seg2, (const uint8_t *)"01234567", 8, 14) != 0);
    FAIL_IF(sb->stream_offset != 0);
    FAIL_IF(sb->buf_offset != 22);
    FAIL_IF(seg1.stream_offset != 0);
    FAIL_IF(seg2.stream_offset != 14);
    FAIL_IF(StreamingBufferSegmentIsBeforeWindow(sb,&seg1));
    FAIL_IF(StreamingBufferSegmentIsBeforeWindow(sb,&seg2));
    Dump(sb);
    DumpSegment(sb, &seg1);
    DumpSegment(sb, &seg2);
    FAIL_IF_NOT(sb->head == RB_MIN(SBB, &sb->sbb_tree));

    StreamingBufferSegment seg3;
    FAIL_IF(StreamingBufferInsertAt(sb, &seg3, (const uint8_t *)"QWERTY", 6, 8) != 0);
    FAIL_IF(sb->stream_offset != 0);
    FAIL_IF(sb->buf_offset != 22);
    FAIL_IF(seg3.stream_offset != 8);
    FAIL_IF(StreamingBufferSegmentIsBeforeWindow(sb,&seg1));
    FAIL_IF(StreamingBufferSegmentIsBeforeWindow(sb,&seg2));
    FAIL_IF(StreamingBufferSegmentIsBeforeWindow(sb,&seg3));
    Dump(sb);
    DumpSegment(sb, &seg1);
    DumpSegment(sb, &seg2);
    DumpSegment(sb, &seg3);
    FAIL_IF_NOT(sb->head == RB_MIN(SBB, &sb->sbb_tree));

    StreamingBufferSlide(sb, 10);
    FAIL_IF(!StreamingBufferSegmentIsBeforeWindow(sb,&seg1));
    FAIL_IF(StreamingBufferSegmentIsBeforeWindow(sb,&seg2));
    FAIL_IF(StreamingBufferSegmentIsBeforeWindow(sb,&seg3));
    Dump(sb);
    DumpSegment(sb, &seg1);
    DumpSegment(sb, &seg2);
    DumpSegment(sb, &seg3);
    FAIL_IF_NOT(sb->head == RB_MIN(SBB, &sb->sbb_tree));

    StreamingBufferFree(sb);
    PASS;
}

static int StreamingBufferTest04(void)
{
    StreamingBufferConfig cfg = { 0, 8, 16, NULL, NULL, NULL, NULL };
    StreamingBuffer *sb = StreamingBufferInit(&cfg);
    FAIL_IF(sb == NULL);

    StreamingBufferSegment seg1;
    FAIL_IF(StreamingBufferAppend(sb, &seg1, (const uint8_t *)"ABCDEFGH", 8) != 0);
    FAIL_IF(!RB_EMPTY(&sb->sbb_tree));
    StreamingBufferSegment seg2;
    FAIL_IF(StreamingBufferInsertAt(sb, &seg2, (const uint8_t *)"01234567", 8, 14) != 0);
    FAIL_IF(sb->stream_offset != 0);
    FAIL_IF(sb->buf_offset != 22);
    FAIL_IF(seg1.stream_offset != 0);
    FAIL_IF(seg2.stream_offset != 14);
    FAIL_IF(StreamingBufferSegmentIsBeforeWindow(sb,&seg1));
    FAIL_IF(StreamingBufferSegmentIsBeforeWindow(sb,&seg2));
    FAIL_IF(RB_EMPTY(&sb->sbb_tree));
    StreamingBufferBlock *sbb1 = RB_MIN(SBB, &sb->sbb_tree);
    FAIL_IF(sbb1 != sb->head);
    FAIL_IF_NULL(sbb1);
    FAIL_IF(sbb1->offset != 0);
    FAIL_IF(sbb1->len != 8);
    StreamingBufferBlock *sbb2 = SBB_RB_NEXT(sbb1);
    FAIL_IF_NULL(sbb2);
    FAIL_IF(sbb2 == sb->head);
    FAIL_IF(sbb2->offset != 14);
    FAIL_IF(sbb2->len != 8);
    Dump(sb);
    DumpSegment(sb, &seg1);
    DumpSegment(sb, &seg2);
    FAIL_IF_NOT(sb->head == RB_MIN(SBB, &sb->sbb_tree));

    StreamingBufferSegment seg3;
    FAIL_IF(StreamingBufferInsertAt(sb, &seg3, (const uint8_t *)"QWERTY", 6, 8) != 0);
    FAIL_IF(sb->stream_offset != 0);
    FAIL_IF(sb->buf_offset != 22);
    FAIL_IF(seg3.stream_offset != 8);
    FAIL_IF(StreamingBufferSegmentIsBeforeWindow(sb,&seg1));
    FAIL_IF(StreamingBufferSegmentIsBeforeWindow(sb,&seg2));
    FAIL_IF(StreamingBufferSegmentIsBeforeWindow(sb,&seg3));
    sbb1 = RB_MIN(SBB, &sb->sbb_tree);
    FAIL_IF_NULL(sbb1);
    FAIL_IF(sbb1 != sb->head);
    FAIL_IF(sbb1->offset != 0);
    FAIL_IF(sbb1->len != 22);
    FAIL_IF(SBB_RB_NEXT(sbb1));
    Dump(sb);
    DumpSegment(sb, &seg1);
    DumpSegment(sb, &seg2);
    DumpSegment(sb, &seg3);
    FAIL_IF_NOT(sb->head == RB_MIN(SBB, &sb->sbb_tree));

    /* far ahead of curve: */
    StreamingBufferSegment seg4;
    FAIL_IF(StreamingBufferInsertAt(sb, &seg4, (const uint8_t *)"XYZ", 3, 124) != 0);
    FAIL_IF(sb->stream_offset != 0);
    FAIL_IF(sb->buf_offset != 127);
    FAIL_IF(sb->buf_size != 128);
    FAIL_IF(seg4.stream_offset != 124);
    FAIL_IF(StreamingBufferSegmentIsBeforeWindow(sb,&seg1));
    FAIL_IF(StreamingBufferSegmentIsBeforeWindow(sb,&seg2));
    FAIL_IF(StreamingBufferSegmentIsBeforeWindow(sb,&seg3));
    FAIL_IF(StreamingBufferSegmentIsBeforeWindow(sb,&seg4));
    sbb1 = RB_MIN(SBB, &sb->sbb_tree);
    FAIL_IF_NULL(sbb1);
    FAIL_IF(sbb1 != sb->head);
    FAIL_IF(sbb1->offset != 0);
    FAIL_IF(sbb1->len != 22);
    FAIL_IF(!SBB_RB_NEXT(sbb1));
    Dump(sb);
    DumpSegment(sb, &seg1);
    DumpSegment(sb, &seg2);
    DumpSegment(sb, &seg3);
    DumpSegment(sb, &seg4);
    FAIL_IF_NOT(sb->head == RB_MIN(SBB, &sb->sbb_tree));

    FAIL_IF(!StreamingBufferSegmentCompareRawData(sb,&seg1,(const uint8_t *)"ABCDEFGH", 8));
    FAIL_IF(!StreamingBufferSegmentCompareRawData(sb,&seg2,(const uint8_t *)"01234567", 8));
    FAIL_IF(!StreamingBufferSegmentCompareRawData(sb,&seg3,(const uint8_t *)"QWERTY", 6));
    FAIL_IF(!StreamingBufferSegmentCompareRawData(sb,&seg4,(const uint8_t *)"XYZ", 3));

    StreamingBufferFree(sb);
    PASS;
}

static int StreamingBufferTest05(void)
{
    StreamingBufferConfig cfg = { STREAMING_BUFFER_AUTOSLIDE, 8, 32, NULL, NULL, NULL, NULL };
    StreamingBuffer sb = STREAMING_BUFFER_INITIALIZER(&cfg);

    StreamingBufferSegment *seg1 = StreamingBufferAppendRaw(&sb, (const uint8_t *)"AAAAAAAA", 8);
    StreamingBufferSegment *seg2 = StreamingBufferAppendRaw(&sb, (const uint8_t *)"BBBBBBBB", 8);
    StreamingBufferSegment *seg3 = StreamingBufferAppendRaw(&sb, (const uint8_t *)"CCCCCCCC", 8);
    StreamingBufferSegment *seg4 = StreamingBufferAppendRaw(&sb, (const uint8_t *)"DDDDDDDD", 8);
    FAIL_IF(sb.stream_offset != 0);
    FAIL_IF(sb.buf_offset != 32);
    FAIL_IF(seg1->stream_offset != 0);
    FAIL_IF(seg2->stream_offset != 8);
    FAIL_IF(seg3->stream_offset != 16);
    FAIL_IF(seg4->stream_offset != 24);
    FAIL_IF(StreamingBufferSegmentIsBeforeWindow(&sb,seg1));
    FAIL_IF(StreamingBufferSegmentIsBeforeWindow(&sb,seg2));
    FAIL_IF(StreamingBufferSegmentIsBeforeWindow(&sb,seg3));
    FAIL_IF(StreamingBufferSegmentIsBeforeWindow(&sb,seg4));
    FAIL_IF(!StreamingBufferSegmentCompareRawData(&sb,seg1,(const uint8_t *)"AAAAAAAA", 8));
    FAIL_IF(!StreamingBufferSegmentCompareRawData(&sb,seg2,(const uint8_t *)"BBBBBBBB", 8));
    FAIL_IF(!StreamingBufferSegmentCompareRawData(&sb,seg3,(const uint8_t *)"CCCCCCCC", 8));
    FAIL_IF(!StreamingBufferSegmentCompareRawData(&sb,seg4,(const uint8_t *)"DDDDDDDD", 8));
    Dump(&sb);
    FAIL_IF_NOT(sb.head == RB_MIN(SBB, &sb.sbb_tree));
    StreamingBufferSegment *seg5 = StreamingBufferAppendRaw(&sb, (const uint8_t *)"EEEEEEEE", 8);
    FAIL_IF(!StreamingBufferSegmentCompareRawData(&sb,seg5,(const uint8_t *)"EEEEEEEE", 8));
    Dump(&sb);
    FAIL_IF_NOT(sb.head == RB_MIN(SBB, &sb.sbb_tree));

    SCFree(seg1);
    SCFree(seg2);
    SCFree(seg3);
    SCFree(seg4);
    SCFree(seg5);
    StreamingBufferClear(&sb);
    PASS;
}

/** \test lots of gaps in block list */
static int StreamingBufferTest06(void)
{
    StreamingBufferConfig cfg = { 0, 8, 16, NULL, NULL, NULL, NULL };
    StreamingBuffer *sb = StreamingBufferInit(&cfg);
    FAIL_IF(sb == NULL);

    StreamingBufferSegment seg1;
    FAIL_IF(StreamingBufferAppend(sb, &seg1, (const uint8_t *)"A", 1) != 0);
    StreamingBufferSegment seg2;
    FAIL_IF(StreamingBufferInsertAt(sb, &seg2, (const uint8_t *)"C", 1, 2) != 0);
    Dump(sb);
    FAIL_IF_NOT(sb->head == RB_MIN(SBB, &sb->sbb_tree));

    StreamingBufferSegment seg3;
    FAIL_IF(StreamingBufferInsertAt(sb, &seg3, (const uint8_t *)"F", 1, 5) != 0);
    Dump(sb);
    FAIL_IF_NOT(sb->head == RB_MIN(SBB, &sb->sbb_tree));

    StreamingBufferSegment seg4;
    FAIL_IF(StreamingBufferInsertAt(sb, &seg4, (const uint8_t *)"H", 1, 7) != 0);
    Dump(sb);
    FAIL_IF_NOT(sb->head == RB_MIN(SBB, &sb->sbb_tree));

    StreamingBufferSegment seg5;
    FAIL_IF(StreamingBufferInsertAt(sb, &seg5, (const uint8_t *)"ABCDEFGHIJ", 10, 0) != 0);
    Dump(sb);
    StreamingBufferBlock *sbb1 = RB_MIN(SBB, &sb->sbb_tree);
    FAIL_IF_NULL(sbb1);
    FAIL_IF(sbb1->offset != 0);
    FAIL_IF(sbb1->len != 10);
    FAIL_IF(SBB_RB_NEXT(sbb1));
    FAIL_IF_NOT(sb->head == RB_MIN(SBB, &sb->sbb_tree));

    StreamingBufferSegment seg6;
    FAIL_IF(StreamingBufferInsertAt(sb, &seg6, (const uint8_t *)"abcdefghij", 10, 0) != 0);
    Dump(sb);
    sbb1 = RB_MIN(SBB, &sb->sbb_tree);
    FAIL_IF_NULL(sbb1);
    FAIL_IF(sbb1->offset != 0);
    FAIL_IF(sbb1->len != 10);
    FAIL_IF(SBB_RB_NEXT(sbb1));
    FAIL_IF_NOT(sb->head == RB_MIN(SBB, &sb->sbb_tree));

    StreamingBufferFree(sb);
    PASS;
}

/** \test lots of gaps in block list */
static int StreamingBufferTest07(void)
{
    StreamingBufferConfig cfg = { 0, 8, 16, NULL, NULL, NULL, NULL };
    StreamingBuffer *sb = StreamingBufferInit(&cfg);
    FAIL_IF(sb == NULL);

    StreamingBufferSegment seg1;
    FAIL_IF(StreamingBufferInsertAt(sb, &seg1, (const uint8_t *)"B", 1, 1) != 0);
    StreamingBufferSegment seg2;
    FAIL_IF(StreamingBufferInsertAt(sb, &seg2, (const uint8_t *)"D", 1, 3) != 0);
    Dump(sb);
    FAIL_IF_NOT(sb->head == RB_MIN(SBB, &sb->sbb_tree));

    StreamingBufferSegment seg3;
    FAIL_IF(StreamingBufferInsertAt(sb, &seg3, (const uint8_t *)"F", 1, 5) != 0);
    Dump(sb);
    FAIL_IF_NOT(sb->head == RB_MIN(SBB, &sb->sbb_tree));

    StreamingBufferSegment seg4;
    FAIL_IF(StreamingBufferInsertAt(sb, &seg4, (const uint8_t *)"H", 1, 7) != 0);
    Dump(sb);
    FAIL_IF_NOT(sb->head == RB_MIN(SBB, &sb->sbb_tree));

    StreamingBufferSegment seg5;
    FAIL_IF(StreamingBufferInsertAt(sb, &seg5, (const uint8_t *)"ABCDEFGHIJ", 10, 0) != 0);
    Dump(sb);
    StreamingBufferBlock *sbb1 = RB_MIN(SBB, &sb->sbb_tree);
    FAIL_IF_NULL(sbb1);
    FAIL_IF(sbb1->offset != 0);
    FAIL_IF(sbb1->len != 10);
    FAIL_IF(SBB_RB_NEXT(sbb1));
    FAIL_IF_NOT(sb->head == RB_MIN(SBB, &sb->sbb_tree));

    StreamingBufferSegment seg6;
    FAIL_IF(StreamingBufferInsertAt(sb, &seg6, (const uint8_t *)"abcdefghij", 10, 0) != 0);
    Dump(sb);
    sbb1 = RB_MIN(SBB, &sb->sbb_tree);
    FAIL_IF_NULL(sbb1);
    FAIL_IF(sbb1->offset != 0);
    FAIL_IF(sbb1->len != 10);
    FAIL_IF(SBB_RB_NEXT(sbb1));
    FAIL_IF_NOT(sb->head == RB_MIN(SBB, &sb->sbb_tree));

    StreamingBufferFree(sb);
    PASS;
}

/** \test lots of gaps in block list */
static int StreamingBufferTest08(void)
{
    StreamingBufferConfig cfg = { 0, 8, 16, NULL, NULL, NULL, NULL };
    StreamingBuffer *sb = StreamingBufferInit(&cfg);
    FAIL_IF(sb == NULL);

    StreamingBufferSegment seg1;
    FAIL_IF(StreamingBufferInsertAt(sb, &seg1, (const uint8_t *)"B", 1, 1) != 0);
    StreamingBufferSegment seg2;
    FAIL_IF(StreamingBufferInsertAt(sb, &seg2, (const uint8_t *)"D", 1, 3) != 0);
    Dump(sb);
    FAIL_IF_NOT(sb->head == RB_MIN(SBB, &sb->sbb_tree));

    StreamingBufferSegment seg3;
    FAIL_IF(StreamingBufferInsertAt(sb, &seg3, (const uint8_t *)"F", 1, 5) != 0);
    Dump(sb);
    FAIL_IF_NOT(sb->head == RB_MIN(SBB, &sb->sbb_tree));

    StreamingBufferSegment seg4;
    FAIL_IF(StreamingBufferInsertAt(sb, &seg4, (const uint8_t *)"H", 1, 7) != 0);
    Dump(sb);
    FAIL_IF_NOT(sb->head == RB_MIN(SBB, &sb->sbb_tree));

    StreamingBufferSegment seg5;
    FAIL_IF(StreamingBufferInsertAt(sb, &seg5, (const uint8_t *)"ABCDEFGHIJ", 10, 0) != 0);
    Dump(sb);
    StreamingBufferBlock *sbb1 = RB_MIN(SBB, &sb->sbb_tree);
    FAIL_IF_NULL(sbb1);
    FAIL_IF(sbb1->offset != 0);
    FAIL_IF(sbb1->len != 10);
    FAIL_IF(SBB_RB_NEXT(sbb1));
    FAIL_IF_NOT(sb->head == RB_MIN(SBB, &sb->sbb_tree));

    StreamingBufferSegment seg6;
    FAIL_IF(StreamingBufferAppend(sb, &seg6, (const uint8_t *)"abcdefghij", 10) != 0);
    Dump(sb);
    sbb1 = RB_MIN(SBB, &sb->sbb_tree);
    FAIL_IF_NULL(sbb1);
    FAIL_IF(sbb1->offset != 0);
    FAIL_IF(sbb1->len != 20);
    FAIL_IF(SBB_RB_NEXT(sbb1));
    FAIL_IF_NOT(sb->head == RB_MIN(SBB, &sb->sbb_tree));

    StreamingBufferFree(sb);
    PASS;
}

/** \test lots of gaps in block list */
static int StreamingBufferTest09(void)
{
    StreamingBufferConfig cfg = { 0, 8, 16, NULL, NULL, NULL, NULL };
    StreamingBuffer *sb = StreamingBufferInit(&cfg);
    FAIL_IF(sb == NULL);

    StreamingBufferSegment seg1;
    FAIL_IF(StreamingBufferInsertAt(sb, &seg1, (const uint8_t *)"B", 1, 1) != 0);
    StreamingBufferSegment seg2;
    FAIL_IF(StreamingBufferInsertAt(sb, &seg2, (const uint8_t *)"D", 1, 3) != 0);
    Dump(sb);
    FAIL_IF_NOT(sb->head == RB_MIN(SBB, &sb->sbb_tree));

    StreamingBufferSegment seg3;
    FAIL_IF(StreamingBufferInsertAt(sb, &seg3, (const uint8_t *)"H", 1, 7) != 0);
    Dump(sb);
    FAIL_IF_NOT(sb->head == RB_MIN(SBB, &sb->sbb_tree));

    StreamingBufferSegment seg4;
    FAIL_IF(StreamingBufferInsertAt(sb, &seg4, (const uint8_t *)"F", 1, 5) != 0);
    Dump(sb);
    FAIL_IF_NOT(sb->head == RB_MIN(SBB, &sb->sbb_tree));

    StreamingBufferSegment seg5;
    FAIL_IF(StreamingBufferInsertAt(sb, &seg5, (const uint8_t *)"ABCDEFGHIJ", 10, 0) != 0);
    Dump(sb);
    StreamingBufferBlock *sbb1 = RB_MIN(SBB, &sb->sbb_tree);
    FAIL_IF_NULL(sbb1);
    FAIL_IF(sbb1->offset != 0);
    FAIL_IF(sbb1->len != 10);
    FAIL_IF(SBB_RB_NEXT(sbb1));
    FAIL_IF_NOT(sb->head == RB_MIN(SBB, &sb->sbb_tree));

    StreamingBufferSegment seg6;
    FAIL_IF(StreamingBufferInsertAt(sb, &seg6, (const uint8_t *)"abcdefghij", 10, 0) != 0);
    Dump(sb);
    sbb1 = RB_MIN(SBB, &sb->sbb_tree);
    FAIL_IF_NULL(sbb1);
    FAIL_IF(sbb1->offset != 0);
    FAIL_IF(sbb1->len != 10);
    FAIL_IF(SBB_RB_NEXT(sbb1));
    FAIL_IF_NOT(sb->head == RB_MIN(SBB, &sb->sbb_tree));

    StreamingBufferFree(sb);
    PASS;
}

/** \test lots of gaps in block list */
static int StreamingBufferTest10(void)
{
    StreamingBufferConfig cfg = { 0, 8, 16, NULL, NULL, NULL, NULL };
    StreamingBuffer *sb = StreamingBufferInit(&cfg);
    FAIL_IF(sb == NULL);

    StreamingBufferSegment seg1;
    FAIL_IF(StreamingBufferInsertAt(sb, &seg1, (const uint8_t *)"A", 1, 0) != 0);
    Dump(sb);
    StreamingBufferSegment seg2;
    FAIL_IF(StreamingBufferInsertAt(sb, &seg2, (const uint8_t *)"D", 1, 3) != 0);
    Dump(sb);
    StreamingBufferSegment seg3;
    FAIL_IF(StreamingBufferInsertAt(sb, &seg3, (const uint8_t *)"H", 1, 7) != 0);
    Dump(sb);

    StreamingBufferSegment seg4;
    FAIL_IF(StreamingBufferInsertAt(sb, &seg4, (const uint8_t *)"B", 1, 1) != 0);
    Dump(sb);
    StreamingBufferSegment seg5;
    FAIL_IF(StreamingBufferInsertAt(sb, &seg5, (const uint8_t *)"C", 1, 2) != 0);
    Dump(sb);
    StreamingBufferSegment seg6;
    FAIL_IF(StreamingBufferInsertAt(sb, &seg6, (const uint8_t *)"G", 1, 6) != 0);
    Dump(sb);
    FAIL_IF_NOT(sb->head == RB_MIN(SBB, &sb->sbb_tree));

    StreamingBufferSegment seg7;
    FAIL_IF(StreamingBufferInsertAt(sb, &seg7, (const uint8_t *)"ABCDEFGHIJ", 10, 0) != 0);
    Dump(sb);
    StreamingBufferBlock *sbb1 = RB_MIN(SBB, &sb->sbb_tree);
    FAIL_IF_NULL(sbb1);
    FAIL_IF(sbb1->offset != 0);
    FAIL_IF(sbb1->len != 10);
    FAIL_IF(SBB_RB_NEXT(sbb1));

    StreamingBufferSegment seg8;
    FAIL_IF(StreamingBufferInsertAt(sb, &seg8, (const uint8_t *)"abcdefghij", 10, 0) != 0);
    Dump(sb);
    sbb1 = RB_MIN(SBB, &sb->sbb_tree);
    FAIL_IF_NOT(sb->head == RB_MIN(SBB, &sb->sbb_tree));
    FAIL_IF_NULL(sbb1);
    FAIL_IF(sbb1->offset != 0);
    FAIL_IF(sbb1->len != 10);
    FAIL_IF(SBB_RB_NEXT(sbb1));

    StreamingBufferFree(sb);
    PASS;
}

#endif

void StreamingBufferRegisterTests(void)
{
#ifdef UNITTESTS
    UtRegisterTest("StreamingBufferTest01", StreamingBufferTest01);
    UtRegisterTest("StreamingBufferTest02", StreamingBufferTest02);
    UtRegisterTest("StreamingBufferTest03", StreamingBufferTest03);
    UtRegisterTest("StreamingBufferTest04", StreamingBufferTest04);
    UtRegisterTest("StreamingBufferTest05", StreamingBufferTest05);
    UtRegisterTest("StreamingBufferTest06", StreamingBufferTest06);
    UtRegisterTest("StreamingBufferTest07", StreamingBufferTest07);
    UtRegisterTest("StreamingBufferTest08", StreamingBufferTest08);
    UtRegisterTest("StreamingBufferTest09", StreamingBufferTest09);
    UtRegisterTest("StreamingBufferTest10", StreamingBufferTest10);
#endif
}<|MERGE_RESOLUTION|>--- conflicted
+++ resolved
@@ -68,11 +68,7 @@
 static inline int InclusiveCompare(StreamingBufferBlock *lookup, StreamingBufferBlock *intree) {
     const uint64_t lre = lookup->offset + lookup->len;
     const uint64_t tre = intree->offset + intree->len;
-<<<<<<< HEAD
-    if (lre < intree->offset)   // entirely before
-=======
     if (lre <= intree->offset)   // entirely before
->>>>>>> 0df38f49
         return -1;
     else if (lre >= intree->offset && lre <= tre)    // (some) overlap
         return 0;
