--- conflicted
+++ resolved
@@ -231,20 +231,12 @@
 
     while (sbb->offset + sbb->len == sbb->next->offset)
     {
-<<<<<<< HEAD
-        SCLogDebug("EndsAfter: gobble up next: %u/%u", (uint)sbb->next->offset, sbb->next->len);
-=======
         SCLogDebug("EndsAfter: gobble up next: %"PRIu64"/%u", sbb->next->offset, sbb->next->len);
->>>>>>> 3430b53d
         uint64_t right_edge = sbb->next->offset + sbb->next->len;
         uint32_t expand_by = right_edge - (sbb->offset + sbb->len);
         sbb->len += expand_by;
         SCLogDebug("EndsAfter: expand_by %u (part 2)", expand_by);
-<<<<<<< HEAD
-        SCLogDebug("EndsAfter: (loop) sbb now %u/%u", (uint)sbb->offset, sbb->len);
-=======
         SCLogDebug("EndsAfter: (loop) sbb now %"PRIu64"/%u", sbb->offset, sbb->len);
->>>>>>> 3430b53d
 
         /* we can gobble up next */
         StreamingBufferBlock *to_free = sbb->next;
@@ -273,11 +265,7 @@
             /* if next is not directly connected and we have some
              * block len left, expand sbb further */
             uint32_t gap = sbb->next->offset - (sbb->offset + sbb->len);
-<<<<<<< HEAD
-            SCLogDebug("EndsAfter: we now have a gap of %u and a block of %u/%u", gap, (uint)my_block->offset, my_block->len);
-=======
             SCLogDebug("EndsAfter: we now have a gap of %u and a block of %"PRIu64"/%u", gap, my_block->offset, my_block->len);
->>>>>>> 3430b53d
 
             if (my_block->len < gap) {
                 sbb->len += my_block->len;
@@ -288,13 +276,8 @@
                 sbb->len += gap;
                 my_block->offset += gap;
                 my_block->len -= gap;
-<<<<<<< HEAD
-                SCLogDebug("EndsAfter: (loop) block at %u/%u, sbb %u/%u", (uint)my_block->offset, my_block->len, (uint)sbb->offset, sbb->len);
-                SCLogDebug("EndsAfter: (loop) sbb->next %u/%u", (uint)sbb->next->offset, sbb->next->len);
-=======
                 SCLogDebug("EndsAfter: (loop) block at %"PRIu64"/%u, sbb %"PRIu64"/%u", my_block->offset, my_block->len, sbb->offset, sbb->len);
                 SCLogDebug("EndsAfter: (loop) sbb->next %"PRIu64"/%u", sbb->next->offset, sbb->next->len);
->>>>>>> 3430b53d
             }
         }
     }
@@ -321,11 +304,7 @@
     else if (tail && IsAfter(&my_block, tail)) {
         StreamingBufferBlock *new_sbb = GetNew(sb, my_block.offset, my_block.len, NULL);
         sb->block_list_tail = tail->next = new_sbb;
-<<<<<<< HEAD
-        SCLogDebug("tail: new block at %u/%u", (uint)my_block.offset, my_block.len);
-=======
         SCLogDebug("tail: new block at %"PRIu64"/%u", my_block.offset, my_block.len);
->>>>>>> 3430b53d
         goto done;
     }
 
@@ -333,11 +312,7 @@
 #ifdef DEBUG
     SBBPrintList(sb);
 #endif
-<<<<<<< HEAD
-    SCLogDebug("PreInsert: block at %u/%u", (uint)my_block.offset, my_block.len);
-=======
     SCLogDebug("PreInsert: block at %"PRIu64"/%u", my_block.offset, my_block.len);
->>>>>>> 3430b53d
     StreamingBufferBlock *sbb = sb->block_list, *prev = NULL;
     while (sbb) {
         SCLogDebug("sbb %"PRIu64"/%u data %"PRIu64"/%u. Next %s", sbb->offset, sbb->len,
@@ -352,20 +327,12 @@
             } else {
                 prev->next = new_sbb;
             }
-<<<<<<< HEAD
-            SCLogDebug("IsBefore: new block at %u/%u", (uint)my_block.offset, my_block.len);
-=======
             SCLogDebug("IsBefore: new block at %"PRIu64"/%u", my_block.offset, my_block.len);
->>>>>>> 3430b53d
             break;
 
         } else if (IsOverlappedBy(&my_block, sbb)) {
             /* nothing to do */
-<<<<<<< HEAD
-            SCLogDebug("IsOverlappedBy: overlapped block at %u/%u", (uint)my_block.offset, my_block.len);
-=======
             SCLogDebug("IsOverlappedBy: overlapped block at %"PRIu64"/%u", my_block.offset, my_block.len);
->>>>>>> 3430b53d
             break;
 
         } else if (IsAfter(&my_block, sbb)) {
@@ -375,17 +342,10 @@
                 StreamingBufferBlock *new_sbb = GetNew(sb, my_block.offset, my_block.len, NULL);
                 sbb->next = new_sbb;
                 sb->block_list_tail = new_sbb;
-<<<<<<< HEAD
-                SCLogDebug("new block at %u/%u", (uint)my_block.offset, my_block.len);
-                break;
-            }
-            SCLogDebug("IsAfter: block at %u/%u, is after sbb", (uint)my_block.offset, my_block.len);
-=======
                 SCLogDebug("new block at %"PRIu64"/%u", my_block.offset, my_block.len);
                 break;
             }
             SCLogDebug("IsAfter: block at %"PRIu64"/%u, is after sbb", my_block.offset, my_block.len);
->>>>>>> 3430b53d
 
         } else {
 
@@ -404,11 +364,7 @@
 
                 my_block.offset = sbb->offset + sbb->len;
                 my_block.len = my_block_right_edge - my_block.offset;
-<<<<<<< HEAD
-                SCLogDebug("StartsBefore: block now %u/%u", (uint)my_block.offset, my_block.len);
-=======
                 SCLogDebug("StartsBefore: block now %"PRIu64"/%u", my_block.offset, my_block.len);
->>>>>>> 3430b53d
 
                 if (sbb->next == NULL) {
                     sbb->len += my_block.len;
@@ -423,19 +379,11 @@
                 expand_by = right_edge - (sbb->offset + sbb->len);
                 SCLogDebug("EndsAfter: expand_by %u", expand_by);
                 sbb->len += expand_by;
-<<<<<<< HEAD
-                SCLogDebug("EndsAfter: sbb now %u/%u", (uint)sbb->offset, sbb->len);
-
-                my_block.offset = sbb->offset + sbb->len;
-                my_block.len = my_block_right_edge - my_block.offset;
-                SCLogDebug("StartsBefore: sbb now %u/%u", (uint)sbb->offset, sbb->len);
-=======
                 SCLogDebug("EndsAfter: sbb now %"PRIu64"/%u", sbb->offset, sbb->len);
 
                 my_block.offset = sbb->offset + sbb->len;
                 my_block.len = my_block_right_edge - my_block.offset;
                 SCLogDebug("StartsBefore: sbb now %"PRIu64"/%u", sbb->offset, sbb->len);
->>>>>>> 3430b53d
 
             } else if (EndsAfter(&my_block, sbb)) {
                 /* expand sbb, but we need to mind "next" */
@@ -455,11 +403,7 @@
                 uint32_t expand_by = right_edge - (sbb->offset + sbb->len);
                 SCLogDebug("EndsAfter: expand_by %u", expand_by);
                 sbb->len += expand_by;
-<<<<<<< HEAD
-                SCLogDebug("EndsAfter: sbb now %u/%u", (uint)sbb->offset, sbb->len);
-=======
                 SCLogDebug("EndsAfter: sbb now %"PRIu64"/%u", sbb->offset, sbb->len);
->>>>>>> 3430b53d
 
                 my_block.offset = sbb->offset + sbb->len;
                 my_block.len = my_block_right_edge - my_block.offset;
@@ -472,11 +416,7 @@
                     goto done;
             }
 
-<<<<<<< HEAD
-            SCLogDebug("EndsAfter: block at %u/%u, is after sbb", (uint)my_block.offset, my_block.len);
-=======
             SCLogDebug("EndsAfter: block at %"PRIu64"/%u, is after sbb", my_block.offset, my_block.len);
->>>>>>> 3430b53d
 
             if (my_block.len == 0)
                 break;
@@ -485,11 +425,7 @@
         sbb = sbb->next;
     }
 done:
-<<<<<<< HEAD
-    SCLogDebug("PostInsert: block at %u/%u", (uint)my_block.offset, my_block.len);
-=======
     SCLogDebug("PostInsert: block at %"PRIu64"/%u", my_block.offset, my_block.len);
->>>>>>> 3430b53d
     SCLogDebug("PostInsert");
 #ifdef DEBUG
     SBBPrintList(sb);
@@ -1009,11 +945,7 @@
     {
         return 1;
     }
-<<<<<<< HEAD
-    SCLogDebug("sbdata_len %u, offset %u", sbdata_len, (uint)offset);
-=======
     SCLogDebug("sbdata_len %u, offset %"PRIu64, sbdata_len, offset);
->>>>>>> 3430b53d
     printf("got:\n");
     PrintRawDataFp(stdout, sbdata,sbdata_len);
     printf("wanted:\n");
