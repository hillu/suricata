/* Copyright (C) 2007-2013 Open Information Security Foundation
 *
 * You can copy, redistribute or modify this Program under the terms of
 * the GNU General Public License version 2 as published by the Free
 * Software Foundation.
 *
 * This program is distributed in the hope that it will be useful,
 * but WITHOUT ANY WARRANTY; without even the implied warranty of
 * MERCHANTABILITY or FITNESS FOR A PARTICULAR PURPOSE.  See the
 * GNU General Public License for more details.
 *
 * You should have received a copy of the GNU General Public License
 * version 2 along with this program; if not, write to the Free Software
 * Foundation, Inc., 51 Franklin Street, Fifth Floor, Boston, MA
 * 02110-1301, USA.
 */

/**
 * \file
 *
 * \author Victor Julien <victor@inliniac.net>
 *
 * Implements the pcre keyword
 */

#include "suricata-common.h"
#include "debug.h"
#include "decode.h"
#include "detect.h"

#include "pkt-var.h"
#include "flow-var.h"
#include "flow-util.h"

#include "detect-pcre.h"
#include "detect-flowvar.h"

#include "detect-parse.h"
#include "detect-engine.h"
#include "detect-engine-sigorder.h"
#include "detect-engine-mpm.h"
#include "detect-engine-state.h"

#include "util-var-name.h"
#include "util-unittest-helper.h"
#include "util-debug.h"
#include "util-unittest.h"
#include "util-print.h"
#include "util-pool.h"

#include "conf.h"
#include "app-layer.h"
#include "app-layer-htp.h"
#include "stream.h"
#include "stream-tcp.h"
#include "stream-tcp-private.h"
#include "stream-tcp-reassemble.h"
#include "app-layer-protos.h"
#include "app-layer-parser.h"
#include "util-pages.h"

/* pcre named substring capture supports only 32byte names, A-z0-9 plus _
 * and needs to start with non-numeric. */
#define PARSE_CAPTURE_REGEX "\\(\\?P\\<([A-z]+)\\_([A-z0-9_]+)\\>"
#define PARSE_REGEX         "(?<!\\\\)/(.*(?<!(?<!\\\\)\\\\))/([^\"]*)"

#define SC_MATCH_LIMIT_DEFAULT 3500
#define SC_MATCH_LIMIT_RECURSION_DEFAULT 1500

static int pcre_match_limit = 0;
static int pcre_match_limit_recursion = 0;

static pcre *parse_regex;
static pcre_extra *parse_regex_study;
static pcre *parse_capture_regex;
static pcre_extra *parse_capture_regex_study;

#ifdef PCRE_HAVE_JIT
static int pcre_use_jit = 1;
#endif

static int DetectPcreSetup (DetectEngineCtx *, Signature *, const char *);
static void DetectPcreFree(void *);
static void DetectPcreRegisterTests(void);

void DetectPcreRegister (void)
{
    sigmatch_table[DETECT_PCRE].name = "pcre";
    sigmatch_table[DETECT_PCRE].desc = "match on regular expression";
    sigmatch_table[DETECT_PCRE].url = DOC_URL DOC_VERSION "/rules/http-keywords.html#pcre-perl-compatible-regular-expressions";
    sigmatch_table[DETECT_PCRE].Match = NULL;
    sigmatch_table[DETECT_PCRE].Setup = DetectPcreSetup;
    sigmatch_table[DETECT_PCRE].Free  = DetectPcreFree;
    sigmatch_table[DETECT_PCRE].RegisterTests  = DetectPcreRegisterTests;
    sigmatch_table[DETECT_PCRE].flags = (SIGMATCH_QUOTES_OPTIONAL|SIGMATCH_HANDLE_NEGATION);

    intmax_t val = 0;

    if (!ConfGetInt("pcre.match-limit", &val)) {
        pcre_match_limit = SC_MATCH_LIMIT_DEFAULT;
        SCLogDebug("Using PCRE match-limit setting of: %i", pcre_match_limit);
    }
    else    {
        pcre_match_limit = val;
        if (pcre_match_limit != SC_MATCH_LIMIT_DEFAULT) {
            SCLogInfo("Using PCRE match-limit setting of: %i", pcre_match_limit);
        } else {
            SCLogDebug("Using PCRE match-limit setting of: %i", pcre_match_limit);
        }
    }

    val = 0;

    if (!ConfGetInt("pcre.match-limit-recursion", &val)) {
        pcre_match_limit_recursion = SC_MATCH_LIMIT_RECURSION_DEFAULT;
        SCLogDebug("Using PCRE match-limit-recursion setting of: %i", pcre_match_limit_recursion);
    }
    else    {
        pcre_match_limit_recursion = val;
        if (pcre_match_limit_recursion != SC_MATCH_LIMIT_RECURSION_DEFAULT) {
            SCLogInfo("Using PCRE match-limit-recursion setting of: %i", pcre_match_limit_recursion);
        } else {
            SCLogDebug("Using PCRE match-limit-recursion setting of: %i", pcre_match_limit_recursion);
        }
    }

    DetectSetupParseRegexes(PARSE_REGEX, &parse_regex, &parse_regex_study);

    /* setup the capture regex, as it needs PCRE_UNGREEDY we do it manually */
    const char *eb;
    int eo;
    int opts = PCRE_UNGREEDY; /* pkt_http_ua should be pkt, http_ua, for this reason the UNGREEDY */

    parse_capture_regex = pcre_compile(PARSE_CAPTURE_REGEX, opts, &eb, &eo, NULL);
    if (parse_capture_regex == NULL)
    {
        FatalError(SC_ERR_PCRE_COMPILE, "pcre compile of \"%s\" failed at offset %" PRId32 ": %s", PARSE_CAPTURE_REGEX, eo, eb);
    }

    parse_capture_regex_study = pcre_study(parse_capture_regex, 0, &eb);
    if(eb != NULL)
    {
        FatalError(SC_ERR_PCRE_STUDY, "pcre study failed: %s", eb);
    }

#ifdef PCRE_HAVE_JIT
    if (PageSupportsRWX() == 0) {
        SCLogConfig("PCRE won't use JIT as OS doesn't allow RWX pages");
        pcre_use_jit = 0;
    }
#endif

    DetectParseRegexAddToFreeList(parse_capture_regex, parse_capture_regex_study);
    return;
}

/**
 * \brief Match a regex on a single payload.
 *
 * \param det_ctx     Thread detection ctx.
 * \param s           Signature.
 * \param sm          Sig match to match against.
 * \param p           Packet to set PktVars if any.
 * \param f           Flow to set FlowVars if any.
 * \param payload     Payload to inspect.
 * \param payload_len Length of the payload.
 *
 * \retval  1 Match.
 * \retval  0 No match.
 */
int DetectPcrePayloadMatch(DetectEngineThreadCtx *det_ctx, const Signature *s,
                           const SigMatchData *smd, Packet *p, Flow *f,
                           uint8_t *payload, uint32_t payload_len)
{
    SCEnter();
#define MAX_SUBSTRINGS 30
    int ret = 0;
    int ov[MAX_SUBSTRINGS];
    uint8_t *ptr = NULL;
    uint16_t len = 0;
    uint16_t capture_len = 0;

    DetectPcreData *pe = (DetectPcreData *)smd->ctx;

    if (pe->flags & DETECT_PCRE_RELATIVE) {
        ptr = payload + det_ctx->buffer_offset;
        len = payload_len - det_ctx->buffer_offset;
    } else {
        ptr = payload;
        len = payload_len;
    }

    int start_offset = 0;
    if (det_ctx->pcre_match_start_offset != 0) {
        start_offset = (payload + det_ctx->pcre_match_start_offset - ptr);
    }

    /* run the actual pcre detection */
    ret = pcre_exec(pe->re, pe->sd, (char *)ptr, len, start_offset, 0, ov, MAX_SUBSTRINGS);
    SCLogDebug("ret %d (negating %s)", ret, (pe->flags & DETECT_PCRE_NEGATE) ? "set" : "not set");

    if (ret == PCRE_ERROR_NOMATCH) {
        if (pe->flags & DETECT_PCRE_NEGATE) {
            /* regex didn't match with negate option means we
             * consider it a match */
            ret = 1;
        } else {
            ret = 0;
        }
    } else if (ret >= 0) {
        if (pe->flags & DETECT_PCRE_NEGATE) {
            /* regex matched but we're negated, so not
             * considering it a match */
            ret = 0;
        } else {
            /* regex matched and we're not negated,
             * considering it a match */

            SCLogDebug("ret %d pe->idx %u", ret, pe->idx);

            /* see if we need to do substring capturing. */
            if (ret > 1 && pe->idx != 0) {
                uint8_t x;
                for (x = 0; x < pe->idx; x++) {
                    SCLogDebug("capturing %u", x);
<<<<<<< HEAD
                    const char *str_ptr;
                    ret = pcre_get_substring((char *)ptr, ov, MAX_SUBSTRINGS, x+1, &str_ptr);
                    if (unlikely(ret == 0))
                        continue;
=======
                    const char *str_ptr = NULL;
                    ret = pcre_get_substring((char *)ptr, ov, MAX_SUBSTRINGS, x+1, &str_ptr);
                    if (unlikely(ret == 0)) {
                        pcre_free_substring(str_ptr);
                        continue;
                    }
>>>>>>> 3430b53d

                    SCLogDebug("data %p/%u, type %u id %u p %p",
                            str_ptr, ret, pe->captypes[x], pe->capids[x], p);

                    if (pe->captypes[x] == VAR_TYPE_PKT_VAR_KV) {
                        /* get the value, as first capture is the key */
<<<<<<< HEAD
                        const char *str_ptr2;
                        int ret2 = pcre_get_substring((char *)ptr, ov, MAX_SUBSTRINGS, x+2, &str_ptr2);
                        if (unlikely(ret2 == 0)) {
=======
                        const char *str_ptr2 = NULL;
                        int ret2 = pcre_get_substring((char *)ptr, ov, MAX_SUBSTRINGS, x+2, &str_ptr2);
                        if (unlikely(ret2 == 0)) {
                            pcre_free_substring(str_ptr);
                            pcre_free_substring(str_ptr2);
>>>>>>> 3430b53d
                            break;
                        }
                        /* key length is limited to 256 chars */
                        uint16_t key_len = (ret < 0xff) ? (uint16_t)ret : 0xff;
                        capture_len = (ret2 < 0xffff) ? (uint16_t)ret2 : 0xffff;

                        (void)DetectVarStoreMatchKeyValue(det_ctx,
                                (uint8_t *)str_ptr, key_len,
                                (uint8_t *)str_ptr2, capture_len,
                                DETECT_VAR_TYPE_PKT_POSTMATCH);

                    } else if (pe->captypes[x] == VAR_TYPE_PKT_VAR) {
                        /* store max 64k. Errors are ignored */
                        capture_len = (ret < 0xffff) ? (uint16_t)ret : 0xffff;
                        (void)DetectVarStoreMatch(det_ctx, pe->capids[x],
                                (uint8_t *)str_ptr, capture_len,
                                DETECT_VAR_TYPE_PKT_POSTMATCH);

                    } else if (pe->captypes[x] == VAR_TYPE_FLOW_VAR && f != NULL) {
                        /* store max 64k. Errors are ignored */
                        capture_len = (ret < 0xffff) ? (uint16_t)ret : 0xffff;
                        (void)DetectVarStoreMatch(det_ctx, pe->capids[x],
                                (uint8_t *)str_ptr, capture_len,
                                DETECT_VAR_TYPE_FLOW_POSTMATCH);
                    }
                }
            }

            /* update offset for pcre RELATIVE */
            det_ctx->buffer_offset = (ptr + ov[1]) - payload;
            det_ctx->pcre_match_start_offset = (ptr + ov[0] + 1) - payload;

            ret = 1;
        }

    } else {
        SCLogDebug("pcre had matching error");
        ret = 0;
    }
    SCReturnInt(ret);
}

static int DetectPcreSetList(int list, int set)
{
    if (list != DETECT_SM_LIST_NOTSET) {
        SCLogError(SC_ERR_INVALID_SIGNATURE, "only one pcre option to specify a buffer type is allowed");
        return -1;
    }
    return set;
}

static int DetectPcreHasUpperCase(const char *re)
{
    size_t len = strlen(re);
    bool is_meta = false;
    bool is_meta_hex = false;
    int meta_hex_cnt = 0;

    for (size_t i = 0; i < len; i++) {
        if (is_meta_hex) {
            meta_hex_cnt++;

            if (meta_hex_cnt == 2) {
                is_meta_hex = false;
                meta_hex_cnt = 0;
            }
        } else if (is_meta) {
            if (re[i] == 'x') {
                is_meta_hex = true;
            } else {
                is_meta = false;
            }
        }
        else if (re[i] == '\\') {
            is_meta = true;
        }
        else if (isupper((unsigned char)re[i])) {
            return 1;
        }
    }

    return 0;
}

static DetectPcreData *DetectPcreParse (DetectEngineCtx *de_ctx, const char *regexstr, int *sm_list,
        char *capture_names, size_t capture_names_size, bool negate)
{
    int ec;
    const char *eb;
    int eo;
    int opts = 0;
    DetectPcreData *pd = NULL;
    char *op = NULL;
#define MAX_SUBSTRINGS 30
    int ret = 0, res = 0;
    int ov[MAX_SUBSTRINGS];
    int check_host_header = 0;
    char op_str[64] = "";

    int cut_capture = 0;
    char *fcap = strstr(regexstr, "flow:");
    char *pcap = strstr(regexstr, "pkt:");
    /* take the size of the whole input as buffer size for the regex we will
     * extract below. Add 1 to please Coverity's alloc_strlen test. */
    size_t slen = strlen(regexstr) + 1;
    if (fcap || pcap) {
        SCLogDebug("regexstr %s", regexstr);

        if (fcap && !pcap)
            cut_capture = fcap - regexstr;
        else if (pcap && !fcap)
            cut_capture = pcap - regexstr;
        else
            cut_capture = MIN((pcap - regexstr), (fcap - regexstr));

        SCLogDebug("cut_capture %d", cut_capture);

        if (cut_capture > 1) {
            int offset = cut_capture - 1;
            while (offset) {
                SCLogDebug("regexstr[offset] %c", regexstr[offset]);
                if (regexstr[offset] == ',' || regexstr[offset] == ' ') {
                    offset--;
                }
                else
                    break;
            }

            if (cut_capture == (offset + 1)) {
                SCLogDebug("missing separators, assume it's part of the regex");
            } else {
                slen = offset + 1;
                strlcpy(capture_names, regexstr+cut_capture, capture_names_size);
                if (capture_names[strlen(capture_names)-1] == '"')
                    capture_names[strlen(capture_names)-1] = '\0';
            }
        }
    }

    char re[slen];
    ret = pcre_exec(parse_regex, parse_regex_study, regexstr, slen,
                    0, 0, ov, MAX_SUBSTRINGS);
    if (ret <= 0) {
        SCLogError(SC_ERR_PCRE_MATCH, "pcre parse error: %s", regexstr);
        goto error;
    }

    res = pcre_copy_substring((char *)regexstr, ov, MAX_SUBSTRINGS,
            1, re, slen);
    if (res < 0) {
        SCLogError(SC_ERR_PCRE_GET_SUBSTRING, "pcre_copy_substring failed");
        return NULL;
    }

    if (ret > 2) {
        res = pcre_copy_substring((char *)regexstr, ov, MAX_SUBSTRINGS,
                2, op_str, sizeof(op_str));
        if (res < 0) {
            SCLogError(SC_ERR_PCRE_GET_SUBSTRING, "pcre_copy_substring failed");
            return NULL;
        }
        op = op_str;
    }
    //printf("ret %" PRId32 " re \'%s\', op \'%s\'\n", ret, re, op);

    pd = SCMalloc(sizeof(DetectPcreData));
    if (unlikely(pd == NULL))
        goto error;
    memset(pd, 0, sizeof(DetectPcreData));

    if (negate)
        pd->flags |= DETECT_PCRE_NEGATE;

    if (op != NULL) {
        while (*op) {
            SCLogDebug("regex option %c", *op);

            switch (*op) {
                case 'A':
                    opts |= PCRE_ANCHORED;
                    break;
                case 'E':
                    opts |= PCRE_DOLLAR_ENDONLY;
                    break;
                case 'G':
                    opts |= PCRE_UNGREEDY;
                    break;

                case 'i':
                    opts |= PCRE_CASELESS;
                    pd->flags |= DETECT_PCRE_CASELESS;
                    break;
                case 'm':
                    opts |= PCRE_MULTILINE;
                    break;
                case 's':
                    opts |= PCRE_DOTALL;
                    break;
                case 'x':
                    opts |= PCRE_EXTENDED;
                    break;

                case 'O':
                    pd->flags |= DETECT_PCRE_MATCH_LIMIT;
                    break;

                case 'B': /* snort's option */
                    if (*sm_list != DETECT_SM_LIST_NOTSET) {
                        SCLogError(SC_ERR_INVALID_SIGNATURE, "regex modifier 'B' inconsistent with chosen buffer");
                        goto error;
                    }
                    pd->flags |= DETECT_PCRE_RAWBYTES;
                    break;
                case 'R': /* snort's option */
                    pd->flags |= DETECT_PCRE_RELATIVE;
                    break;

                /* buffer selection */

                case 'U': { /* snort's option */
                    if (pd->flags & DETECT_PCRE_RAWBYTES) {
                        SCLogError(SC_ERR_INVALID_SIGNATURE, "regex modifier 'U' inconsistent with 'B'");
                        goto error;
                    }
                    int list = DetectBufferTypeGetByName("http_uri");
                    *sm_list = DetectPcreSetList(*sm_list, list);
                    break;
                }
                case 'V': {
                    if (pd->flags & DETECT_PCRE_RAWBYTES) {
                        SCLogError(SC_ERR_INVALID_SIGNATURE, "regex modifier 'V' inconsistent with 'B'");
                        goto error;
                    }
                    int list = DetectBufferTypeGetByName("http_user_agent");
                    *sm_list = DetectPcreSetList(*sm_list, list);
                    break;
                }
                case 'W': {
                    if (pd->flags & DETECT_PCRE_RAWBYTES) {
                        SCLogError(SC_ERR_INVALID_SIGNATURE, "regex modifier 'W' inconsistent with 'B'");
                        goto error;
                    }
                    int list = DetectBufferTypeGetByName("http_host");
                    *sm_list = DetectPcreSetList(*sm_list, list);
                    check_host_header = 1;
                    break;
                }
                case 'Z': {
                    if (pd->flags & DETECT_PCRE_RAWBYTES) {
                        SCLogError(SC_ERR_INVALID_SIGNATURE, "regex modifier 'Z' inconsistent with 'B'");
                        goto error;
                    }
                    int list = DetectBufferTypeGetByName("http_raw_host");
                    *sm_list = DetectPcreSetList(*sm_list, list);
                    break;
                }
                case 'H': { /* snort's option */
                    if (pd->flags & DETECT_PCRE_RAWBYTES) {
                        SCLogError(SC_ERR_INVALID_SIGNATURE, "regex modifier 'H' inconsistent with 'B'");
                        goto error;
                    }
                    int list = DetectBufferTypeGetByName("http_header");
                    *sm_list = DetectPcreSetList(*sm_list, list);
                    break;
                } case 'I': { /* snort's option */
                    if (pd->flags & DETECT_PCRE_RAWBYTES) {
                        SCLogError(SC_ERR_INVALID_SIGNATURE, "regex modifier 'I' inconsistent with 'B'");
                        goto error;
                    }
                    int list = DetectBufferTypeGetByName("http_raw_uri");
                    *sm_list = DetectPcreSetList(*sm_list, list);
                    break;
                }
                case 'D': { /* snort's option */
                    int list = DetectBufferTypeGetByName("http_raw_header");
                    *sm_list = DetectPcreSetList(*sm_list, list);
                    break;
                }
                case 'M': { /* snort's option */
                    if (pd->flags & DETECT_PCRE_RAWBYTES) {
                        SCLogError(SC_ERR_INVALID_SIGNATURE, "regex modifier 'M' inconsistent with 'B'");
                        goto error;
                    }
                    int list = DetectBufferTypeGetByName("http_method");
                    *sm_list = DetectPcreSetList(*sm_list, list);
                    break;
                }
                case 'C': { /* snort's option */
                    if (pd->flags & DETECT_PCRE_RAWBYTES) {
                        SCLogError(SC_ERR_INVALID_SIGNATURE, "regex modifier 'C' inconsistent with 'B'");
                        goto error;
                    }
                    int list = DetectBufferTypeGetByName("http_cookie");
                    *sm_list = DetectPcreSetList(*sm_list, list);
                    break;
                }
                case 'P': {
                    /* snort's option (http request body inspection) */
                    int list = DetectBufferTypeGetByName("http_client_body");
                    *sm_list = DetectPcreSetList(*sm_list, list);
                    break;
                }
                case 'Q': {
                    int list = DetectBufferTypeGetByName("file_data");
                    /* suricata extension (http response body inspection) */
                    *sm_list = DetectPcreSetList(*sm_list, list);
                    break;
                }
                case 'Y': {
                    /* snort's option */
                    int list = DetectBufferTypeGetByName("http_stat_msg");
                    *sm_list = DetectPcreSetList(*sm_list, list);
                    break;
                }
                case 'S': {
                    /* snort's option */
                    int list = DetectBufferTypeGetByName("http_stat_code");
                    *sm_list = DetectPcreSetList(*sm_list, list);
                    break;
                }
                default:
                    SCLogError(SC_ERR_UNKNOWN_REGEX_MOD, "unknown regex modifier '%c'", *op);
                    goto error;
            }
            op++;
        }
    }
    if (*sm_list == -1)
        goto error;

    SCLogDebug("DetectPcreParse: \"%s\"", re);

    /* host header */
    if (check_host_header) {
        if (pd->flags & DETECT_PCRE_CASELESS) {
            SCLogWarning(SC_ERR_INVALID_SIGNATURE, "http host pcre(\"W\") "
                         "specified along with \"i(caseless)\" modifier.  "
                         "Since the hostname buffer we match against "
                         "is actually lowercase, having a "
                         "nocase is redundant.");
        }
        else if (DetectPcreHasUpperCase(re)) {
            SCLogError(SC_ERR_INVALID_SIGNATURE, "pcre host(\"W\") "
                "specified has an uppercase char.  "
                "Since the hostname buffer we match against "
                "is actually lowercase, please specify an "
                "all lowercase based pcre.");
            goto error;
        }
    }

    /* Try to compile as if all (...) groups had been meant as (?:...),
     * which is the common case in most rules.
     * If we fail because a capture group is later referenced (e.g., \1),
     * PCRE will let us know.
     */
    if (capture_names == NULL || strlen(capture_names) == 0)
        opts |= PCRE_NO_AUTO_CAPTURE;

    pd->re = pcre_compile2(re, opts, &ec, &eb, &eo, NULL);
    if (pd->re == NULL && ec == 15) { // reference to non-existent subpattern
        opts &= ~PCRE_NO_AUTO_CAPTURE;
        pd->re = pcre_compile(re, opts, &eb, &eo, NULL);
    }

    if (pd->re == NULL)  {
        SCLogError(SC_ERR_PCRE_COMPILE, "pcre compile of \"%s\" failed "
                "at offset %" PRId32 ": %s", regexstr, eo, eb);
        goto error;
    }

    int options = 0;
#ifdef PCRE_HAVE_JIT
    if (pcre_use_jit)
        options |= PCRE_STUDY_JIT_COMPILE;
#endif
    pd->sd = pcre_study(pd->re, options, &eb);
    if(eb != NULL)  {
        SCLogError(SC_ERR_PCRE_STUDY, "pcre study failed : %s", eb);
        goto error;
    }

#ifdef PCRE_HAVE_JIT
    int jit = 0;
    ret = pcre_fullinfo(pd->re, pd->sd, PCRE_INFO_JIT, &jit);
    if (ret != 0 || jit != 1) {
        /* warning, so we won't print the sig after this. Adding
         * file and line to the message so the admin can figure
         * out what sig this is about */
        SCLogDebug("PCRE JIT compiler does not support: %s. "
                "Falling back to regular PCRE handling (%s:%d)",
                regexstr, de_ctx->rule_file, de_ctx->rule_line);
    }
#endif /*PCRE_HAVE_JIT*/

    if (pd->sd == NULL)
        pd->sd = (pcre_extra *) SCCalloc(1,sizeof(pcre_extra));

    if (pd->sd) {
        if(pd->flags & DETECT_PCRE_MATCH_LIMIT) {
            if(pcre_match_limit >= -1)    {
                pd->sd->match_limit = pcre_match_limit;
                pd->sd->flags |= PCRE_EXTRA_MATCH_LIMIT;
            }
#ifndef NO_PCRE_MATCH_RLIMIT
            if(pcre_match_limit_recursion >= -1)    {
                pd->sd->match_limit_recursion = pcre_match_limit_recursion;
                pd->sd->flags |= PCRE_EXTRA_MATCH_LIMIT_RECURSION;
            }
#endif /* NO_PCRE_MATCH_RLIMIT */
        } else {
            pd->sd->match_limit = SC_MATCH_LIMIT_DEFAULT;
            pd->sd->flags |= PCRE_EXTRA_MATCH_LIMIT;
#ifndef NO_PCRE_MATCH_RLIMIT
            pd->sd->match_limit_recursion = SC_MATCH_LIMIT_RECURSION_DEFAULT;
            pd->sd->flags |= PCRE_EXTRA_MATCH_LIMIT_RECURSION;
#endif /* NO_PCRE_MATCH_RLIMIT */
        }
    } else {
        goto error;
    }

    return pd;

error:
    if (pd != NULL && pd->re != NULL)
        pcre_free(pd->re);
    if (pd != NULL && pd->sd != NULL)
        pcre_free_study(pd->sd);
    if (pd)
        SCFree(pd);
    return NULL;
}

/** \internal
 *  \brief check if we need to extract capture settings and set them up if needed
 */
static int DetectPcreParseCapture(const char *regexstr, DetectEngineCtx *de_ctx, DetectPcreData *pd,
    char *capture_names)
{
    int ret = 0, res = 0;
    int ov[MAX_SUBSTRINGS];
    memset(&ov, 0, sizeof(ov));
    char type_str[16] = "";
    const char *orig_right_edge = regexstr + strlen(regexstr);
    char *name_array[DETECT_PCRE_CAPTURE_MAX] = { NULL };
    int name_idx = 0;
    int capture_cnt = 0;
    int key = 0;

    SCLogDebug("regexstr %s, pd %p", regexstr, pd);

    ret = pcre_fullinfo(pd->re, pd->sd, PCRE_INFO_CAPTURECOUNT, &capture_cnt);
    SCLogDebug("ret %d capture_cnt %d", ret, capture_cnt);
    if (ret == 0 && capture_cnt && strlen(capture_names) > 0)
    {
        char *ptr = NULL;
        while ((name_array[name_idx] = strtok_r(name_idx == 0 ? capture_names : NULL, " ,", &ptr))){
            if (name_idx > capture_cnt) {
                SCLogError(SC_ERR_VAR_LIMIT, "more pkt/flow "
                        "var capture names than capturing substrings");
                return -1;
            }
            SCLogDebug("name '%s'", name_array[name_idx]);

            if (strcmp(name_array[name_idx], "pkt:key") == 0) {
                key = 1;
                SCLogDebug("key-value/key");

                pd->captypes[pd->idx] = VAR_TYPE_PKT_VAR_KV;
                SCLogDebug("id %u type %u", pd->capids[pd->idx], pd->captypes[pd->idx]);
                pd->idx++;

            } else if (key == 1 && strcmp(name_array[name_idx], "pkt:value") == 0) {
                SCLogDebug("key-value/value");
                key = 0;

            /* kv error conditions */
            } else if (key == 0 && strcmp(name_array[name_idx], "pkt:value") == 0) {
                return -1;
            } else if (key == 1) {
                return -1;

            } else if (strncmp(name_array[name_idx], "flow:", 5) == 0) {
                pd->capids[pd->idx] = VarNameStoreSetupAdd(name_array[name_idx]+5, VAR_TYPE_FLOW_VAR);
                pd->captypes[pd->idx] = VAR_TYPE_FLOW_VAR;
                pd->idx++;

            } else if (strncmp(name_array[name_idx], "pkt:", 4) == 0) {
                pd->capids[pd->idx] = VarNameStoreSetupAdd(name_array[name_idx]+4, VAR_TYPE_PKT_VAR);
                pd->captypes[pd->idx] = VAR_TYPE_PKT_VAR;
                SCLogDebug("id %u type %u", pd->capids[pd->idx], pd->captypes[pd->idx]);
                pd->idx++;

            } else {
                SCLogError(SC_ERR_VAR_LIMIT, " pkt/flow "
                        "var capture names must start with 'pkt:' or 'flow:'");
                return -1;
            }

            name_idx++;
            if (name_idx >= DETECT_PCRE_CAPTURE_MAX)
                break;
        }
    }

    /* take the size of the whole input as buffer size for the string we will
     * extract below. Add 1 to please Coverity's alloc_strlen test. */
    size_t cap_buffer_len = strlen(regexstr) + 1;
    char capture_str[cap_buffer_len];
    memset(capture_str, 0x00, cap_buffer_len);

    if (de_ctx == NULL)
        goto error;

    while (1) {
        SCLogDebug("\'%s\'", regexstr);

        ret = pcre_exec(parse_capture_regex, parse_capture_regex_study, regexstr, strlen(regexstr), 0, 0, ov, MAX_SUBSTRINGS);
        if (ret < 3) {
            return 0;
        }

        res = pcre_copy_substring((char *)regexstr, ov, MAX_SUBSTRINGS, 1, type_str, sizeof(type_str));
        if (res < 0) {
            SCLogError(SC_ERR_PCRE_GET_SUBSTRING, "pcre_copy_substring failed");
            goto error;
        }
        res = pcre_copy_substring((char *)regexstr, ov, MAX_SUBSTRINGS, 2, capture_str, cap_buffer_len);
        if (res < 0) {
            SCLogError(SC_ERR_PCRE_GET_SUBSTRING, "pcre_copy_substring failed");
            goto error;
        }
        if (strlen(capture_str) == 0 || strlen(type_str) == 0) {
            goto error;
        }

        SCLogDebug("type \'%s\'", type_str);
        SCLogDebug("capture \'%s\'", capture_str);

        if (pd->idx >= DETECT_PCRE_CAPTURE_MAX) {
            SCLogError(SC_ERR_VAR_LIMIT, "rule can have maximally %d pkt/flow "
                    "var captures", DETECT_PCRE_CAPTURE_MAX);
            return -1;
        }

        if (strcmp(type_str, "pkt") == 0) {
            pd->capids[pd->idx] = VarNameStoreSetupAdd((char *)capture_str, VAR_TYPE_PKT_VAR);
            pd->captypes[pd->idx] = VAR_TYPE_PKT_VAR;
            SCLogDebug("id %u type %u", pd->capids[pd->idx], pd->captypes[pd->idx]);
            pd->idx++;
        } else if (strcmp(type_str, "flow") == 0) {
            pd->capids[pd->idx] = VarNameStoreSetupAdd((char *)capture_str, VAR_TYPE_FLOW_VAR);
            pd->captypes[pd->idx] = VAR_TYPE_FLOW_VAR;
            pd->idx++;
        }

        //SCLogNotice("pd->capname %s", pd->capname);
        regexstr += ov[1];

        if (regexstr >= orig_right_edge)
            break;
    }
    return 0;

error:
    return -1;
}

static int DetectPcreSetup (DetectEngineCtx *de_ctx, Signature *s, const char *regexstr)
{
    SCEnter();
    DetectPcreData *pd = NULL;
    SigMatch *sm = NULL;
    int ret = -1;
    int parsed_sm_list = DETECT_SM_LIST_NOTSET;
    char capture_names[1024] = "";

    pd = DetectPcreParse(de_ctx, regexstr, &parsed_sm_list,
            capture_names, sizeof(capture_names), s->init_data->negated);
    if (pd == NULL)
        goto error;
    if (DetectPcreParseCapture(regexstr, de_ctx, pd, capture_names) < 0)
        goto error;

    int sm_list = -1;
    if (s->init_data->list != DETECT_SM_LIST_NOTSET) {
        s->flags |= SIG_FLAG_APPLAYER;
        sm_list = s->init_data->list;
    } else {
        switch(parsed_sm_list) {
            case DETECT_SM_LIST_NOTSET:
                sm_list = DETECT_SM_LIST_PMATCH;
                break;
            default:
                sm_list = parsed_sm_list;
                break;
        }
    }
    if (sm_list == -1)
        goto error;

    sm = SigMatchAlloc();
    if (sm == NULL)
        goto error;
    sm->type = DETECT_PCRE;
    sm->ctx = (void *)pd;
    SigMatchAppendSMToList(s, sm, sm_list);

    uint8_t x;
    for (x = 0; x < pd->idx; x++) {
        if (DetectFlowvarPostMatchSetup(s, pd->capids[x]) < 0)
            goto error_nofree;
    }

    if (!(pd->flags & DETECT_PCRE_RELATIVE))
        goto okay;

    /* errors below shouldn't free pd */

    SigMatch *prev_pm = DetectGetLastSMByListPtr(s, sm->prev,
            DETECT_CONTENT, DETECT_PCRE, -1);
    if (s->init_data->list == DETECT_SM_LIST_NOTSET && prev_pm == NULL) {
        SCLogError(SC_ERR_INVALID_SIGNATURE, "pcre with /R (relative) needs "
                "preceeding match in the same buffer");
        goto error_nofree;
    /* null is allowed when we use a sticky buffer */
    } else if (prev_pm == NULL)
        goto okay;
    if (prev_pm->type == DETECT_CONTENT) {
        DetectContentData *cd = (DetectContentData *)prev_pm->ctx;
        cd->flags |= DETECT_CONTENT_RELATIVE_NEXT;
    } else if (prev_pm->type == DETECT_PCRE) {
        DetectPcreData *tmp = (DetectPcreData *)prev_pm->ctx;
        tmp->flags |= DETECT_PCRE_RELATIVE_NEXT;
    }

 okay:
    ret = 0;
    SCReturnInt(ret);
 error:
    DetectPcreFree(pd);
 error_nofree:
    SCReturnInt(ret);
}

static void DetectPcreFree(void *ptr)
{
    if (ptr == NULL)
        return;

    DetectPcreData *pd = (DetectPcreData *)ptr;

    if (pd->re != NULL)
        pcre_free(pd->re);
    if (pd->sd != NULL)
        pcre_free_study(pd->sd);

    SCFree(pd);
    return;
}

#ifdef UNITTESTS /* UNITTESTS */
static int g_file_data_buffer_id = 0;
static int g_http_header_buffer_id = 0;
static int g_dce_stub_data_buffer_id = 0;

/**
 * \test DetectPcreParseTest01 make sure we don't allow invalid opts 7.
 */
static int DetectPcreParseTest01 (void)
{
    int result = 1;
    DetectPcreData *pd = NULL;
    const char *teststring = "/blah/7";
    int list = DETECT_SM_LIST_NOTSET;
    DetectEngineCtx *de_ctx = DetectEngineCtxInit();
    FAIL_IF_NULL(de_ctx);

    pd = DetectPcreParse(de_ctx, teststring, &list, NULL, 0, false);
    FAIL_IF_NOT_NULL(pd);

    DetectEngineCtxFree(de_ctx);
    return result;
}

/**
 * \test DetectPcreParseTest02 make sure we don't allow invalid opts Ui$.
 */
static int DetectPcreParseTest02 (void)
{
    int result = 1;
    DetectPcreData *pd = NULL;
    const char *teststring = "/blah/Ui$";
    int list = DETECT_SM_LIST_NOTSET;
    DetectEngineCtx *de_ctx = DetectEngineCtxInit();
    FAIL_IF_NULL(de_ctx);

    pd = DetectPcreParse(de_ctx, teststring, &list, NULL, 0, false);
    FAIL_IF_NOT_NULL(pd);

    DetectEngineCtxFree(de_ctx);
    return result;
}

/**
 * \test DetectPcreParseTest03 make sure we don't allow invalid opts UZi.
 */
static int DetectPcreParseTest03 (void)
{
    int result = 1;
    DetectPcreData *pd = NULL;
    const char *teststring = "/blah/UNi";
    int list = DETECT_SM_LIST_NOTSET;
    DetectEngineCtx *de_ctx = DetectEngineCtxInit();
    FAIL_IF_NULL(de_ctx);

    pd = DetectPcreParse(de_ctx, teststring, &list, NULL, 0, false);
    FAIL_IF_NOT_NULL(pd);

    DetectEngineCtxFree(de_ctx);
    return result;
}

/**
 * \test DetectPcreParseTest04 make sure we allow escaped "
 */
static int DetectPcreParseTest04 (void)
{
    int result = 1;
    DetectPcreData *pd = NULL;
    const char *teststring = "/b\\\"lah/i";
    int list = DETECT_SM_LIST_NOTSET;
    DetectEngineCtx *de_ctx = DetectEngineCtxInit();
    FAIL_IF_NULL(de_ctx);

    pd = DetectPcreParse(de_ctx, teststring, &list, NULL, 0, false);
    FAIL_IF_NULL(pd);

    DetectPcreFree(pd);
    DetectEngineCtxFree(de_ctx);
    return result;
}

/**
 * \test DetectPcreParseTest05 make sure we parse pcre with no opts
 */
static int DetectPcreParseTest05 (void)
{
    int result = 1;
    DetectPcreData *pd = NULL;
    const char *teststring = "/b(l|a)h/";
    int list = DETECT_SM_LIST_NOTSET;
    DetectEngineCtx *de_ctx = DetectEngineCtxInit();
    FAIL_IF_NULL(de_ctx);

    pd = DetectPcreParse(de_ctx, teststring, &list, NULL, 0, false);
    FAIL_IF_NULL(pd);

    DetectPcreFree(pd);
    DetectEngineCtxFree(de_ctx);
    return result;
}

/**
 * \test DetectPcreParseTest06 make sure we parse pcre with smi opts
 */
static int DetectPcreParseTest06 (void)
{
    int result = 1;
    DetectPcreData *pd = NULL;
    const char *teststring = "/b(l|a)h/smi";
    int list = DETECT_SM_LIST_NOTSET;
    DetectEngineCtx *de_ctx = DetectEngineCtxInit();
    FAIL_IF_NULL(de_ctx);

    pd = DetectPcreParse(de_ctx, teststring, &list, NULL, 0, false);
    FAIL_IF_NULL(pd);

    DetectPcreFree(pd);
    DetectEngineCtxFree(de_ctx);
    return result;
}

/**
 * \test DetectPcreParseTest07 make sure we parse pcre with /Ui opts
 */
static int DetectPcreParseTest07 (void)
{
    int result = 1;
    DetectPcreData *pd = NULL;
    const char *teststring = "/blah/Ui";
    int list = DETECT_SM_LIST_NOTSET;
    DetectEngineCtx *de_ctx = DetectEngineCtxInit();
    FAIL_IF_NULL(de_ctx);

    pd = DetectPcreParse(de_ctx, teststring, &list, NULL, 0, false);
    FAIL_IF_NULL(pd);

    DetectPcreFree(pd);
    DetectEngineCtxFree(de_ctx);
    return result;
}

/**
 * \test DetectPcreParseTest08 make sure we parse pcre with O opts
 */
static int DetectPcreParseTest08 (void)
{
    int result = 1;
    DetectPcreData *pd = NULL;
    const char *teststring = "/b(l|a)h/O";
    int list = DETECT_SM_LIST_NOTSET;
    DetectEngineCtx *de_ctx = DetectEngineCtxInit();
    FAIL_IF_NULL(de_ctx);

    pd = DetectPcreParse(de_ctx, teststring, &list, NULL, 0, false);
    FAIL_IF_NULL(pd);

    DetectPcreFree(pd);
    DetectEngineCtxFree(de_ctx);
    return result;
}

/**
 * \test DetectPcreParseTest09 make sure we parse pcre with a content
 *       that has slashes
 */
static int DetectPcreParseTest09 (void)
{
    DetectPcreData *pd = NULL;
    const char *teststring = "/lala\\\\/";
    int list = DETECT_SM_LIST_NOTSET;
    DetectEngineCtx *de_ctx = DetectEngineCtxInit();
    FAIL_IF_NULL(de_ctx);

    pd = DetectPcreParse(de_ctx, teststring, &list, NULL, 0, false);
    FAIL_IF_NULL(pd);

    DetectPcreFree(pd);
    DetectEngineCtxFree(de_ctx);
    PASS;
}

/**
 * \test Test pcre option for dce sig(yeah I'm bored of writing test titles).
 */
static int DetectPcreParseTest10(void)
{
    Signature *s = SigAlloc();
    DetectEngineCtx *de_ctx = DetectEngineCtxInit();
    FAIL_IF_NULL(de_ctx);

    s->alproto = ALPROTO_DCERPC;

    FAIL_IF_NOT(DetectPcreSetup(de_ctx, s, "/bamboo/") == 0);
    FAIL_IF_NOT(s->sm_lists[g_dce_stub_data_buffer_id] == NULL && s->sm_lists[DETECT_SM_LIST_PMATCH] != NULL);

    SigFree(s);

    s = SigAlloc();
    FAIL_IF_NULL(s);

    /* failure since we have no preceding content/pcre/bytejump */
    FAIL_IF_NOT(DetectPcreSetup(de_ctx, s, "/bamboo/") == 0);
    FAIL_IF_NOT(s->sm_lists[g_dce_stub_data_buffer_id] == NULL && s->sm_lists[DETECT_SM_LIST_PMATCH] != NULL);

    SigFree(s);
    DetectEngineCtxFree(de_ctx);

    PASS;
}

/**
 * \test Test pcre option for dce sig.
 */
static int DetectPcreParseTest11(void)
{
    DetectEngineCtx *de_ctx = NULL;
    Signature *s = NULL;
    DetectPcreData *data = NULL;

    de_ctx = DetectEngineCtxInit();
    FAIL_IF_NULL(de_ctx);

    de_ctx->flags |= DE_QUIET;
    de_ctx->sig_list = SigInit(de_ctx, "alert tcp any any -> any any "
                               "(msg:\"Testing bytejump_body\"; "
                               "dce_iface:3919286a-b10c-11d0-9ba8-00c04fd92ef5; "
                               "dce_stub_data; "
                               "pcre:/bamboo/R; sid:1;)");
    FAIL_IF(de_ctx == NULL);
    s = de_ctx->sig_list;
    FAIL_IF(s->sm_lists_tail[g_dce_stub_data_buffer_id] == NULL);
    FAIL_IF_NOT(s->sm_lists_tail[g_dce_stub_data_buffer_id]->type == DETECT_PCRE);
    data = (DetectPcreData *)s->sm_lists_tail[g_dce_stub_data_buffer_id]->ctx;
    FAIL_IF(data->flags & DETECT_PCRE_RAWBYTES ||
        !(data->flags & DETECT_PCRE_RELATIVE));

    s->next = SigInit(de_ctx, "alert tcp any any -> any any "
                      "(msg:\"Testing bytejump_body\"; "
                      "dce_iface:3919286a-b10c-11d0-9ba8-00c04fd92ef5; "
                      "dce_stub_data; "
                      "pcre:/bamboo/R; sid:1;)");
    FAIL_IF_NULL(s->next);
    s = s->next;
    FAIL_IF(s->sm_lists_tail[g_dce_stub_data_buffer_id] == NULL);
    FAIL_IF_NOT(s->sm_lists_tail[g_dce_stub_data_buffer_id]->type == DETECT_PCRE);
    data = (DetectPcreData *)s->sm_lists_tail[g_dce_stub_data_buffer_id]->ctx;
    FAIL_IF(data->flags & DETECT_PCRE_RAWBYTES ||
        !(data->flags & DETECT_PCRE_RELATIVE));

    s->next = SigInit(de_ctx, "alert tcp any any -> any any "
                      "(msg:\"Testing bytejump_body\"; "
                      "dce_iface:3919286a-b10c-11d0-9ba8-00c04fd92ef5; "
                      "dce_stub_data; "
                      "pcre:/bamboo/RB; sid:1;)");
    FAIL_IF(s->next == NULL);
    s = s->next;
    FAIL_IF(s->sm_lists_tail[g_dce_stub_data_buffer_id] == NULL);
    FAIL_IF_NOT(s->sm_lists_tail[g_dce_stub_data_buffer_id]->type == DETECT_PCRE);
    data = (DetectPcreData *)s->sm_lists_tail[g_dce_stub_data_buffer_id]->ctx;
    FAIL_IF(!(data->flags & DETECT_PCRE_RAWBYTES) ||
        !(data->flags & DETECT_PCRE_RELATIVE));

    s->next = SigInit(de_ctx, "alert tcp any any -> any any "
                      "(msg:\"Testing bytejump_body\"; "
                      "content:\"one\"; pcre:/bamboo/; sid:1;)");
    FAIL_IF(s->next == NULL);
    s = s->next;
    FAIL_IF(s->sm_lists_tail[g_dce_stub_data_buffer_id] != NULL);

    SigGroupCleanup(de_ctx);
    SigCleanSignatures(de_ctx);
    DetectEngineCtxFree(de_ctx);

    PASS;
}

/**
 * \test Test pcre option with file data. pcre is relative to file_data,
 *       so relative flag should be unset.
 */
static int DetectPcreParseTest12(void)
{
    DetectEngineCtx *de_ctx = NULL;
    Signature *s = NULL;
    DetectPcreData *data = NULL;

    de_ctx = DetectEngineCtxInit();
    FAIL_IF_NULL(de_ctx);

    de_ctx->flags |= DE_QUIET;
    de_ctx->sig_list = SigInit(de_ctx, "alert tcp any any -> any any "
                               "(file_data; pcre:/abc/R; sid:1;)");
    FAIL_IF (de_ctx->sig_list == NULL);

    s = de_ctx->sig_list;
    FAIL_IF(s->sm_lists_tail[g_file_data_buffer_id] == NULL);

    FAIL_IF(s->sm_lists_tail[g_file_data_buffer_id]->type != DETECT_PCRE);

    data = (DetectPcreData *)s->sm_lists_tail[g_file_data_buffer_id]->ctx;
    FAIL_IF(data->flags & DETECT_PCRE_RAWBYTES ||
        !(data->flags & DETECT_PCRE_RELATIVE));

    SigGroupCleanup(de_ctx);
    SigCleanSignatures(de_ctx);
    DetectEngineCtxFree(de_ctx);

    PASS;
}

/**
 * \test Test pcre option with file data.
 */
static int DetectPcreParseTest13(void)
{
    DetectEngineCtx *de_ctx = NULL;
    Signature *s = NULL;
    DetectPcreData *data = NULL;

    de_ctx = DetectEngineCtxInit();
    FAIL_IF_NULL(de_ctx);

    de_ctx->flags |= DE_QUIET;
    de_ctx->sig_list = SigInit(de_ctx, "alert tcp any any -> any any "
                               "(file_data; content:\"abc\"; pcre:/def/R; sid:1;)");
    FAIL_IF(de_ctx->sig_list == NULL);

    s = de_ctx->sig_list;
    FAIL_IF(s->sm_lists_tail[g_file_data_buffer_id] == NULL);

    FAIL_IF(s->sm_lists_tail[g_file_data_buffer_id]->type != DETECT_PCRE);

    data = (DetectPcreData *)s->sm_lists_tail[g_file_data_buffer_id]->ctx;
    FAIL_IF(data->flags & DETECT_PCRE_RAWBYTES ||
        !(data->flags & DETECT_PCRE_RELATIVE));

    SigGroupCleanup(de_ctx);
    SigCleanSignatures(de_ctx);
    DetectEngineCtxFree(de_ctx);

    PASS;
}

/**
 * \test Test pcre option with file data.
 */
static int DetectPcreParseTest14(void)
{
    DetectEngineCtx *de_ctx = NULL;
    Signature *s = NULL;
    DetectPcreData *data = NULL;

    de_ctx = DetectEngineCtxInit();
    FAIL_IF(de_ctx == NULL);

    de_ctx->flags |= DE_QUIET;
    de_ctx->sig_list = SigInit(de_ctx, "alert tcp any any -> any any "
                               "(file_data; pcre:/def/; sid:1;)");
    FAIL_IF(de_ctx->sig_list == NULL);

    s = de_ctx->sig_list;
    FAIL_IF(s->sm_lists_tail[g_file_data_buffer_id] == NULL);

    FAIL_IF(s->sm_lists_tail[g_file_data_buffer_id]->type != DETECT_PCRE);

    data = (DetectPcreData *)s->sm_lists_tail[g_file_data_buffer_id]->ctx;
    FAIL_IF(data->flags & DETECT_PCRE_RAWBYTES ||
        data->flags & DETECT_PCRE_RELATIVE);

    SigGroupCleanup(de_ctx);
    SigCleanSignatures(de_ctx);
    DetectEngineCtxFree(de_ctx);

    PASS;
}

/** \test Check a signature with pcre relative method */
static int DetectPcreParseTest15(void)
{
    DetectEngineCtx *de_ctx = NULL;

    FAIL_IF( (de_ctx = DetectEngineCtxInit()) == NULL);

    de_ctx->flags |= DE_QUIET;
    de_ctx->sig_list = SigInit(de_ctx,
                               "alert tcp any any -> any any "
                               "(msg:\"Testing pcre relative http_method\"; "
                               "content:\"GET\"; "
                               "http_method; pcre:\"/abc/RM\"; sid:1;)");
    FAIL_IF_NULL(de_ctx->sig_list);

    if (de_ctx != NULL)
        SigCleanSignatures(de_ctx);
    if (de_ctx != NULL)
        DetectEngineCtxFree(de_ctx);
    PASS;
}


/** \test Check a signature with pcre relative cookie */
static int DetectPcreParseTest16(void)
{
    DetectEngineCtx *de_ctx = NULL;

    FAIL_IF( (de_ctx = DetectEngineCtxInit()) == NULL);

    de_ctx->flags |= DE_QUIET;
    de_ctx->sig_list = SigInit(de_ctx,
                               "alert tcp any any -> any any "
                               "(msg:\"Testing pcre relative http_cookie\"; "
                               "content:\"test\"; "
                               "http_cookie; pcre:\"/abc/RC\"; sid:1;)");
    FAIL_IF_NULL(de_ctx->sig_list);

    if (de_ctx != NULL)
        SigCleanSignatures(de_ctx);
    if (de_ctx != NULL)
        DetectEngineCtxFree(de_ctx);
    PASS;
}

/** \test Check a signature with pcre relative raw header */
static int DetectPcreParseTest17(void)
{
    DetectEngineCtx *de_ctx = NULL;

    FAIL_IF( (de_ctx = DetectEngineCtxInit()) == NULL);

    de_ctx->flags |= DE_QUIET;
    de_ctx->sig_list = SigInit(de_ctx,
                               "alert tcp any any -> any any "
                               "(msg:\"Testing pcre relative http_raw_header\"; "
                               "flow:to_server; content:\"test\"; "
                               "http_raw_header; pcre:\"/abc/RD\"; sid:1;)");
    FAIL_IF_NULL(de_ctx->sig_list);

    if (de_ctx != NULL)
        SigCleanSignatures(de_ctx);
    if (de_ctx != NULL)
        DetectEngineCtxFree(de_ctx);
    PASS;
}

/** \test Check a signature with pcre relative header */
static int DetectPcreParseTest18(void)
{
    DetectEngineCtx *de_ctx = NULL;

    FAIL_IF( (de_ctx = DetectEngineCtxInit()) == NULL);

    de_ctx->flags |= DE_QUIET;
    de_ctx->sig_list = SigInit(de_ctx,
                               "alert tcp any any -> any any "
                               "(msg:\"Testing pcre relative http_header\"; "
                               "content:\"test\"; "
                               "http_header; pcre:\"/abc/RH\"; sid:1;)");
    FAIL_IF_NULL(de_ctx->sig_list);

    if (de_ctx != NULL)
        SigCleanSignatures(de_ctx);
    if (de_ctx != NULL)
        DetectEngineCtxFree(de_ctx);
    PASS;
}

/** \test Check a signature with pcre relative client-body */
static int DetectPcreParseTest19(void)
{
    DetectEngineCtx *de_ctx = NULL;

    FAIL_IF( (de_ctx = DetectEngineCtxInit()) == NULL);

    de_ctx->flags |= DE_QUIET;
    de_ctx->sig_list = SigInit(de_ctx,
                               "alert tcp any any -> any any "
                               "(msg:\"Testing pcre relativie http_client_body\"; "
                               "content:\"test\"; "
                               "http_client_body; pcre:\"/abc/RP\"; sid:1;)");
    FAIL_IF_NULL(de_ctx->sig_list);

    if (de_ctx != NULL)
        SigCleanSignatures(de_ctx);
    if (de_ctx != NULL)
        DetectEngineCtxFree(de_ctx);
    PASS;
}

/** \test Check a signature with pcre relative raw uri */
static int DetectPcreParseTest20(void)
{
    DetectEngineCtx *de_ctx = NULL;

    FAIL_IF( (de_ctx = DetectEngineCtxInit()) == NULL);

    de_ctx->flags |= DE_QUIET;
    de_ctx->sig_list = SigInit(de_ctx,
                               "alert tcp any any -> any any "
                               "(msg:\"Testing http_raw_uri\"; "
                               "content:\"test\"; "
                               "http_raw_uri; pcre:\"/abc/RI\"; sid:1;)");
    FAIL_IF_NULL(de_ctx->sig_list);

    if (de_ctx != NULL)
        SigCleanSignatures(de_ctx);
    if (de_ctx != NULL)
        DetectEngineCtxFree(de_ctx);
    PASS;
}

/** \test Check a signature with pcre relative uricontent */
static int DetectPcreParseTest21(void)
{
    DetectEngineCtx *de_ctx = NULL;

    FAIL_IF( (de_ctx = DetectEngineCtxInit()) == NULL);

    de_ctx->flags |= DE_QUIET;
    de_ctx->sig_list = SigInit(de_ctx,
                               "alert tcp any any -> any any "
                               "(msg:\"Testing pcre relative uricontent\"; "
                               "uricontent:\"test\"; "
                               "pcre:\"/abc/RU\"; sid:1;)");
    FAIL_IF_NULL(de_ctx->sig_list);

    if (de_ctx != NULL)
        SigCleanSignatures(de_ctx);
    if (de_ctx != NULL)
        DetectEngineCtxFree(de_ctx);
    PASS;
}

/** \test Check a signature with pcre relative http_uri */
static int DetectPcreParseTest22(void)
{
    DetectEngineCtx *de_ctx = NULL;

    FAIL_IF( (de_ctx = DetectEngineCtxInit()) == NULL);

    de_ctx->flags |= DE_QUIET;
    de_ctx->sig_list = SigInit(de_ctx,
                               "alert tcp any any -> any any "
                               "(msg:\"Testing pcre relative http_uri\"; "
                               "content:\"test\"; "
                               "http_uri; pcre:\"/abc/RU\"; sid:1;)");
    FAIL_IF_NULL(de_ctx->sig_list);

    if (de_ctx != NULL)
        SigCleanSignatures(de_ctx);
    if (de_ctx != NULL)
        DetectEngineCtxFree(de_ctx);
    PASS;
}

/** \test Check a signature with inconsistent pcre relative  */
static int DetectPcreParseTest23(void)
{
    DetectEngineCtx *de_ctx = NULL;

    FAIL_IF( (de_ctx = DetectEngineCtxInit()) == NULL);

    de_ctx->flags |= DE_QUIET;
    de_ctx->sig_list = SigInit(de_ctx,
                               "alert tcp any any -> any any "
                               "(msg:\"Testing inconsistent pcre relative\"; "
                               "content:\"GET\"; "
                               "http_cookie; pcre:\"/abc/RM\"; sid:1;)");
    FAIL_IF_NOT_NULL(de_ctx->sig_list);

    if (de_ctx != NULL)
        SigCleanSignatures(de_ctx);
    if (de_ctx != NULL)
        DetectEngineCtxFree(de_ctx);
    PASS;
}

/** \test Check a signature with inconsistent pcre modifiers  */
static int DetectPcreParseTest24(void)
{
    DetectEngineCtx *de_ctx = NULL;

    FAIL_IF( (de_ctx = DetectEngineCtxInit()) == NULL);

    de_ctx->flags |= DE_QUIET;
    de_ctx->sig_list = SigInit(de_ctx,
                               "alert tcp any any -> any any "
                               "(msg:\"Testing inconsistent pcre modifiers\"; "
                               "pcre:\"/abc/UI\"; sid:1;)");
    FAIL_IF_NOT_NULL(de_ctx->sig_list);

    if (de_ctx != NULL)
        SigCleanSignatures(de_ctx);
    if (de_ctx != NULL)
        DetectEngineCtxFree(de_ctx);
    PASS;
}

/** \test Check a signature with inconsistent pcre modifiers  */
static int DetectPcreParseTest25(void)
{
    DetectEngineCtx *de_ctx = NULL;

    FAIL_IF( (de_ctx = DetectEngineCtxInit()) == NULL);

    de_ctx->flags |= DE_QUIET;
    de_ctx->sig_list = SigInit(de_ctx,
                               "alert tcp any any -> any any "
                               "(msg:\"Testing inconsistent pcre modifiers\"; "
                               "pcre:\"/abc/DH\"; sid:1;)");
    FAIL_IF_NOT_NULL(de_ctx->sig_list);

    if (de_ctx != NULL)
        SigCleanSignatures(de_ctx);
    if (de_ctx != NULL)
        DetectEngineCtxFree(de_ctx);
    PASS;
}

/** \test Check a signature with inconsistent pcre modifiers  */
static int DetectPcreParseTest26(void)
{
    DetectEngineCtx *de_ctx = NULL;

    FAIL_IF( (de_ctx = DetectEngineCtxInit()) == NULL);

    de_ctx->flags |= DE_QUIET;
    de_ctx->sig_list = SigInit(de_ctx,
                               "alert http any any -> any any "
                               "(msg:\"Testing inconsistent pcre modifiers\"; "
                               "pcre:\"/abc/F\"; sid:1;)");
    FAIL_IF_NOT_NULL(de_ctx->sig_list);

    if (de_ctx != NULL)
        SigCleanSignatures(de_ctx);
    if (de_ctx != NULL)
        DetectEngineCtxFree(de_ctx);
    PASS;
}

/** \test Bug 1098 */
static int DetectPcreParseTest27(void)
{
    DetectEngineCtx *de_ctx = NULL;

    FAIL_IF( (de_ctx = DetectEngineCtxInit()) == NULL);

    de_ctx->flags |= DE_QUIET;
    de_ctx->sig_list = SigInit(de_ctx, "alert tcp any any -> any 80 "
            "(content:\"baduricontent\"; http_raw_uri; "
            "pcre:\"/^[a-z]{5}\\.html/R\"; sid:2; rev:2;)");
    FAIL_IF_NOT(de_ctx->sig_list == NULL);

    if (de_ctx != NULL)
        SigCleanSignatures(de_ctx);
    if (de_ctx != NULL)
        DetectEngineCtxFree(de_ctx);
    PASS;
}

/** \test Bug 1957 */
static int DetectPcreParseTest28(void)
{
    DetectEngineCtx *de_ctx = NULL;

    FAIL_IF( (de_ctx = DetectEngineCtxInit()) == NULL);

    de_ctx->flags |= DE_QUIET;
    de_ctx->sig_list = SigInit(de_ctx, "alert tcp any any -> any 80 "
            "(content:\"|2E|suricata\"; http_host; pcre:\"/\\x2Esuricata$/W\"; "
            "sid:2; rev:2;)");
    FAIL_IF_NULL(de_ctx->sig_list);

    DetectEngineCtxFree(de_ctx);
    PASS;
}

static int DetectPcreTestSig01(void)
{
    uint8_t *buf = (uint8_t *)
        "GET /one/ HTTP/1.1\r\n"
        "Host: one.example.org\r\n"
        "\r\n\r\n"
        "GET /two/ HTTP/1.1\r\n"
        "Host: two.example.org\r\n"
        "\r\n\r\n";
    uint16_t buflen = strlen((char *)buf);
    Packet *p = NULL;
    ThreadVars th_v;
    DetectEngineThreadCtx *det_ctx = NULL;
    AppLayerParserThreadCtx *alp_tctx = AppLayerParserThreadCtxAlloc();

    memset(&th_v, 0, sizeof(th_v));

    StreamTcpInitConfig(TRUE);

    p = UTHBuildPacket(buf, buflen, IPPROTO_TCP);
    FAIL_IF_NULL(p);
    p->tcph->th_seq = htonl(1000);
    Flow *f = UTHBuildFlow(AF_INET, "192.168.1.5", "192.168.1.1", 41424, 80);
    FAIL_IF_NULL(f);
    f->proto = IPPROTO_TCP;
    UTHAddSessionToFlow(f, 1000, 1000);
    UTHAddStreamToFlow(f, 0, buf, buflen);

    p->flow = f;
    p->flowflags |= FLOW_PKT_TOSERVER;
    p->flowflags |= FLOW_PKT_ESTABLISHED;
    p->flags |= PKT_HAS_FLOW|PKT_STREAM_EST;
    f->alproto = ALPROTO_HTTP;

    DetectEngineCtx *de_ctx = DetectEngineCtxInit();
    FAIL_IF(de_ctx == NULL);

    de_ctx->flags |= DE_QUIET;

    de_ctx->sig_list = SigInit(de_ctx,"alert tcp any any -> any any (msg:\"HTTP TEST\"; pcre:\"/^gEt/i\"; pcre:\"/\\/two\\//U\"; pcre:\"/GET \\/two\\//\"; pcre:\"/\\s+HTTP/R\"; sid:1;)");
    FAIL_IF(de_ctx->sig_list == NULL);

    SigGroupBuild(de_ctx);
    DetectEngineThreadCtxInit(&th_v, (void *)de_ctx, (void *)&det_ctx);

    int r = AppLayerParserParse(NULL, alp_tctx, f, ALPROTO_HTTP,
                                STREAM_TOSERVER | STREAM_START, buf, buflen);
    FAIL_IF(r != 0);

    SigMatchSignatures(&th_v, de_ctx, det_ctx, p);
    FAIL_IF_NOT(PacketAlertCheck(p, 1) == 1);

    AppLayerParserThreadCtxFree(alp_tctx);
    DetectEngineThreadCtxDeinit(&th_v, (void *)det_ctx);
    DetectEngineCtxFree(de_ctx);

    UTHRemoveSessionFromFlow(f);
    UTHFreeFlow(f);

    StreamTcpFreeConfig(TRUE);
    UTHFreePackets(&p, 1);
    PASS;
}

static int DetectPcreTestSig02(void)
{
    uint8_t *buf = (uint8_t *)
        "GET /one/ HTTP/1.1\r\n"
        "Host: one.example.org\r\n"
        "\r\n\r\n"
        "GET /two/ HTTP/1.1\r\n"
        "Host: two.example.org\r\n"
        "\r\n\r\n";
    uint16_t buflen = strlen((char *)buf);
    Packet *p = NULL;
    Flow f;
    ThreadVars th_v;
    DetectEngineThreadCtx *det_ctx;

    memset(&th_v, 0, sizeof(th_v));
    memset(&f, 0, sizeof(f));

    FLOW_INITIALIZE(&f);

    p = UTHBuildPacket(buf, buflen, IPPROTO_TCP);
    p->flow = &f;
    p->flags |= PKT_HAS_FLOW|PKT_STREAM_EST;

    pcre_match_limit = 100;
    pcre_match_limit_recursion = 100;

    DetectEngineCtx *de_ctx = DetectEngineCtxInit();
    FAIL_IF(de_ctx == NULL);

    de_ctx->flags |= DE_QUIET;

    de_ctx->sig_list = SigInit(de_ctx,"alert tcp any any -> any any (msg:\"HTTP TEST\"; pcre:\"/two/O\"; sid:2;)");
    FAIL_IF(de_ctx->sig_list == NULL);

    SigGroupBuild(de_ctx);
    DetectEngineThreadCtxInit(&th_v, (void *)de_ctx, (void *)&det_ctx);

    SigMatchSignatures(&th_v, de_ctx, det_ctx, p);
    FAIL_IF_NOT(PacketAlertCheck(p, 2) == 1);

    SigGroupCleanup(de_ctx);
    SigCleanSignatures(de_ctx);

    DetectEngineThreadCtxDeinit(&th_v, (void *)det_ctx);
    DetectEngineCtxFree(de_ctx);
    FLOW_DESTROY(&f);

    UTHFreePackets(&p, 1);
    PASS;
}

/**
 * \test DetectPcreTestSig03Real negation test ! outside of "" this sig should not match
 */
static int DetectPcreTestSig03(void)
{
    uint8_t *buf = (uint8_t *)
        "GET /one/ HTTP/1.1\r\n"
        "Host: one.example.org\r\n"
        "\r\n\r\n"
        "GET /two/ HTTP/1.1\r\n"
        "Host: two.example.org\r\n"
        "\r\n\r\n";
    uint16_t buflen = strlen((char *)buf);
    Packet *p = NULL;
    ThreadVars th_v;
    DetectEngineThreadCtx *det_ctx;

    memset(&th_v, 0, sizeof(th_v));

    p = UTHBuildPacket(buf, buflen, IPPROTO_TCP);

    DetectEngineCtx *de_ctx = DetectEngineCtxInit();
    FAIL_IF(de_ctx == NULL);

    de_ctx->flags |= DE_QUIET;

    de_ctx->sig_list = SigInit(de_ctx,"alert tcp any any -> any any (msg:\"HTTP TEST\"; content:\"GET\"; pcre:!\"/two/\"; sid:1;)");
    FAIL_IF(de_ctx->sig_list == NULL);

    SigGroupBuild(de_ctx);
    DetectEngineThreadCtxInit(&th_v, (void *)de_ctx, (void *)&det_ctx);

    SigMatchSignatures(&th_v, de_ctx, det_ctx, p);
    FAIL_IF(PacketAlertCheck(p, 1));
    SigGroupCleanup(de_ctx);
    SigCleanSignatures(de_ctx);

    DetectEngineThreadCtxDeinit(&th_v, (void *)det_ctx);
    DetectEngineCtxFree(de_ctx);

    UTHFreePackets(&p, 1);
    PASS;
}

/**
 * \test Check the signature with pcre modifier P (match with L7 to http body data)
 */
static int DetectPcreModifPTest04(void)
{
    uint8_t httpbuf1[] =
        "GET / HTTP/1.1\r\n"
        "Host: www.emergingthreats.net\r\n"
        "User-Agent: Mozilla/5.0 (X11; U; Linux i686; es-ES; rv:1.9.0.13) Gecko/2009080315 Ubuntu/8.10 (intrepid) Firefox/3.0.13\r\n"
        "Accept: text/html,application/xhtml+xml,application/xml;q=0.9;q=0.8\r\n"
        "Accept-Language: es-es,es;q=0.8,en-us;q=0.5,en;q=0.3\r\n"
        "Accept-Encoding: gzip,deflate\r\n"
        "Accept-Charset: ISO-8859-1,utf-8;q=0.7,*;q=0.7\r\n"
        "Date: Tue, 22 Sep 2009 19:24:48 GMT\r\n"
        "Server: Apache\r\n"
        "X-Powered-By: PHP/5.2.5\r\n"
        "P3P: CP=\"NOI ADM DEV PSAi COM NAV OUR OTRo STP IND DEM\"\r\n"
        "Expires: Mon, 1 Jan 2001 00:00:00 GMT\r\n"
        "Last-Modified: Tue, 22 Sep 2009 19:24:48 GMT\r\n"
        "Cache-Control: no-store, no-cache, must-revalidate, post-check=0, pre-check=0\r\n"
        "Pragma: no-cache\r\n"
        "Keep-Alive: timeout=15, max=100\r\n"
        "Connection: Keep-Alive\r\n"
        "Transfer-Encoding: chunked\r\n"
        "Content-Type: text/html; charset=utf-8\r\n"
        "\r\n"
        "15"
        "\r\n"
        "<!DOCTYPE html PUBLIC\r\n"
        "0\r\n\r\n";

    uint32_t httplen1 = sizeof(httpbuf1) - 1; /* minus the \0 */
    TcpSession ssn;
    Packet *p = NULL;
    Flow f;
    Signature *s = NULL;
    ThreadVars th_v;
    DetectEngineThreadCtx *det_ctx;
    AppLayerParserThreadCtx *alp_tctx = AppLayerParserThreadCtxAlloc();

    memset(&th_v, 0, sizeof(th_v));
    memset(&f, 0, sizeof(f));
    memset(&ssn, 0, sizeof(ssn));

    p = UTHBuildPacket(NULL, 0, IPPROTO_TCP);

    FLOW_INITIALIZE(&f);
    f.protoctx = (void *)&ssn;
    f.proto = IPPROTO_TCP;
    f.flags |= FLOW_IPV4;

    p->flow = &f;
    p->flowflags |= FLOW_PKT_TOSERVER;
    p->flowflags |= FLOW_PKT_ESTABLISHED;
    p->flags |= PKT_HAS_FLOW|PKT_STREAM_EST;
    f.alproto = ALPROTO_HTTP;

    StreamTcpInitConfig(TRUE);

    DetectEngineCtx *de_ctx = DetectEngineCtxInit();
    FAIL_IF(de_ctx == NULL);

    de_ctx->flags |= DE_QUIET;

    s = de_ctx->sig_list = SigInit(de_ctx,"alert http any any -> any any (msg:"
                                   "\"Pcre modifier P\"; pcre:\"/DOCTYPE/P\"; "
                                   "sid:1;)");
    FAIL_IF(s == NULL);

    s->next = SigInit(de_ctx,"alert http any any -> any any (msg:\""
                          "Pcre modifier P (no match)\"; pcre:\"/blah/P\"; sid:2;)");
    FAIL_IF(s->next == NULL);

    SigGroupBuild(de_ctx);
    DetectEngineThreadCtxInit(&th_v, (void *)de_ctx, (void *)&det_ctx);

    FLOWLOCK_WRLOCK(&f);
    int r = AppLayerParserParse(NULL, alp_tctx, &f, ALPROTO_HTTP,
                                STREAM_TOSERVER, httpbuf1, httplen1);
    FAIL_IF(r != 0);
    FLOWLOCK_UNLOCK(&f);

    HtpState *http_state = f.alstate;
    FAIL_IF(http_state == NULL);

    /* do detect */
    SigMatchSignatures(&th_v, de_ctx, det_ctx, p);

    FAIL_IF(!(PacketAlertCheck(p, 1)));
    FAIL_IF(PacketAlertCheck(p, 2));

    if (alp_tctx != NULL)
        AppLayerParserThreadCtxFree(alp_tctx);
    if (de_ctx != NULL) SigGroupCleanup(de_ctx);
    if (de_ctx != NULL) SigCleanSignatures(de_ctx);
    if (de_ctx != NULL) DetectEngineCtxFree(de_ctx);

    StreamTcpFreeConfig(TRUE);
    FLOW_DESTROY(&f);
    UTHFreePackets(&p, 1);
    PASS;
}

/**
 * \test Check the signature with pcre modifier P (match with L7 to http body data)
 *       over fragmented chunks (DOCTYPE fragmented)
 */
static int DetectPcreModifPTest05(void)
{
    uint8_t httpbuf1[] =
        "GET / HTTP/1.1\r\n"
        "Host: www.emergingthreats.net\r\n"
        "User-Agent: Mozilla/5.0 (X11; U; Linux i686; es-ES; rv:1.9.0.13) Gecko/2009080315 Ubuntu/8.10 (intrepid) Firefox/3.0.13\r\n"
        "Accept: text/html,application/xhtml+xml,application/xml;q=0.9;q=0.8\r\n"
        "Accept-Language: es-es,es;q=0.8,en-us;q=0.5,en;q=0.3\r\n"
        "Accept-Encoding: gzip,deflate\r\n"
        "Accept-Charset: ISO-8859-1,utf-8;q=0.7,*;q=0.7\r\n"
        "Date: Tue, 22 Sep 2009 19:24:48 GMT\r\n"
        "Server: Apache\r\n"
        "X-Powered-By: PHP/5.2.5\r\n"
        "P3P: CP=\"NOI ADM DEV PSAi COM NAV OUR OTRo STP IND DEM\"\r\n"
        "Expires: Mon, 1 Jan 2001 00:00:00 GMT\r\n"
        "Last-Modified: Tue, 22 Sep 2009 19:24:48 GMT\r\n"
        "Cache-Control: no-store, no-cache, must-revalidate, post-check=0, pre-check=0\r\n"
        "Pragma: no-cache\r\n"
        "Keep-Alive: timeout=15, max=100\r\n"
        "Connection: Keep-Alive\r\n"
        "Transfer-Encoding: chunked\r\n"
        "Content-Type: text/html; charset=utf-8\r\n"
        "\r\n"
        "15"
        "\r\n"
        "<!DOC";

    uint8_t httpbuf2[] = "<!DOCTYPE html PUBLIC\r\n0\r\n\r\n";

    uint32_t httplen1 = sizeof(httpbuf1) - 1; /* minus the \0 */
    uint32_t httplen2 = sizeof(httpbuf2) - 1; /* minus the \0 */
    TcpSession ssn;
    Packet *p1 = NULL;
    Packet *p2 = NULL;
    Flow f;
    Signature *s = NULL;
    ThreadVars th_v;
    DetectEngineThreadCtx *det_ctx;
    AppLayerParserThreadCtx *alp_tctx = AppLayerParserThreadCtxAlloc();

    memset(&th_v, 0, sizeof(th_v));
    memset(&f, 0, sizeof(f));
    memset(&ssn, 0, sizeof(ssn));

    p1 = UTHBuildPacket(NULL, 0, IPPROTO_TCP);
    p2 = UTHBuildPacket(NULL, 0, IPPROTO_TCP);

    FLOW_INITIALIZE(&f);
    f.protoctx = (void *)&ssn;
    f.proto = IPPROTO_TCP;
    f.flags |= FLOW_IPV4;

    p1->flow = &f;
    p1->flowflags |= FLOW_PKT_TOSERVER;
    p1->flowflags |= FLOW_PKT_ESTABLISHED;
    p1->flags |= PKT_HAS_FLOW|PKT_STREAM_EST;
    p2->flow = &f;
    p2->flowflags |= FLOW_PKT_TOSERVER;
    p2->flowflags |= FLOW_PKT_ESTABLISHED;
    p2->flags |= PKT_HAS_FLOW|PKT_STREAM_EST;
    f.alproto = ALPROTO_HTTP;

    StreamTcpInitConfig(TRUE);

    DetectEngineCtx *de_ctx = DetectEngineCtxInit();
    FAIL_IF(de_ctx == NULL);

    de_ctx->flags |= DE_QUIET;

    s = de_ctx->sig_list = SigInit(de_ctx,"alert http any any -> any any (msg:"
                                   "\"Pcre modifier P\"; pcre:\"/DOC/P\"; "
                                   "sid:1;)");
    FAIL_IF(s == NULL);

    s->next = SigInit(de_ctx,"alert http any any -> any any (msg:\""
                          "Pcre modifier P (no match)\"; pcre:\"/DOCTYPE/P\"; sid:2;)");
    FAIL_IF(s->next == NULL);

    SigGroupBuild(de_ctx);
    DetectEngineThreadCtxInit(&th_v, (void *)de_ctx, (void *)&det_ctx);

    FLOWLOCK_WRLOCK(&f);
    int r = AppLayerParserParse(NULL, alp_tctx, &f, ALPROTO_HTTP,
                                STREAM_TOSERVER, httpbuf1, httplen1);
    FAIL_IF(r != 0);
    FLOWLOCK_UNLOCK(&f);

    /* do detect for p1 */
    SigMatchSignatures(&th_v, de_ctx, det_ctx, p1);

    HtpState *http_state = f.alstate;
    FAIL_IF(http_state == NULL);

    FAIL_IF(PacketAlertCheck(p1, 1));

    FAIL_IF(PacketAlertCheck(p1, 2));

    FLOWLOCK_WRLOCK(&f);
    r = AppLayerParserParse(NULL, alp_tctx, &f, ALPROTO_HTTP,
                            STREAM_TOSERVER, httpbuf2, httplen2);
    FAIL_IF(r != 0);
    FLOWLOCK_UNLOCK(&f);

    /* do detect for p2 */
    SigMatchSignatures(&th_v, de_ctx, det_ctx, p2);

    FAIL_IF(!(PacketAlertCheck(p2, 1)));

    FAIL_IF(!(PacketAlertCheck(p2, 2)));

    if (alp_tctx != NULL)
        AppLayerParserThreadCtxFree(alp_tctx);
    if (de_ctx != NULL) SigGroupCleanup(de_ctx);
    if (de_ctx != NULL) SigCleanSignatures(de_ctx);
    if (de_ctx != NULL) DetectEngineCtxFree(de_ctx);

    StreamTcpFreeConfig(TRUE);
    FLOW_DESTROY(&f);
    UTHFreePackets(&p1, 1);
    UTHFreePackets(&p2, 1);
    PASS;
}

static int DetectPcreTestSig06(void)
{
    uint8_t *buf = (uint8_t *)
                    "lalala lalala\\ lala\n";
    uint16_t buflen = strlen((char *)buf);
    Packet *p = UTHBuildPacket( buf, buflen, IPPROTO_TCP);
    int result = 0;

    char sig[] = "alert tcp any any -> any any (msg:\"pcre with an ending slash\"; pcre:\"/ lalala\\\\/\"; sid:1;)";
    if (UTHPacketMatchSig(p, sig) == 0) {
        result = 0;
        goto end;
    }
    result = 1;
end:
    if (p != NULL)
        UTHFreePacket(p);
    return result;
}

/** \test anchored pcre */
static int DetectPcreTestSig07(void)
{
    uint8_t *buf = (uint8_t *)
                    "lalala\n";
    uint16_t buflen = strlen((char *)buf);
    Packet *p = UTHBuildPacket( buf, buflen, IPPROTO_TCP);

    char sig[] = "alert tcp any any -> any any (msg:\"pcre with an ending slash\"; pcre:\"/^(la)+$/\"; sid:1;)";
    FAIL_IF(UTHPacketMatchSig(p, sig) == 0);

    if (p != NULL)
        UTHFreePacket(p);
    PASS;
}

/** \test anchored pcre */
static int DetectPcreTestSig08(void)
{
    /* test it also without ending in a newline "\n" */
    uint8_t *buf = (uint8_t *)
                    "lalala";
    uint16_t buflen = strlen((char *)buf);
    Packet *p = UTHBuildPacket( buf, buflen, IPPROTO_TCP);

    char sig[] = "alert tcp any any -> any any (msg:\"pcre with an ending slash\"; pcre:\"/^(la)+$/\"; sid:1;)";
    FAIL_IF(UTHPacketMatchSig(p, sig) == 0);

    if (p != NULL)
        UTHFreePacket(p);
    PASS;
}

/** \test Check the signature working to alert when cookie modifier is
 *       passed to pcre
 */
static int DetectPcreTestSig09(void)
{
    Flow f;
    uint8_t httpbuf1[] = "POST / HTTP/1.0\r\nUser-Agent: Mozilla/1.0\r\n"
        "Cookie: dummy\r\n\r\n";
    uint32_t httplen1 = sizeof(httpbuf1) - 1; /* minus the \0 */
    TcpSession ssn;
    Packet *p = NULL;
    Signature *s = NULL;
    ThreadVars th_v;
    DetectEngineThreadCtx *det_ctx = NULL;
    HtpState *http_state = NULL;
    AppLayerParserThreadCtx *alp_tctx = AppLayerParserThreadCtxAlloc();

    memset(&th_v, 0, sizeof(th_v));
    memset(&p, 0, sizeof(p));
    memset(&f, 0, sizeof(f));
    memset(&ssn, 0, sizeof(ssn));

    p = UTHBuildPacket(NULL, 0, IPPROTO_TCP);

    FLOW_INITIALIZE(&f);
    f.protoctx = (void *)&ssn;
    f.proto = IPPROTO_TCP;
    f.flags |= FLOW_IPV4;

    p->flow = &f;
    p->flowflags |= FLOW_PKT_TOSERVER;
    p->flowflags |= FLOW_PKT_ESTABLISHED;
    p->flags |= PKT_HAS_FLOW|PKT_STREAM_EST;
    f.alproto = ALPROTO_HTTP;

    StreamTcpInitConfig(TRUE);

    DetectEngineCtx *de_ctx = DetectEngineCtxInit();
    FAIL_IF(de_ctx == NULL);

    de_ctx->flags |= DE_QUIET;

    s = de_ctx->sig_list = SigInit(de_ctx,"alert http any any -> any any (msg:"
                                   "\"HTTP cookie\"; pcre:\"/dummy/C\"; "
                                   " sid:1;)");
    FAIL_IF(s == NULL);

    SigGroupBuild(de_ctx);
    DetectEngineThreadCtxInit(&th_v, (void *)de_ctx, (void *)&det_ctx);

    FLOWLOCK_WRLOCK(&f);
    int r = AppLayerParserParse(NULL, alp_tctx, &f, ALPROTO_HTTP,
                                STREAM_TOSERVER, httpbuf1, httplen1);
    FAIL_IF(r != 0);
    FLOWLOCK_UNLOCK(&f);

    http_state = f.alstate;
    FAIL_IF(http_state == NULL);

    /* do detect */
    SigMatchSignatures(&th_v, de_ctx, det_ctx, p);

    FAIL_IF(!PacketAlertCheck(p, 1));

    if (alp_tctx != NULL)
        AppLayerParserThreadCtxFree(alp_tctx);
    if (det_ctx != NULL) {
        DetectEngineThreadCtxDeinit(&th_v, (void *)det_ctx);
    }
    if (de_ctx != NULL) {
        SigGroupCleanup(de_ctx);
        DetectEngineCtxFree(de_ctx);
    }

    StreamTcpFreeConfig(TRUE);
    UTHFreePackets(&p, 1);
    PASS;
}

/** \test Check the signature working to alert when cookie modifier is
 *       passed to a negated pcre
 */
static int DetectPcreTestSig10(void)
{
    Flow f;
    uint8_t httpbuf1[] = "POST / HTTP/1.0\r\nUser-Agent: Mozilla/1.0\r\n"
        "Cookie: dummoOOooooO\r\n\r\n";
    uint32_t httplen1 = sizeof(httpbuf1) - 1; /* minus the \0 */
    TcpSession ssn;
    Packet *p = NULL;
    Signature *s = NULL;
    ThreadVars th_v;
    DetectEngineThreadCtx *det_ctx = NULL;
    HtpState *http_state = NULL;
    AppLayerParserThreadCtx *alp_tctx = AppLayerParserThreadCtxAlloc();

    memset(&th_v, 0, sizeof(th_v));
    memset(&p, 0, sizeof(p));
    memset(&f, 0, sizeof(f));
    memset(&ssn, 0, sizeof(ssn));

    p = UTHBuildPacket(NULL, 0, IPPROTO_TCP);

    FLOW_INITIALIZE(&f);
    f.protoctx = (void *)&ssn;
    f.proto = IPPROTO_TCP;
    f.flags |= FLOW_IPV4;

    p->flow = &f;
    p->flowflags |= FLOW_PKT_TOSERVER;
    p->flowflags |= FLOW_PKT_ESTABLISHED;
    p->flags |= PKT_HAS_FLOW|PKT_STREAM_EST;
    f.alproto = ALPROTO_HTTP;

    StreamTcpInitConfig(TRUE);

    DetectEngineCtx *de_ctx = DetectEngineCtxInit();
    FAIL_IF(de_ctx == NULL);

    de_ctx->flags |= DE_QUIET;

    s = de_ctx->sig_list = SigInit(de_ctx,"alert http any any -> any any (msg:"
                                   "\"HTTP cookie\"; pcre:!\"/dummy/C\"; "
                                   " sid:1;)");
    FAIL_IF(s == NULL);

    SigGroupBuild(de_ctx);
    DetectEngineThreadCtxInit(&th_v, (void *)de_ctx, (void *)&det_ctx);

    FLOWLOCK_WRLOCK(&f);
    int r = AppLayerParserParse(NULL, alp_tctx, &f, ALPROTO_HTTP,
                                STREAM_TOSERVER, httpbuf1, httplen1);
    FAIL_IF(r != 0);
    FLOWLOCK_UNLOCK(&f);

    http_state = f.alstate;
    FAIL_IF(http_state == NULL);

    /* do detect */
    SigMatchSignatures(&th_v, de_ctx, det_ctx, p);

    FAIL_IF(!PacketAlertCheck(p, 1));

    if (alp_tctx != NULL)
        AppLayerParserThreadCtxFree(alp_tctx);
    if (det_ctx != NULL) {
        DetectEngineThreadCtxDeinit(&th_v, (void *)det_ctx);
    }
    if (de_ctx != NULL) {
        SigGroupCleanup(de_ctx);
        DetectEngineCtxFree(de_ctx);
    }

    StreamTcpFreeConfig(TRUE);
    UTHFreePackets(&p, 1);
    PASS;
}

/** \test Check the signature working to alert when method modifier is
 *       passed to pcre
 */
static int DetectPcreTestSig11(void)
{
    Flow f;
    uint8_t httpbuf1[] = "POST / HTTP/1.0\r\nUser-Agent: Mozilla/1.0\r\n"
        "Cookie: dummy\r\n\r\n";
    uint32_t httplen1 = sizeof(httpbuf1) - 1; /* minus the \0 */
    TcpSession ssn;
    Packet *p = NULL;
    Signature *s = NULL;
    ThreadVars th_v;
    DetectEngineThreadCtx *det_ctx = NULL;
    HtpState *http_state = NULL;
    AppLayerParserThreadCtx *alp_tctx = AppLayerParserThreadCtxAlloc();

    memset(&th_v, 0, sizeof(th_v));
    memset(&p, 0, sizeof(p));
    memset(&f, 0, sizeof(f));
    memset(&ssn, 0, sizeof(ssn));

    p = UTHBuildPacket(NULL, 0, IPPROTO_TCP);

    FLOW_INITIALIZE(&f);
    f.protoctx = (void *)&ssn;
    f.proto = IPPROTO_TCP;
    f.flags |= FLOW_IPV4;

    p->flow = &f;
    p->flowflags |= FLOW_PKT_TOSERVER;
    p->flowflags |= FLOW_PKT_ESTABLISHED;
    p->flags |= PKT_HAS_FLOW|PKT_STREAM_EST;
    f.alproto = ALPROTO_HTTP;

    StreamTcpInitConfig(TRUE);

    DetectEngineCtx *de_ctx = DetectEngineCtxInit();
    FAIL_IF(de_ctx == NULL);

    de_ctx->flags |= DE_QUIET;

    s = de_ctx->sig_list = SigInit(de_ctx,"alert http any any -> any any (msg:"
                                   "\"HTTP method\"; pcre:\"/POST/M\"; "
                                   " sid:1;)");
    FAIL_IF(s == NULL);

    SigGroupBuild(de_ctx);
    DetectEngineThreadCtxInit(&th_v, (void *)de_ctx, (void *)&det_ctx);

    FLOWLOCK_WRLOCK(&f);
    int r = AppLayerParserParse(NULL, alp_tctx, &f, ALPROTO_HTTP,
                                STREAM_TOSERVER, httpbuf1, httplen1);
    FAIL_IF(r != 0);
    FLOWLOCK_UNLOCK(&f);

    http_state = f.alstate;
    FAIL_IF(http_state == NULL);

    /* do detect */
    SigMatchSignatures(&th_v, de_ctx, det_ctx, p);

    FAIL_IF(!PacketAlertCheck(p, 1));

    if (alp_tctx != NULL)
        AppLayerParserThreadCtxFree(alp_tctx);
    if (det_ctx != NULL) {
        DetectEngineThreadCtxDeinit(&th_v, (void *)det_ctx);
    }
    if (de_ctx != NULL) {
        SigGroupCleanup(de_ctx);
        DetectEngineCtxFree(de_ctx);
    }

    StreamTcpFreeConfig(TRUE);
    UTHFreePackets(&p, 1);
    PASS;
}

/** \test Check the signature working to alert when method modifier is
 *       passed to a negated pcre
 */
static int DetectPcreTestSig12(void)
{
    Flow f;
    uint8_t httpbuf1[] = "GET / HTTP/1.0\r\nUser-Agent: Mozilla/1.0\r\n"
        "Cookie: dummoOOooooO\r\n\r\n";
    uint32_t httplen1 = sizeof(httpbuf1) - 1; /* minus the \0 */
    TcpSession ssn;
    Packet *p = NULL;
    Signature *s = NULL;
    ThreadVars th_v;
    DetectEngineThreadCtx *det_ctx = NULL;
    HtpState *http_state = NULL;
    AppLayerParserThreadCtx *alp_tctx = AppLayerParserThreadCtxAlloc();

    memset(&th_v, 0, sizeof(th_v));
    memset(&p, 0, sizeof(p));
    memset(&f, 0, sizeof(f));
    memset(&ssn, 0, sizeof(ssn));

    p = UTHBuildPacket(NULL, 0, IPPROTO_TCP);

    FLOW_INITIALIZE(&f);
    f.protoctx = (void *)&ssn;
    f.proto = IPPROTO_TCP;
    f.flags |= FLOW_IPV4;

    p->flow = &f;
    p->flowflags |= FLOW_PKT_TOSERVER;
    p->flowflags |= FLOW_PKT_ESTABLISHED;
    p->flags |= PKT_HAS_FLOW|PKT_STREAM_EST;
    f.alproto = ALPROTO_HTTP;

    StreamTcpInitConfig(TRUE);

    DetectEngineCtx *de_ctx = DetectEngineCtxInit();
    FAIL_IF(de_ctx == NULL);

    de_ctx->flags |= DE_QUIET;

    s = de_ctx->sig_list = SigInit(de_ctx,"alert http any any -> any any (msg:"
                                   "\"HTTP method\"; pcre:!\"/POST/M\"; "
                                   " sid:1;)");
    FAIL_IF(s == NULL);

    SigGroupBuild(de_ctx);
    DetectEngineThreadCtxInit(&th_v, (void *)de_ctx, (void *)&det_ctx);

    FLOWLOCK_WRLOCK(&f);
    int r = AppLayerParserParse(NULL, alp_tctx, &f, ALPROTO_HTTP,
                                STREAM_TOSERVER, httpbuf1, httplen1);
    FAIL_IF(r != 0);
    FLOWLOCK_UNLOCK(&f);

    http_state = f.alstate;
    FAIL_IF(http_state == NULL);

    /* do detect */
    SigMatchSignatures(&th_v, de_ctx, det_ctx, p);

    FAIL_IF(!PacketAlertCheck(p, 1));

    if (alp_tctx != NULL)
        AppLayerParserThreadCtxFree(alp_tctx);
    if (det_ctx != NULL) {
        DetectEngineThreadCtxDeinit(&th_v, (void *)det_ctx);
    }
    if (de_ctx != NULL) {
        SigGroupCleanup(de_ctx);
        DetectEngineCtxFree(de_ctx);
    }

    StreamTcpFreeConfig(TRUE);
    UTHFreePackets(&p, 1);
    PASS;
}

/** \test Check the signature working to alert when header modifier is
 *       passed to pcre
 */
static int DetectPcreTestSig13(void)
{
    Flow f;
    uint8_t httpbuf1[] = "POST / HTTP/1.0\r\nUser-Agent: Mozilla/1.0\r\n"
        "Cookie: dummy\r\n\r\n";
    uint32_t httplen1 = sizeof(httpbuf1) - 1; /* minus the \0 */
    TcpSession ssn;
    Packet *p = NULL;
    Signature *s = NULL;
    ThreadVars th_v;
    DetectEngineThreadCtx *det_ctx = NULL;
    HtpState *http_state = NULL;
    AppLayerParserThreadCtx *alp_tctx = AppLayerParserThreadCtxAlloc();

    memset(&th_v, 0, sizeof(th_v));
    memset(&p, 0, sizeof(p));
    memset(&f, 0, sizeof(f));
    memset(&ssn, 0, sizeof(ssn));

    p = UTHBuildPacket(NULL, 0, IPPROTO_TCP);

    FLOW_INITIALIZE(&f);
    f.protoctx = (void *)&ssn;
    f.proto = IPPROTO_TCP;
    f.flags |= FLOW_IPV4;

    p->flow = &f;
    p->flowflags |= FLOW_PKT_TOSERVER;
    p->flowflags |= FLOW_PKT_ESTABLISHED;
    p->flags |= PKT_HAS_FLOW|PKT_STREAM_EST;
    f.alproto = ALPROTO_HTTP;

    StreamTcpInitConfig(TRUE);

    DetectEngineCtx *de_ctx = DetectEngineCtxInit();
    FAIL_IF(de_ctx == NULL);

    de_ctx->flags |= DE_QUIET;

    s = de_ctx->sig_list = SigInit(de_ctx,"alert http any any -> any any (msg:"
                                   "\"HTTP header\"; pcre:\"/User[-_]Agent[:]?\\sMozilla/H\"; "
                                   " sid:1;)");
    FAIL_IF(s == NULL);

    SigGroupBuild(de_ctx);
    DetectEngineThreadCtxInit(&th_v, (void *)de_ctx, (void *)&det_ctx);

    FLOWLOCK_WRLOCK(&f);
    int r = AppLayerParserParse(NULL, alp_tctx, &f, ALPROTO_HTTP,
                                STREAM_TOSERVER, httpbuf1, httplen1);
    FAIL_IF(r != 0);
    FLOWLOCK_UNLOCK(&f);

    http_state = f.alstate;
    FAIL_IF(http_state == NULL);

    /* do detect */
    SigMatchSignatures(&th_v, de_ctx, det_ctx, p);

    FAIL_IF(!PacketAlertCheck(p, 1));

    if (alp_tctx != NULL)
        AppLayerParserThreadCtxFree(alp_tctx);
    if (det_ctx != NULL) {
        DetectEngineThreadCtxDeinit(&th_v, (void *)det_ctx);
    }
    if (de_ctx != NULL) {
        SigGroupCleanup(de_ctx);
        DetectEngineCtxFree(de_ctx);
    }

    StreamTcpFreeConfig(TRUE);
    UTHFreePackets(&p, 1);
    PASS;
}

/** \test Check the signature working to alert when header modifier is
 *       passed to a negated pcre
 */
static int DetectPcreTestSig14(void)
{
    Flow f;
    uint8_t httpbuf1[] = "GET / HTTP/1.0\r\nUser-Agent: IEXPLORER/1.0\r\n"
        "Cookie: dummoOOooooO\r\n\r\n";
    uint32_t httplen1 = sizeof(httpbuf1) - 1; /* minus the \0 */
    TcpSession ssn;
    Packet *p = NULL;
    Signature *s = NULL;
    ThreadVars th_v;
    DetectEngineThreadCtx *det_ctx = NULL;
    HtpState *http_state = NULL;
    AppLayerParserThreadCtx *alp_tctx = AppLayerParserThreadCtxAlloc();

    memset(&th_v, 0, sizeof(th_v));
    memset(&p, 0, sizeof(p));
    memset(&f, 0, sizeof(f));
    memset(&ssn, 0, sizeof(ssn));

    p = UTHBuildPacket(NULL, 0, IPPROTO_TCP);

    FLOW_INITIALIZE(&f);
    f.protoctx = (void *)&ssn;
    f.proto = IPPROTO_TCP;
    f.flags |= FLOW_IPV4;

    p->flow = &f;
    p->flowflags |= FLOW_PKT_TOSERVER;
    p->flowflags |= FLOW_PKT_ESTABLISHED;
    p->flags |= PKT_HAS_FLOW|PKT_STREAM_EST;
    f.alproto = ALPROTO_HTTP;

    StreamTcpInitConfig(TRUE);

    DetectEngineCtx *de_ctx = DetectEngineCtxInit();
    FAIL_IF(de_ctx == NULL);

    de_ctx->flags |= DE_QUIET;

    s = de_ctx->sig_list = SigInit(de_ctx,"alert http any any -> any any (msg:"
                                   "\"HTTP header\"; pcre:!\"/User-Agent[:]?\\s+Mozilla/H\"; "
                                   " sid:1;)");
    FAIL_IF(s == NULL);

    SigGroupBuild(de_ctx);
    DetectEngineThreadCtxInit(&th_v, (void *)de_ctx, (void *)&det_ctx);

    FLOWLOCK_WRLOCK(&f);
    int r = AppLayerParserParse(NULL, alp_tctx, &f, ALPROTO_HTTP,
                                STREAM_TOSERVER, httpbuf1, httplen1);
    FAIL_IF(r != 0);
    FLOWLOCK_UNLOCK(&f);

    http_state = f.alstate;
    FAIL_IF(http_state == NULL);

    /* do detect */
    SigMatchSignatures(&th_v, de_ctx, det_ctx, p);

    FAIL_IF(!PacketAlertCheck(p, 1));

    if (alp_tctx != NULL)
        AppLayerParserThreadCtxFree(alp_tctx);
    if (det_ctx != NULL) {
        DetectEngineThreadCtxDeinit(&th_v, (void *)det_ctx);
    }
    if (de_ctx != NULL) {
        SigGroupCleanup(de_ctx);
        DetectEngineCtxFree(de_ctx);
    }

    StreamTcpFreeConfig(TRUE);
    UTHFreePackets(&p, 1);
    PASS;
}

/** \test Check the signature working to alert when cookie and relative modifiers are
 *       passed to pcre
 */
static int DetectPcreTestSig15(void)
{
    Flow f;
    uint8_t httpbuf1[] = "POST / HTTP/1.0\r\nUser-Agent: Mozilla/1.0\r\n"
        "Cookie: dummy 1234\r\n\r\n";
    uint32_t httplen1 = sizeof(httpbuf1) - 1; /* minus the \0 */
    TcpSession ssn;
    Packet *p = NULL;
    Signature *s = NULL;
    ThreadVars th_v;
    DetectEngineThreadCtx *det_ctx = NULL;
    HtpState *http_state = NULL;
    AppLayerParserThreadCtx *alp_tctx = AppLayerParserThreadCtxAlloc();

    memset(&th_v, 0, sizeof(th_v));
    memset(&p, 0, sizeof(p));
    memset(&f, 0, sizeof(f));
    memset(&ssn, 0, sizeof(ssn));

    p = UTHBuildPacket(NULL, 0, IPPROTO_TCP);

    FLOW_INITIALIZE(&f);
    f.protoctx = (void *)&ssn;
    f.proto = IPPROTO_TCP;
    f.flags |= FLOW_IPV4;

    p->flow = &f;
    p->flowflags |= FLOW_PKT_TOSERVER;
    p->flowflags |= FLOW_PKT_ESTABLISHED;
    p->flags |= PKT_HAS_FLOW|PKT_STREAM_EST;
    f.alproto = ALPROTO_HTTP;

    StreamTcpInitConfig(TRUE);

    DetectEngineCtx *de_ctx = DetectEngineCtxInit();
    FAIL_IF(de_ctx == NULL);

    de_ctx->flags |= DE_QUIET;

    s = de_ctx->sig_list = SigInit(de_ctx,"alert http any any -> any any (msg:"
                                   "\"pcre relative HTTP cookie\"; content:\"dummy\";"
                                   " http_cookie; pcre:\"/1234/RC\"; "
                                   " sid:1;)");
    FAIL_IF(s == NULL);

    SigGroupBuild(de_ctx);
    DetectEngineThreadCtxInit(&th_v, (void *)de_ctx, (void *)&det_ctx);

    FLOWLOCK_WRLOCK(&f);
    int r = AppLayerParserParse(NULL, alp_tctx, &f, ALPROTO_HTTP,
                                STREAM_TOSERVER, httpbuf1, httplen1);
    FAIL_IF(r != 0);
    FLOWLOCK_UNLOCK(&f);

    http_state = f.alstate;
    FAIL_IF(http_state == NULL);

    /* do detect */
    SigMatchSignatures(&th_v, de_ctx, det_ctx, p);

    FAIL_IF(!PacketAlertCheck(p, 1));

    if (alp_tctx != NULL)
        AppLayerParserThreadCtxFree(alp_tctx);
    if (det_ctx != NULL) {
        DetectEngineThreadCtxDeinit(&th_v, (void *)det_ctx);
    }
    if (de_ctx != NULL) {
        SigGroupCleanup(de_ctx);
        DetectEngineCtxFree(de_ctx);
    }

    StreamTcpFreeConfig(TRUE);
    UTHFreePackets(&p, 1);
    PASS;
}

/** \test Check the signature working to alert when method and relative modifiers are
 *       passed to pcre
 */
static int DetectPcreTestSig16(void)
{
    Flow f;
    uint8_t httpbuf1[] = "POST / HTTP/1.0\r\nUser-Agent: Mozilla/1.0\r\n"
        "Cookie: dummy 1234\r\n\r\n";
    uint32_t httplen1 = sizeof(httpbuf1) - 1; /* minus the \0 */
    TcpSession ssn;
    Packet *p = NULL;
    Signature *s = NULL;
    ThreadVars th_v;
    DetectEngineThreadCtx *det_ctx = NULL;
    HtpState *http_state = NULL;
    AppLayerParserThreadCtx *alp_tctx = AppLayerParserThreadCtxAlloc();

    memset(&th_v, 0, sizeof(th_v));
    memset(&p, 0, sizeof(p));
    memset(&f, 0, sizeof(f));
    memset(&ssn, 0, sizeof(ssn));

    p = UTHBuildPacket(NULL, 0, IPPROTO_TCP);

    FLOW_INITIALIZE(&f);
    f.protoctx = (void *)&ssn;
    f.proto = IPPROTO_TCP;
    f.flags |= FLOW_IPV4;

    p->flow = &f;
    p->flowflags |= FLOW_PKT_TOSERVER;
    p->flowflags |= FLOW_PKT_ESTABLISHED;
    p->flags |= PKT_HAS_FLOW|PKT_STREAM_EST;
    f.alproto = ALPROTO_HTTP;

    StreamTcpInitConfig(TRUE);

    DetectEngineCtx *de_ctx = DetectEngineCtxInit();
    FAIL_IF(de_ctx == NULL);

    de_ctx->flags |= DE_QUIET;

    s = de_ctx->sig_list = SigInit(de_ctx,"alert http any any -> any any (msg:"
                                   "\"pcre relative HTTP method\"; content:\"PO\";"
                                   " http_method; pcre:\"/ST/RM\"; "
                                   " sid:1;)");
    FAIL_IF(s == NULL);

    SigGroupBuild(de_ctx);
    DetectEngineThreadCtxInit(&th_v, (void *)de_ctx, (void *)&det_ctx);

    FLOWLOCK_WRLOCK(&f);
    int r = AppLayerParserParse(NULL, alp_tctx, &f, ALPROTO_HTTP,
                                STREAM_TOSERVER, httpbuf1, httplen1);
    FAIL_IF(r != 0);
    FLOWLOCK_UNLOCK(&f);

    http_state = f.alstate;
    FAIL_IF(http_state == NULL);

    /* do detect */
    SigMatchSignatures(&th_v, de_ctx, det_ctx, p);

    FAIL_IF(!PacketAlertCheck(p, 1));

    if (alp_tctx != NULL)
        AppLayerParserThreadCtxFree(alp_tctx);
    if (det_ctx != NULL) {
        DetectEngineThreadCtxDeinit(&th_v, (void *)det_ctx);
    }
    if (de_ctx != NULL) {
        SigGroupCleanup(de_ctx);
        DetectEngineCtxFree(de_ctx);
    }

    StreamTcpFreeConfig(TRUE);
    UTHFreePackets(&p, 1);
    PASS;
}

/** \test Test tracking of body chunks per transactions (on requests)
 */
static int DetectPcreTxBodyChunksTest01(void)
{
    Flow f;
    TcpSession ssn;
    Packet *p = NULL;
    uint8_t httpbuf1[] = "GET / HTTP/1.1\r\n";
    uint8_t httpbuf2[] = "User-Agent: Mozilla/1.0\r\nContent-Length: 10\r\n";
    uint8_t httpbuf3[] = "Cookie: dummy\r\n\r\n";
    uint8_t httpbuf4[] = "Body one!!";
    uint32_t httplen1 = sizeof(httpbuf1) - 1; /* minus the \0 */
    uint32_t httplen2 = sizeof(httpbuf2) - 1; /* minus the \0 */
    uint32_t httplen3 = sizeof(httpbuf3) - 1; /* minus the \0 */
    uint32_t httplen4 = sizeof(httpbuf4) - 1; /* minus the \0 */
    uint8_t httpbuf5[] = "GET /?var=val HTTP/1.1\r\n";
    uint8_t httpbuf6[] = "User-Agent: Firefox/1.0\r\n";
    uint8_t httpbuf7[] = "Cookie: dummy2\r\nContent-Length: 10\r\n\r\nBody two!!";
    uint32_t httplen5 = sizeof(httpbuf5) - 1; /* minus the \0 */
    uint32_t httplen6 = sizeof(httpbuf6) - 1; /* minus the \0 */
    uint32_t httplen7 = sizeof(httpbuf7) - 1; /* minus the \0 */
    AppLayerParserThreadCtx *alp_tctx = AppLayerParserThreadCtxAlloc();

    memset(&f, 0, sizeof(f));
    memset(&ssn, 0, sizeof(ssn));

    p = UTHBuildPacket(NULL, 0, IPPROTO_TCP);

    FLOW_INITIALIZE(&f);
    f.protoctx = (void *)&ssn;
    f.proto = IPPROTO_TCP;
    f.flags |= FLOW_IPV4;

    p->flow = &f;
    p->flowflags |= FLOW_PKT_TOSERVER;
    p->flowflags |= FLOW_PKT_ESTABLISHED;
    p->flags |= PKT_HAS_FLOW|PKT_STREAM_EST;
    f.alproto = ALPROTO_HTTP;

    StreamTcpInitConfig(TRUE);

    AppLayerHtpEnableRequestBodyCallback();

    FLOWLOCK_WRLOCK(&f);
    int r = AppLayerParserParse(NULL, alp_tctx, &f, ALPROTO_HTTP,
                                STREAM_TOSERVER | STREAM_START, httpbuf1,
                                httplen1);
    FAIL_IF(r != 0);

    r = AppLayerParserParse(NULL, alp_tctx, &f, ALPROTO_HTTP,
                            STREAM_TOSERVER, httpbuf2, httplen2);
    FAIL_IF(r != 0);

    r = AppLayerParserParse(NULL, alp_tctx, &f, ALPROTO_HTTP,
                            STREAM_TOSERVER, httpbuf3, httplen3);
    FAIL_IF(r != 0);

    r = AppLayerParserParse(NULL, alp_tctx, &f, ALPROTO_HTTP,
                            STREAM_TOSERVER, httpbuf4, httplen4);
    FAIL_IF(r != 0);

    r = AppLayerParserParse(NULL, alp_tctx, &f, ALPROTO_HTTP,
                            STREAM_TOSERVER, httpbuf5, httplen5);
    FAIL_IF(r != 0);

    r = AppLayerParserParse(NULL, alp_tctx, &f, ALPROTO_HTTP,
                            STREAM_TOSERVER, httpbuf6, httplen6);
    FAIL_IF(r != 0);

    r = AppLayerParserParse(NULL, alp_tctx, &f, ALPROTO_HTTP,
                            STREAM_TOSERVER, httpbuf7, httplen7);
    FAIL_IF(r != 0);

    /* Now we should have 2 transactions, each with it's own list
     * of request body chunks (let's test it) */

    HtpState *htp_state = f.alstate;
    FAIL_IF(htp_state == NULL);

    /* hardcoded check of the transactions and it's client body chunks */
    FAIL_IF(AppLayerParserGetTxCnt(&f, htp_state) != 2);

    htp_tx_t *t1 = AppLayerParserGetTx(IPPROTO_TCP, ALPROTO_HTTP, htp_state, 0);
    htp_tx_t *t2 = AppLayerParserGetTx(IPPROTO_TCP, ALPROTO_HTTP, htp_state, 1);

    HtpTxUserData *htud = (HtpTxUserData *) htp_tx_get_user_data(t1);
    FAIL_IF(htud == NULL);

    HtpBodyChunk *cur = htud->request_body.first;
    FAIL_IF(htud->request_body.first == NULL);

    FAIL_IF(StreamingBufferSegmentCompareRawData(htud->request_body.sb, &cur->sbseg, (uint8_t *)"Body one!!", 10) != 1);

    htud = (HtpTxUserData *) htp_tx_get_user_data(t2);

    cur = htud->request_body.first;
    FAIL_IF(htud->request_body.first == NULL);

    FAIL_IF(StreamingBufferSegmentCompareRawData(htud->request_body.sb, &cur->sbseg, (uint8_t *)"Body two!!", 10) != 1);

    if (alp_tctx != NULL)
        AppLayerParserThreadCtxFree(alp_tctx);
    FLOWLOCK_UNLOCK(&f);
    StreamTcpFreeConfig(TRUE);
    FLOW_DESTROY(&f);
    UTHFreePacket(p);
    PASS;
}

/** \test test pcre P modifier with multiple pipelined http transactions */
static int DetectPcreTxBodyChunksTest02(void)
{
    Signature *s = NULL;
    DetectEngineThreadCtx *det_ctx = NULL;
    ThreadVars th_v;
    Flow f;
    TcpSession ssn;
    Packet *p = NULL;
    uint8_t httpbuf1[] = "POST / HTTP/1.1\r\n";
    uint8_t httpbuf2[] = "User-Agent: Mozilla/1.0\r\nContent-Length: 10\r\n";
    uint8_t httpbuf3[] = "Cookie: dummy\r\n\r\n";
    uint8_t httpbuf4[] = "Body one!!";
    uint32_t httplen1 = sizeof(httpbuf1) - 1; /* minus the \0 */
    uint32_t httplen2 = sizeof(httpbuf2) - 1; /* minus the \0 */
    uint32_t httplen3 = sizeof(httpbuf3) - 1; /* minus the \0 */
    uint32_t httplen4 = sizeof(httpbuf4) - 1; /* minus the \0 */
    uint8_t httpbuf5[] = "GET /?var=val HTTP/1.1\r\n";
    uint8_t httpbuf6[] = "User-Agent: Firefox/1.0\r\n";
    uint8_t httpbuf7[] = "Cookie: dummy2\r\nContent-Length: 10\r\n\r\nBody two!!";
    uint32_t httplen5 = sizeof(httpbuf5) - 1; /* minus the \0 */
    uint32_t httplen6 = sizeof(httpbuf6) - 1; /* minus the \0 */
    uint32_t httplen7 = sizeof(httpbuf7) - 1; /* minus the \0 */
    AppLayerParserThreadCtx *alp_tctx = AppLayerParserThreadCtxAlloc();

    memset(&th_v, 0, sizeof(th_v));
    memset(&f, 0, sizeof(f));
    memset(&ssn, 0, sizeof(ssn));

    p = UTHBuildPacket(NULL, 0, IPPROTO_TCP);

    FLOW_INITIALIZE(&f);
    f.protoctx = (void *)&ssn;
    f.proto = IPPROTO_TCP;
    f.flags |= FLOW_IPV4;

    p->flow = &f;
    p->flowflags |= FLOW_PKT_TOSERVER;
    p->flowflags |= FLOW_PKT_ESTABLISHED;
    p->flags |= PKT_HAS_FLOW|PKT_STREAM_EST;
    f.alproto = ALPROTO_HTTP;

    StreamTcpInitConfig(TRUE);

    DetectEngineCtx *de_ctx = DetectEngineCtxInit();
    FAIL_IF(de_ctx == NULL);

    de_ctx->flags |= DE_QUIET;

    s = DetectEngineAppendSig(de_ctx, "alert tcp any any -> any any (content:\"POST\"; http_method; content:\"Mozilla\"; http_header; content:\"dummy\"; http_cookie; pcre:\"/one/P\"; sid:1; rev:1;)");
    FAIL_IF(s == NULL);
    s = DetectEngineAppendSig(de_ctx, "alert tcp any any -> any any (content:\"GET\"; http_method; content:\"Firefox\"; http_header; content:\"dummy2\"; http_cookie; pcre:\"/two/P\"; sid:2; rev:1;)");
    FAIL_IF(s == NULL);

    SigGroupBuild(de_ctx);
    DetectEngineThreadCtxInit(&th_v, (void *)de_ctx, (void *)&det_ctx);

    FLOWLOCK_WRLOCK(&f);
    int r = AppLayerParserParse(NULL, alp_tctx, &f, ALPROTO_HTTP,
                                STREAM_TOSERVER, httpbuf1, httplen1);
    FAIL_IF(r != 0);
    FLOWLOCK_UNLOCK(&f);

    /* do detect */
    SigMatchSignatures(&th_v, de_ctx, det_ctx, p);
    FAIL_IF(PacketAlertCheck(p, 1));
    p->alerts.cnt = 0;

    FLOWLOCK_WRLOCK(&f);
    r = AppLayerParserParse(NULL, alp_tctx, &f, ALPROTO_HTTP,
                            STREAM_TOSERVER, httpbuf2, httplen2);
    FAIL_IF(r != 0);
    FLOWLOCK_UNLOCK(&f);

    /* do detect */
    SigMatchSignatures(&th_v, de_ctx, det_ctx, p);
    FAIL_IF(PacketAlertCheck(p, 1));
    p->alerts.cnt = 0;

    FLOWLOCK_WRLOCK(&f);
    r = AppLayerParserParse(NULL, alp_tctx, &f, ALPROTO_HTTP,
                            STREAM_TOSERVER, httpbuf3, httplen3);
    FAIL_IF(r != 0);
    FLOWLOCK_UNLOCK(&f);

    /* do detect */
    SigMatchSignatures(&th_v, de_ctx, det_ctx, p);
    FAIL_IF(PacketAlertCheck(p, 1));
    p->alerts.cnt = 0;

    FLOWLOCK_WRLOCK(&f);
    r = AppLayerParserParse(NULL, alp_tctx, &f, ALPROTO_HTTP,
                            STREAM_TOSERVER, httpbuf4, httplen4);
    FAIL_IF(r != 0);
    FLOWLOCK_UNLOCK(&f);

    /* do detect */
    SigMatchSignatures(&th_v, de_ctx, det_ctx, p);
    FAIL_IF(!(PacketAlertCheck(p, 1)));
    p->alerts.cnt = 0;

    FLOWLOCK_WRLOCK(&f);
    r = AppLayerParserParse(NULL, alp_tctx, &f, ALPROTO_HTTP,
                            STREAM_TOSERVER, httpbuf5, httplen5);
    FAIL_IF(r != 0);
    FLOWLOCK_UNLOCK(&f);

    /* do detect */
    SigMatchSignatures(&th_v, de_ctx, det_ctx, p);
    FAIL_IF(PacketAlertCheck(p, 1));
    p->alerts.cnt = 0;

    FLOWLOCK_WRLOCK(&f);
    r = AppLayerParserParse(NULL, alp_tctx, &f, ALPROTO_HTTP,
                            STREAM_TOSERVER, httpbuf6, httplen6);
    FAIL_IF(r != 0);
    FLOWLOCK_UNLOCK(&f);

    /* do detect */
    SigMatchSignatures(&th_v, de_ctx, det_ctx, p);
    FAIL_IF((PacketAlertCheck(p, 1)) || (PacketAlertCheck(p, 2)));
    p->alerts.cnt = 0;

    SCLogDebug("sending data chunk 7");

    FLOWLOCK_WRLOCK(&f);
    r = AppLayerParserParse(NULL, alp_tctx, &f, ALPROTO_HTTP,
                            STREAM_TOSERVER, httpbuf7, httplen7);
    FAIL_IF(r != 0);
    FLOWLOCK_UNLOCK(&f);

    /* do detect */
    SigMatchSignatures(&th_v, de_ctx, det_ctx, p);
    FAIL_IF(!(PacketAlertCheck(p, 2)));
    p->alerts.cnt = 0;

    HtpState *htp_state = f.alstate;
    FAIL_IF(htp_state == NULL);

    /* hardcoded check of the transactions and it's client body chunks */
    FAIL_IF(AppLayerParserGetTxCnt(&f, htp_state) != 2);

    htp_tx_t *t1 = AppLayerParserGetTx(IPPROTO_TCP, ALPROTO_HTTP, htp_state, 0);
    htp_tx_t *t2 = AppLayerParserGetTx(IPPROTO_TCP, ALPROTO_HTTP, htp_state, 1);

    HtpTxUserData *htud = (HtpTxUserData *) htp_tx_get_user_data(t1);

    HtpBodyChunk *cur = htud->request_body.first;
    FAIL_IF(htud->request_body.first == NULL);

    FAIL_IF(StreamingBufferSegmentCompareRawData(htud->request_body.sb, &cur->sbseg, (uint8_t *)"Body one!!", 10) != 1);

    htud = (HtpTxUserData *) htp_tx_get_user_data(t2);

    cur = htud->request_body.first;
    FAIL_IF(htud->request_body.first == NULL);

    FAIL_IF(StreamingBufferSegmentCompareRawData(htud->request_body.sb, &cur->sbseg, (uint8_t *)"Body two!!", 10) != 1);

    if (alp_tctx != NULL)
        AppLayerParserThreadCtxFree(alp_tctx);
    if (det_ctx != NULL) {
        DetectEngineThreadCtxDeinit(&th_v, (void *)det_ctx);
    }
    if (de_ctx != NULL) {
        SigGroupCleanup(de_ctx);
        DetectEngineCtxFree(de_ctx);
    }

    StreamTcpFreeConfig(TRUE);
    FLOW_DESTROY(&f);
    UTHFreePacket(p);
    PASS;
}

/** \test multiple http transactions and body chunks of request handling */
static int DetectPcreTxBodyChunksTest03(void)
{
    Signature *s = NULL;
    DetectEngineThreadCtx *det_ctx = NULL;
    ThreadVars th_v;
    Flow f;
    TcpSession ssn;
    Packet *p = NULL;
    uint8_t httpbuf1[] = "POST / HTTP/1.1\r\n";
    uint8_t httpbuf2[] = "User-Agent: Mozilla/1.0\r\nContent-Length: 10\r\n";
    uint8_t httpbuf3[] = "Cookie: dummy\r\n\r\n";
    uint8_t httpbuf4[] = "Body one!!";
    uint32_t httplen1 = sizeof(httpbuf1) - 1; /* minus the \0 */
    uint32_t httplen2 = sizeof(httpbuf2) - 1; /* minus the \0 */
    uint32_t httplen3 = sizeof(httpbuf3) - 1; /* minus the \0 */
    uint32_t httplen4 = sizeof(httpbuf4) - 1; /* minus the \0 */
    uint8_t httpbuf5[] = "GET /?var=val HTTP/1.1\r\n";
    uint8_t httpbuf6[] = "User-Agent: Firefox/1.0\r\n";
    uint8_t httpbuf7[] = "Cookie: dummy2\r\nContent-Length: 10\r\n\r\nBody two!!";
    uint32_t httplen5 = sizeof(httpbuf5) - 1; /* minus the \0 */
    uint32_t httplen6 = sizeof(httpbuf6) - 1; /* minus the \0 */
    uint32_t httplen7 = sizeof(httpbuf7) - 1; /* minus the \0 */
    AppLayerParserThreadCtx *alp_tctx = AppLayerParserThreadCtxAlloc();

    memset(&th_v, 0, sizeof(th_v));
    memset(&f, 0, sizeof(f));
    memset(&ssn, 0, sizeof(ssn));

    p = UTHBuildPacket(NULL, 0, IPPROTO_TCP);

    FLOW_INITIALIZE(&f);
    f.protoctx = (void *)&ssn;
    f.proto = IPPROTO_TCP;
    f.flags |= FLOW_IPV4;

    p->flow = &f;
    p->flowflags |= FLOW_PKT_TOSERVER;
    p->flowflags |= FLOW_PKT_ESTABLISHED;
    p->flags |= PKT_HAS_FLOW|PKT_STREAM_EST;
    f.alproto = ALPROTO_HTTP;

    StreamTcpInitConfig(TRUE);

    DetectEngineCtx *de_ctx = DetectEngineCtxInit();
    FAIL_IF(de_ctx == NULL);

    de_ctx->flags |= DE_QUIET;

    s = DetectEngineAppendSig(de_ctx, "alert tcp any any -> any any (content:\"POST\"; http_method; content:\"Mozilla\"; http_header; content:\"dummy\"; http_cookie; pcre:\"/one/P\"; sid:1; rev:1;)");
    FAIL_IF(s == NULL);
    s = DetectEngineAppendSig(de_ctx, "alert tcp any any -> any any (content:\"GET\"; http_method; content:\"Firefox\"; http_header; content:\"dummy2\"; http_cookie; pcre:\"/two/P\"; sid:2; rev:1;)");
    FAIL_IF(s == NULL);

    SigGroupBuild(de_ctx);
    DetectEngineThreadCtxInit(&th_v, (void *)de_ctx, (void *)&det_ctx);

    FLOWLOCK_WRLOCK(&f);
    int r = AppLayerParserParse(NULL, alp_tctx, &f, ALPROTO_HTTP,
                                STREAM_TOSERVER, httpbuf1, httplen1);
    FAIL_IF(r != 0);
    FLOWLOCK_UNLOCK(&f);

    /* do detect */
    SigMatchSignatures(&th_v, de_ctx, det_ctx, p);
    FAIL_IF(PacketAlertCheck(p, 1));
    p->alerts.cnt = 0;

    FLOWLOCK_WRLOCK(&f);
    r = AppLayerParserParse(NULL, alp_tctx, &f, ALPROTO_HTTP,
                            STREAM_TOSERVER, httpbuf2, httplen2);
    FAIL_IF(r != 0);
    FLOWLOCK_UNLOCK(&f);

    /* do detect */
    SigMatchSignatures(&th_v, de_ctx, det_ctx, p);
    FAIL_IF(PacketAlertCheck(p, 1));
    p->alerts.cnt = 0;

    FLOWLOCK_WRLOCK(&f);
    r = AppLayerParserParse(NULL, alp_tctx, &f, ALPROTO_HTTP,
                            STREAM_TOSERVER, httpbuf3, httplen3);
    FAIL_IF(r != 0);
    FLOWLOCK_UNLOCK(&f);

    /* do detect */
    SigMatchSignatures(&th_v, de_ctx, det_ctx, p);
    FAIL_IF(PacketAlertCheck(p, 1));
    p->alerts.cnt = 0;

    FLOWLOCK_WRLOCK(&f);
    r = AppLayerParserParse(NULL, alp_tctx, &f, ALPROTO_HTTP,
                            STREAM_TOSERVER, httpbuf4, httplen4);
    FAIL_IF(r != 0);
    FLOWLOCK_UNLOCK(&f);

    /* do detect */
    SigMatchSignatures(&th_v, de_ctx, det_ctx, p);
    FAIL_IF(!(PacketAlertCheck(p, 1)));
    p->alerts.cnt = 0;

    FLOWLOCK_WRLOCK(&f);
    r = AppLayerParserParse(NULL, alp_tctx, &f, ALPROTO_HTTP,
                            STREAM_TOSERVER, httpbuf5, httplen5);
    FAIL_IF(r != 0);
    FLOWLOCK_UNLOCK(&f);

    /* do detect */
    SigMatchSignatures(&th_v, de_ctx, det_ctx, p);
    FAIL_IF(PacketAlertCheck(p, 1));
    p->alerts.cnt = 0;

    FLOWLOCK_WRLOCK(&f);
    r = AppLayerParserParse(NULL, alp_tctx, &f, ALPROTO_HTTP,
                            STREAM_TOSERVER, httpbuf6, httplen6);
    FAIL_IF(r != 0);
    FLOWLOCK_UNLOCK(&f);

    /* do detect */
    SigMatchSignatures(&th_v, de_ctx, det_ctx, p);
    FAIL_IF((PacketAlertCheck(p, 1)) || (PacketAlertCheck(p, 2)));
    p->alerts.cnt = 0;

    SCLogDebug("sending data chunk 7");

    FLOWLOCK_WRLOCK(&f);
    r = AppLayerParserParse(NULL, alp_tctx, &f, ALPROTO_HTTP,
                            STREAM_TOSERVER, httpbuf7, httplen7);
    FAIL_IF(r != 0);
    FLOWLOCK_UNLOCK(&f);

    /* do detect */
    SigMatchSignatures(&th_v, de_ctx, det_ctx, p);
    FAIL_IF(!(PacketAlertCheck(p, 2)));
    p->alerts.cnt = 0;

    HtpState *htp_state = f.alstate;
    FAIL_IF(htp_state == NULL);

    FAIL_IF(AppLayerParserGetTxCnt(&f, htp_state) != 2);

    if (alp_tctx != NULL)
        AppLayerParserThreadCtxFree(alp_tctx);
    if (det_ctx != NULL) {
        DetectEngineThreadCtxDeinit(&th_v, (void *)det_ctx);
    }
    if (de_ctx != NULL) {
        SigGroupCleanup(de_ctx);
        DetectEngineCtxFree(de_ctx);
    }

    StreamTcpFreeConfig(TRUE);
    FLOW_DESTROY(&f);
    UTHFreePacket(p);
    PASS;
}

/**
 * \test flowvar capture on http buffer
 */
static int DetectPcreFlowvarCapture01(void)
{
    uint8_t uabuf1[] =
        "Mozilla/5.0 (X11; U; Linux i686; es-ES; rv:1.9.0.13) Gecko/2009080315 Ubuntu/8.10 (intrepid) Firefox/3.0.13";
    uint32_t ualen1 = sizeof(uabuf1) - 1; /* minus the \0 */
    uint8_t httpbuf1[] =
        "GET / HTTP/1.1\r\n"
        "Host: www.emergingthreats.net\r\n"
        "User-Agent: Mozilla/5.0 (X11; U; Linux i686; es-ES; rv:1.9.0.13) Gecko/2009080315 Ubuntu/8.10 (intrepid) Firefox/3.0.13\r\n"
        "Accept: text/html,application/xhtml+xml,application/xml;q=0.9;q=0.8\r\n"
        "Accept-Language: es-es,es;q=0.8,en-us;q=0.5,en;q=0.3\r\n"
        "Accept-Encoding: gzip,deflate\r\n"
        "Accept-Charset: ISO-8859-1,utf-8;q=0.7,*;q=0.7\r\n"
        "Date: Tue, 22 Sep 2009 19:24:48 GMT\r\n"
        "Server: Apache\r\n"
        "\r\n"
        "<!DOCTYPE html PUBLIC\r\n\r\n";
    uint32_t httplen1 = sizeof(httpbuf1) - 1; /* minus the \0 */
    TcpSession ssn;
    Packet *p1 = NULL;
    Flow f;
    Signature *s = NULL;
    ThreadVars th_v;
    DetectEngineThreadCtx *det_ctx;
    AppLayerParserThreadCtx *alp_tctx = AppLayerParserThreadCtxAlloc();

    memset(&th_v, 0, sizeof(th_v));
    memset(&f, 0, sizeof(f));
    memset(&ssn, 0, sizeof(ssn));

    p1 = UTHBuildPacket(NULL, 0, IPPROTO_TCP);

    FLOW_INITIALIZE(&f);
    f.protoctx = (void *)&ssn;
    f.proto = IPPROTO_TCP;
    f.flags |= FLOW_IPV4;
    f.alproto = ALPROTO_HTTP;

    p1->flow = &f;
    p1->flowflags |= FLOW_PKT_TOSERVER;
    p1->flowflags |= FLOW_PKT_ESTABLISHED;
    p1->flags |= PKT_HAS_FLOW|PKT_STREAM_EST;

    StreamTcpInitConfig(TRUE);

    DetectEngineCtx *de_ctx = DetectEngineCtxInit();
    FAIL_IF(de_ctx == NULL);
    de_ctx->flags |= DE_QUIET;

    s = DetectEngineAppendSig(de_ctx, "alert http any any -> any any (content:\"User-Agent: \"; http_header; pcre:\"/(?P<flow_ua>.*)\\r\\n/HR\"; sid:1;)");
    FAIL_IF(s == NULL);

    FAIL_IF(s->sm_lists[g_http_header_buffer_id] == NULL ||
        s->sm_lists[g_http_header_buffer_id]->next == NULL ||
        s->sm_lists[g_http_header_buffer_id]->next->type != DETECT_PCRE);
    DetectPcreData *pd = (DetectPcreData *)s->sm_lists[g_http_header_buffer_id]->next->ctx;

    SigGroupBuild(de_ctx);
    DetectEngineThreadCtxInit(&th_v, (void *)de_ctx, (void *)&det_ctx);

    FLOWLOCK_WRLOCK(&f);
    int r = AppLayerParserParse(NULL, alp_tctx, &f, ALPROTO_HTTP,
                                STREAM_TOSERVER, httpbuf1, httplen1);
    FAIL_IF(r != 0);
    FLOWLOCK_UNLOCK(&f);

    HtpState *http_state = f.alstate;
    FAIL_IF(http_state == NULL);

    /* do detect for p1 */
    SigMatchSignatures(&th_v, de_ctx, det_ctx, p1);

    FAIL_IF(!(PacketAlertCheck(p1, 1)));

    FlowVar *fv = FlowVarGet(&f, pd->capids[0]);
    FAIL_IF(fv == NULL);

    FAIL_IF(fv->data.fv_str.value_len != ualen1);

    if (memcmp(fv->data.fv_str.value, uabuf1, ualen1) != 0) {
        PrintRawDataFp(stdout, fv->data.fv_str.value, fv->data.fv_str.value_len);
        PrintRawDataFp(stdout, uabuf1, ualen1);

        printf("buffer mismatch: ");
        FAIL;
    }

    if (alp_tctx != NULL)
        AppLayerParserThreadCtxFree(alp_tctx);
    if (de_ctx != NULL)
        DetectEngineCtxFree(de_ctx);

    StreamTcpFreeConfig(TRUE);
    FLOW_DESTROY(&f);
    UTHFreePackets(&p1, 1);
    PASS;
}

/**
 * \test flowvar capture on http buffer, capture overwrite
 */
static int DetectPcreFlowvarCapture02(void)
{
    uint8_t uabuf1[] =
        "Apache";
    uint32_t ualen1 = sizeof(uabuf1) - 1; /* minus the \0 */
    uint8_t httpbuf1[] =
        "GET / HTTP/1.1\r\n"
        "Host: www.emergingthreats.net\r\n"
        "User-Agent: Mozilla/5.0 (X11; U; Linux i686; es-ES; rv:1.9.0.13) Gecko/2009080315 Ubuntu/8.10 (intrepid) Firefox/3.0.13\r\n"
        "Accept: text/html,application/xhtml+xml,application/xml;q=0.9;q=0.8\r\n"
        "Accept-Language: es-es,es;q=0.8,en-us;q=0.5,en;q=0.3\r\n"
        "Accept-Encoding: gzip,deflate\r\n"
        "Accept-Charset: ISO-8859-1,utf-8;q=0.7,*;q=0.7\r\n"
        "Date: Tue, 22 Sep 2009 19:24:48 GMT\r\n"
        "Server: Apache\r\n"
        "\r\n"
        "<!DOCTYPE html PUBLIC\r\n\r\n";
    uint32_t httplen1 = sizeof(httpbuf1) - 1; /* minus the \0 */
    TcpSession ssn;
    Packet *p1 = NULL;
    Flow f;
    Signature *s = NULL;
    ThreadVars th_v;
    DetectEngineThreadCtx *det_ctx;
    AppLayerParserThreadCtx *alp_tctx = AppLayerParserThreadCtxAlloc();

    memset(&th_v, 0, sizeof(th_v));
    memset(&f, 0, sizeof(f));
    memset(&ssn, 0, sizeof(ssn));

    p1 = UTHBuildPacket(NULL, 0, IPPROTO_TCP);

    FLOW_INITIALIZE(&f);
    f.protoctx = (void *)&ssn;
    f.proto = IPPROTO_TCP;
    f.flags |= FLOW_IPV4;
    f.alproto = ALPROTO_HTTP;

    p1->flow = &f;
    p1->flowflags |= FLOW_PKT_TOSERVER;
    p1->flowflags |= FLOW_PKT_ESTABLISHED;
    p1->flags |= PKT_HAS_FLOW|PKT_STREAM_EST;

    StreamTcpInitConfig(TRUE);

    DetectEngineCtx *de_ctx = DetectEngineCtxInit();
    FAIL_IF(de_ctx == NULL);
    de_ctx->flags |= DE_QUIET;

    s = DetectEngineAppendSig(de_ctx, "alert http any any -> any any (content:\"User-Agent: \"; http_header; pcre:\"/(?P<flow_ua>.*)\\r\\n/HR\"; priority:1; sid:1;)");
    FAIL_IF(s == NULL);

    FAIL_IF(s->sm_lists[g_http_header_buffer_id] == NULL ||
        s->sm_lists[g_http_header_buffer_id]->next == NULL ||
        s->sm_lists[g_http_header_buffer_id]->next->type != DETECT_PCRE);
    DetectPcreData *pd1 = (DetectPcreData *)s->sm_lists[g_http_header_buffer_id]->next->ctx;

    s = DetectEngineAppendSig(de_ctx, "alert http any any -> any any (content:\"Server: \"; http_header; pcre:\"/(?P<flow_ua>.*)\\r\\n/HR\"; priority:3; sid:2;)");
    FAIL_IF(s == NULL);

    FAIL_IF(s->sm_lists[g_http_header_buffer_id] == NULL ||
        s->sm_lists[g_http_header_buffer_id]->next == NULL ||
        s->sm_lists[g_http_header_buffer_id]->next->type != DETECT_PCRE);
    DetectPcreData *pd2 = (DetectPcreData *)s->sm_lists[g_http_header_buffer_id]->next->ctx;

    FAIL_IF(pd1->capids[0] != pd2->capids[0]);

    SCSigRegisterSignatureOrderingFuncs(de_ctx);
    SCSigOrderSignatures(de_ctx);
    SCSigSignatureOrderingModuleCleanup(de_ctx);
    SigGroupBuild(de_ctx);
    DetectEngineThreadCtxInit(&th_v, (void *)de_ctx, (void *)&det_ctx);

    FLOWLOCK_WRLOCK(&f);
    int r = AppLayerParserParse(NULL, alp_tctx, &f, ALPROTO_HTTP,
                                STREAM_TOSERVER, httpbuf1, httplen1);
    FAIL_IF(r != 0);
    FLOWLOCK_UNLOCK(&f);

    HtpState *http_state = f.alstate;
    FAIL_IF(http_state == NULL);

    /* do detect for p1 */
    SigMatchSignatures(&th_v, de_ctx, det_ctx, p1);

    FAIL_IF(!(PacketAlertCheck(p1, 1)));

    FlowVar *fv = FlowVarGet(&f, pd1->capids[0]);
    FAIL_IF(fv == NULL);

    if (fv->data.fv_str.value_len != ualen1) {
        PrintRawDataFp(stdout, fv->data.fv_str.value, fv->data.fv_str.value_len);
        PrintRawDataFp(stdout, uabuf1, ualen1);
        printf("%u != %u: ", fv->data.fv_str.value_len, ualen1);
        FAIL;
    }

    if (memcmp(fv->data.fv_str.value, uabuf1, ualen1) != 0) {
        PrintRawDataFp(stdout, fv->data.fv_str.value, fv->data.fv_str.value_len);
        PrintRawDataFp(stdout, uabuf1, ualen1);

        printf("buffer mismatch: ");
        FAIL;
    }

    if (alp_tctx != NULL)
        AppLayerParserThreadCtxFree(alp_tctx);
    if (de_ctx != NULL)
        DetectEngineCtxFree(de_ctx);

    StreamTcpFreeConfig(TRUE);
    FLOW_DESTROY(&f);
    UTHFreePackets(&p1, 1);
    PASS;
}

/**
 * \test flowvar capture on http buffer, capture overwrite + no matching sigs, so flowvars should not be set.
 */
static int DetectPcreFlowvarCapture03(void)
{
    uint8_t httpbuf1[] =
        "GET / HTTP/1.1\r\n"
        "Host: www.emergingthreats.net\r\n"
        "User-Agent: Mozilla/5.0 (X11; U; Linux i686; es-ES; rv:1.9.0.13) Gecko/2009080315 Ubuntu/8.10 (intrepid) Firefox/3.0.13\r\n"
        "Accept: text/html,application/xhtml+xml,application/xml;q=0.9;q=0.8\r\n"
        "Accept-Language: es-es,es;q=0.8,en-us;q=0.5,en;q=0.3\r\n"
        "Accept-Encoding: gzip,deflate\r\n"
        "Accept-Charset: ISO-8859-1,utf-8;q=0.7,*;q=0.7\r\n"
        "Date: Tue, 22 Sep 2009 19:24:48 GMT\r\n"
        "Server: Apache\r\n"
        "\r\n"
        "<!DOCTYPE html PUBLIC\r\n\r\n";
    uint32_t httplen1 = sizeof(httpbuf1) - 1; /* minus the \0 */
    TcpSession ssn;
    Packet *p1 = NULL;
    Flow f;
    Signature *s = NULL;
    ThreadVars th_v;
    DetectEngineThreadCtx *det_ctx;
    AppLayerParserThreadCtx *alp_tctx = AppLayerParserThreadCtxAlloc();

    memset(&th_v, 0, sizeof(th_v));
    memset(&f, 0, sizeof(f));
    memset(&ssn, 0, sizeof(ssn));

    p1 = UTHBuildPacket(NULL, 0, IPPROTO_TCP);

    FLOW_INITIALIZE(&f);
    f.protoctx = (void *)&ssn;
    f.proto = IPPROTO_TCP;
    f.flags |= FLOW_IPV4;
    f.alproto = ALPROTO_HTTP;

    p1->flow = &f;
    p1->flowflags |= FLOW_PKT_TOSERVER;
    p1->flowflags |= FLOW_PKT_ESTABLISHED;
    p1->flags |= PKT_HAS_FLOW|PKT_STREAM_EST;

    StreamTcpInitConfig(TRUE);

    DetectEngineCtx *de_ctx = DetectEngineCtxInit();
    FAIL_IF(de_ctx == NULL);
    de_ctx->flags |= DE_QUIET;

    s = DetectEngineAppendSig(de_ctx, "alert http any any -> any any (content:\"User-Agent: \"; http_header; pcre:\"/(?P<flow_ua>.*)\\r\\n/HR\"; content:\"xyz\"; http_header; priority:1; sid:1;)");
    FAIL_IF(s == NULL);

    FAIL_IF(s->sm_lists[g_http_header_buffer_id] == NULL ||
        s->sm_lists[g_http_header_buffer_id]->next == NULL ||
        s->sm_lists[g_http_header_buffer_id]->next->type != DETECT_PCRE);
    DetectPcreData *pd1 = (DetectPcreData *)s->sm_lists[g_http_header_buffer_id]->next->ctx;

    s = DetectEngineAppendSig(de_ctx, "alert http any any -> any any (content:\"Server: \"; http_header; pcre:\"/(?P<flow_ua>.*)\\r\\n/HR\"; content:\"xyz\"; http_header; priority:3; sid:2;)");
    FAIL_IF(s == NULL);

    FAIL_IF(s->sm_lists[g_http_header_buffer_id] == NULL ||
        s->sm_lists[g_http_header_buffer_id]->next == NULL ||
        s->sm_lists[g_http_header_buffer_id]->next->type != DETECT_PCRE);
    DetectPcreData *pd2 = (DetectPcreData *)s->sm_lists[g_http_header_buffer_id]->next->ctx;

    FAIL_IF(pd1->capids[0] != pd2->capids[0]);

    SigGroupBuild(de_ctx);
    DetectEngineThreadCtxInit(&th_v, (void *)de_ctx, (void *)&det_ctx);

    FLOWLOCK_WRLOCK(&f);
    int r = AppLayerParserParse(NULL, alp_tctx, &f, ALPROTO_HTTP,
                                STREAM_TOSERVER, httpbuf1, httplen1);
    FAIL_IF(r != 0);
    FLOWLOCK_UNLOCK(&f);

    HtpState *http_state = f.alstate;
    FAIL_IF(http_state == NULL);

    /* do detect for p1 */
    SigMatchSignatures(&th_v, de_ctx, det_ctx, p1);

    FAIL_IF(PacketAlertCheck(p1, 1));

    FlowVar *fv = FlowVarGet(&f, pd1->capids[0]);
    FAIL_IF(fv != NULL);

    if (alp_tctx != NULL)
        AppLayerParserThreadCtxFree(alp_tctx);
    if (de_ctx != NULL)
        DetectEngineCtxFree(de_ctx);

    StreamTcpFreeConfig(TRUE);
    FLOW_DESTROY(&f);
    UTHFreePackets(&p1, 1);
    PASS;
}

/**
 * \brief Test parsing of pcre's with the W modifier set.
 */
static int DetectPcreParseHttpHost(void)
{
    DetectPcreData *pd = NULL;
    int list = DETECT_SM_LIST_NOTSET;
    DetectEngineCtx *de_ctx = DetectEngineCtxInit();

    FAIL_IF(de_ctx == NULL);

    pd = DetectPcreParse(de_ctx, "/domain\\.com/W", &list, NULL, 0, false);
    FAIL_IF(pd == NULL);
    DetectPcreFree(pd);

    list = DETECT_SM_LIST_NOTSET;
    pd = DetectPcreParse(de_ctx, "/dOmain\\.com/W", &list, NULL, 0, false);
    FAIL_IF(pd != NULL);

    /* Uppercase meta characters are valid. */
    list = DETECT_SM_LIST_NOTSET;
    pd = DetectPcreParse(de_ctx, "/domain\\D+\\.com/W", &list, NULL, 0, false);
    FAIL_IF(pd == NULL);
    DetectPcreFree(pd);

    /* This should not parse as the first \ escapes the second \, then
     * we have a D. */
    list = DETECT_SM_LIST_NOTSET;
    pd = DetectPcreParse(de_ctx, "/\\\\Ddomain\\.com/W", &list, NULL, 0, false);
    FAIL_IF(pd != NULL);

    DetectEngineCtxFree(de_ctx);
    PASS;
}

/**
 * \brief Test parsing of capture extension
 */
static int DetectPcreParseCaptureTest(void)
{
    DetectEngineCtx *de_ctx = DetectEngineCtxInit();
    FAIL_IF(de_ctx == NULL);

    Signature *s = DetectEngineAppendSig(de_ctx, "alert http any any -> any any "
            "(content:\"Server: \"; http_header; pcre:\"/(.*)\\r\\n/HR, flow:somecapture\"; content:\"xyz\"; http_header; sid:1;)");
    FAIL_IF(s == NULL);
    s = DetectEngineAppendSig(de_ctx, "alert http any any -> any any "
            "(content:\"Server: \"; http_header; pcre:\"/(flow:.*)\\r\\n/HR\"; content:\"xyz\"; http_header; sid:2;)");
    FAIL_IF(s == NULL);
    s = DetectEngineAppendSig(de_ctx, "alert http any any -> any any "
            "(content:\"Server: \"; http_header; pcre:\"/([a-z]+)([0-9]+)\\r\\n/HR, flow:somecapture, pkt:anothercap\"; content:\"xyz\"; http_header; sid:3;)");
    FAIL_IF(s == NULL);

    SigGroupBuild(de_ctx);

    uint32_t capid = VarNameStoreLookupByName("somecapture", VAR_TYPE_FLOW_VAR);
    FAIL_IF (capid != 1);
    capid = VarNameStoreLookupByName("anothercap", VAR_TYPE_PKT_VAR);
    FAIL_IF (capid != 2);

    DetectEngineCtxFree(de_ctx);
    PASS;
}

#endif /* UNITTESTS */

/**
 * \brief this function registers unit tests for DetectPcre
 */
static void DetectPcreRegisterTests(void)
{
#ifdef UNITTESTS /* UNITTESTS */
    g_file_data_buffer_id = DetectBufferTypeGetByName("file_data");
    g_http_header_buffer_id = DetectBufferTypeGetByName("http_header");
    g_dce_stub_data_buffer_id = DetectBufferTypeGetByName("dce_stub_data");

    UtRegisterTest("DetectPcreParseTest01", DetectPcreParseTest01);
    UtRegisterTest("DetectPcreParseTest02", DetectPcreParseTest02);
    UtRegisterTest("DetectPcreParseTest03", DetectPcreParseTest03);
    UtRegisterTest("DetectPcreParseTest04", DetectPcreParseTest04);
    UtRegisterTest("DetectPcreParseTest05", DetectPcreParseTest05);
    UtRegisterTest("DetectPcreParseTest06", DetectPcreParseTest06);
    UtRegisterTest("DetectPcreParseTest07", DetectPcreParseTest07);
    UtRegisterTest("DetectPcreParseTest08", DetectPcreParseTest08);
    UtRegisterTest("DetectPcreParseTest09", DetectPcreParseTest09);
    UtRegisterTest("DetectPcreParseTest10", DetectPcreParseTest10);
    UtRegisterTest("DetectPcreParseTest11", DetectPcreParseTest11);
    UtRegisterTest("DetectPcreParseTest12", DetectPcreParseTest12);
    UtRegisterTest("DetectPcreParseTest13", DetectPcreParseTest13);
    UtRegisterTest("DetectPcreParseTest14", DetectPcreParseTest14);
    UtRegisterTest("DetectPcreParseTest15", DetectPcreParseTest15);
    UtRegisterTest("DetectPcreParseTest16", DetectPcreParseTest16);
    UtRegisterTest("DetectPcreParseTest17", DetectPcreParseTest17);
    UtRegisterTest("DetectPcreParseTest18", DetectPcreParseTest18);
    UtRegisterTest("DetectPcreParseTest19", DetectPcreParseTest19);
    UtRegisterTest("DetectPcreParseTest20", DetectPcreParseTest20);
    UtRegisterTest("DetectPcreParseTest21", DetectPcreParseTest21);
    UtRegisterTest("DetectPcreParseTest22", DetectPcreParseTest22);
    UtRegisterTest("DetectPcreParseTest23", DetectPcreParseTest23);
    UtRegisterTest("DetectPcreParseTest24", DetectPcreParseTest24);
    UtRegisterTest("DetectPcreParseTest25", DetectPcreParseTest25);
    UtRegisterTest("DetectPcreParseTest26", DetectPcreParseTest26);
    UtRegisterTest("DetectPcreParseTest27", DetectPcreParseTest27);
    UtRegisterTest("DetectPcreParseTest28", DetectPcreParseTest28);

    UtRegisterTest("DetectPcreTestSig01 -- pcre test", DetectPcreTestSig01);
    UtRegisterTest("DetectPcreTestSig02 -- pcre test", DetectPcreTestSig02);
    UtRegisterTest("DetectPcreTestSig03 -- negated pcre test",
                   DetectPcreTestSig03);

    UtRegisterTest("DetectPcreModifPTest04 -- Modifier P",
                   DetectPcreModifPTest04);
    UtRegisterTest("DetectPcreModifPTest05 -- Modifier P fragmented",
                   DetectPcreModifPTest05);
    UtRegisterTest("DetectPcreTestSig06", DetectPcreTestSig06);
    UtRegisterTest("DetectPcreTestSig07 -- anchored pcre",
                   DetectPcreTestSig07);
    UtRegisterTest("DetectPcreTestSig08 -- anchored pcre",
                   DetectPcreTestSig08);
    UtRegisterTest("DetectPcreTestSig09 -- Cookie modifier",
                   DetectPcreTestSig09);
    UtRegisterTest("DetectPcreTestSig10 -- negated Cookie modifier",
                   DetectPcreTestSig10);
    UtRegisterTest("DetectPcreTestSig11 -- Method modifier",
                   DetectPcreTestSig11);
    UtRegisterTest("DetectPcreTestSig12 -- negated Method modifier",
                   DetectPcreTestSig12);
    UtRegisterTest("DetectPcreTestSig13 -- Header modifier",
                   DetectPcreTestSig13);
    UtRegisterTest("DetectPcreTestSig14 -- negated Header modifier",
                   DetectPcreTestSig14);
    UtRegisterTest("DetectPcreTestSig15 -- relative Cookie modifier",
                   DetectPcreTestSig15);
    UtRegisterTest("DetectPcreTestSig16 -- relative Method modifier",
                   DetectPcreTestSig16);

    UtRegisterTest("DetectPcreTxBodyChunksTest01",
                   DetectPcreTxBodyChunksTest01);
    UtRegisterTest("DetectPcreTxBodyChunksTest02 -- modifier P, body chunks per tx",
                   DetectPcreTxBodyChunksTest02);
    UtRegisterTest("DetectPcreTxBodyChunksTest03 -- modifier P, body chunks per tx",
                   DetectPcreTxBodyChunksTest03);

    UtRegisterTest("DetectPcreFlowvarCapture01 -- capture for http_header",
                   DetectPcreFlowvarCapture01);
    UtRegisterTest("DetectPcreFlowvarCapture02 -- capture for http_header",
                   DetectPcreFlowvarCapture02);
    UtRegisterTest("DetectPcreFlowvarCapture03 -- capture for http_header",
                   DetectPcreFlowvarCapture03);

    UtRegisterTest("DetectPcreParseHttpHost", DetectPcreParseHttpHost);
    UtRegisterTest("DetectPcreParseCaptureTest", DetectPcreParseCaptureTest);

#endif /* UNITTESTS */
}
<|MERGE_RESOLUTION|>--- conflicted
+++ resolved
@@ -223,36 +223,23 @@
                 uint8_t x;
                 for (x = 0; x < pe->idx; x++) {
                     SCLogDebug("capturing %u", x);
-<<<<<<< HEAD
-                    const char *str_ptr;
-                    ret = pcre_get_substring((char *)ptr, ov, MAX_SUBSTRINGS, x+1, &str_ptr);
-                    if (unlikely(ret == 0))
-                        continue;
-=======
                     const char *str_ptr = NULL;
                     ret = pcre_get_substring((char *)ptr, ov, MAX_SUBSTRINGS, x+1, &str_ptr);
                     if (unlikely(ret == 0)) {
                         pcre_free_substring(str_ptr);
                         continue;
                     }
->>>>>>> 3430b53d
 
                     SCLogDebug("data %p/%u, type %u id %u p %p",
                             str_ptr, ret, pe->captypes[x], pe->capids[x], p);
 
                     if (pe->captypes[x] == VAR_TYPE_PKT_VAR_KV) {
                         /* get the value, as first capture is the key */
-<<<<<<< HEAD
-                        const char *str_ptr2;
-                        int ret2 = pcre_get_substring((char *)ptr, ov, MAX_SUBSTRINGS, x+2, &str_ptr2);
-                        if (unlikely(ret2 == 0)) {
-=======
                         const char *str_ptr2 = NULL;
                         int ret2 = pcre_get_substring((char *)ptr, ov, MAX_SUBSTRINGS, x+2, &str_ptr2);
                         if (unlikely(ret2 == 0)) {
                             pcre_free_substring(str_ptr);
                             pcre_free_substring(str_ptr2);
->>>>>>> 3430b53d
                             break;
                         }
                         /* key length is limited to 256 chars */
