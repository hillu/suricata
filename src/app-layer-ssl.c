--- conflicted
+++ resolved
@@ -771,14 +771,11 @@
         if (!(HAS_SPACE(cipher_suites_length)))
             goto invalid_length;
 
-<<<<<<< HEAD
-=======
         /* Cipher suites length should always be divisible by 2 */
         if ((cipher_suites_length % 2) != 0) {
             goto invalid_length;
         }
 
->>>>>>> 0df38f49
         if (ssl_config.enable_ja3) {
             int rc;
 
