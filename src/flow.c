--- conflicted
+++ resolved
@@ -181,8 +181,6 @@
     return 0;
 }
 
-<<<<<<< HEAD
-=======
 /** \brief Set flag to indicate to change proto for the flow
  *
  * \param f flow
@@ -215,7 +213,6 @@
     return 0;
 }
 
->>>>>>> c21347df
 /**
  *  \brief determine the direction of the packet compared to the flow
  *  \retval 0 to_server
