/* Copyright (C) 2010 Open Information Security Foundation
 *
 * You can copy, redistribute or modify this Program under the terms of
 * the GNU General Public License version 2 as published by the Free
 * Software Foundation.
 *
 * This program is distributed in the hope that it will be useful,
 * but WITHOUT ANY WARRANTY; without even the implied warranty of
 * MERCHANTABILITY or FITNESS FOR A PARTICULAR PURPOSE.  See the
 * GNU General Public License for more details.
 *
 * You should have received a copy of the GNU General Public License
 * version 2 along with this program; if not, write to the Free Software
 * Foundation, Inc., 51 Franklin Street, Fifth Floor, Boston, MA
 * 02110-1301, USA.
 */

/**
 * \file
 *
 * \author Eric Leblond <eric@regit.org>
 * \author Victor Julien <victor@inliniac.net>
 */

#include "suricata-common.h"
#include "conf.h"
#include "util-device.h"

#ifdef HAVE_SYS_IOCTL_H
#include <sys/ioctl.h>
#endif

#ifdef HAVE_LINUX_ETHTOOL_H
#include <linux/types.h>
#include <linux/ethtool.h>
#ifdef HAVE_LINUX_SOCKIOS_H
#include <linux/sockios.h>
#else
#error "ethtool.h present but sockios.h is missing"
#endif /* HAVE_LINUX_SOCKIOS_H */
#endif /* HAVE_LINUX_ETHTOOL_H */

#ifdef HAVE_NET_IF_H
#include <net/if.h>
#endif

#include "util-ioctl.h"

/**
 * \brief output a majorant of hardware header length
 *
 * \param Name of a network interface
 */
static int GetIfaceMaxHWHeaderLength(const char *pcap_dev)
{
    if ((!strcmp("eth", pcap_dev))
            ||
            (!strcmp("br", pcap_dev))
            ||
            (!strcmp("bond", pcap_dev))
            ||
            (!strcmp("wlan", pcap_dev))
            ||
            (!strcmp("tun", pcap_dev))
            ||
            (!strcmp("tap", pcap_dev))
            ||
            (!strcmp("lo", pcap_dev))) {
        /* Add possible VLAN tag or Qing headers */
        return 8 + ETHERNET_HEADER_LEN;
    }

    if (!strcmp("ppp", pcap_dev))
        return SLL_HEADER_LEN;
    /* SLL_HEADER_LEN is the biggest one and
       add possible VLAN tag and Qing headers */
    return 8 + SLL_HEADER_LEN;
}

/**
 * \brief output the link MTU
 *
 * \param Name of link
 * \retval -1 in case of error, 0 if MTU can not be found
 */
int GetIfaceMTU(const char *pcap_dev)
{
#ifdef SIOCGIFMTU
    struct ifreq ifr;
    int fd;

    (void)strlcpy(ifr.ifr_name, pcap_dev, sizeof(ifr.ifr_name));
    fd = socket(AF_INET, SOCK_DGRAM, 0);
    if (fd == -1) {
        return -1;
    }

    if (ioctl(fd, SIOCGIFMTU, (char *)&ifr) < 0) {
        SCLogWarning(SC_ERR_SYSCALL,
                "Failure when trying to get MTU via ioctl for '%s': %s (%d)",
                pcap_dev, strerror(errno), errno);
        close(fd);
        return -1;
    }
    close(fd);
    SCLogInfo("Found an MTU of %d for '%s'", ifr.ifr_mtu,
            pcap_dev);
    return ifr.ifr_mtu;
#else
    /* ioctl is not defined, let's pretend returning 0 is ok */
    return 0;
#endif
}

/**
 * \brief output max packet size for a link
 *
 * This does a best effort to find the maximum packet size
 * for the link. In case of uncertainty, it will output a
 * majorant to be sure avoid the cost of dynamic allocation.
 *
 * \param Name of a network interface
 * \retval 0 in case of error
 */
int GetIfaceMaxPacketSize(const char *pcap_dev)
{
    if ((pcap_dev == NULL) || strlen(pcap_dev) == 0)
        return 0;

    int mtu = GetIfaceMTU(pcap_dev);
    switch (mtu) {
        case 0:
        case -1:
            return 0;
    }
    int ll_header = GetIfaceMaxHWHeaderLength(pcap_dev);
    if (ll_header == -1) {
        /* be conservative, choose a big one */
        ll_header = 16;
    }
    return ll_header + mtu;
}

#ifdef SIOCGIFFLAGS
/**
 * \brief Get interface flags.
 * \param ifname Inteface name.
 * \return Interface flags or -1 on error
 */
int GetIfaceFlags(const char *ifname)
{
    struct ifreq ifr;

    int fd = socket(AF_INET, SOCK_DGRAM, 0);
    if (fd < 0) {
        return -1;
    }

    memset(&ifr, 0, sizeof(ifr));
    strlcpy(ifr.ifr_name, ifname, sizeof(ifr.ifr_name));

    if (ioctl(fd, SIOCGIFFLAGS, &ifr) == -1) {
        SCLogError(SC_ERR_SYSCALL,
                   "Unable to get flags for iface \"%s\": %s",
                   ifname, strerror(errno));
        close(fd);
        return -1;
    }

    close(fd);
#ifdef OS_FREEBSD
    int flags = (ifr.ifr_flags & 0xffff) | (ifr.ifr_flagshigh << 16);
    return flags;
#else
    return ifr.ifr_flags;
#endif
}
#endif

#ifdef SIOCSIFFLAGS
/**
 * \brief Set interface flags.
 * \param ifname Inteface name.
 * \param flags Flags to set.
 * \return Zero on success.
 */
int SetIfaceFlags(const char *ifname, int flags)
{
    struct ifreq ifr;

    int fd = socket(AF_INET, SOCK_DGRAM, 0);
    if (fd < 0) {
        return -1;
    }

    memset(&ifr, 0, sizeof(ifr));
    strlcpy(ifr.ifr_name, ifname, sizeof(ifr.ifr_name));
#ifdef OS_FREEBSD
    ifr.ifr_flags = flags & 0xffff;
    ifr.ifr_flagshigh = flags >> 16;
#else
    ifr.ifr_flags = flags;
#endif

    if (ioctl(fd, SIOCSIFFLAGS, &ifr) == -1) {
        SCLogError(SC_ERR_SYSCALL,
                   "Unable to set flags for iface \"%s\": %s",
                   ifname, strerror(errno));
        close(fd);
        return -1;
    }

    close(fd);
    return 0;
}
#endif /* SIOCGIFFLAGS */

#ifdef SIOCGIFCAP
int GetIfaceCaps(const char *ifname)
{
    struct ifreq ifr;

    int fd = socket(AF_INET, SOCK_DGRAM, 0);
    if (fd < 0) {
        return -1;
    }

    memset(&ifr, 0, sizeof(ifr));
    strlcpy(ifr.ifr_name, ifname, sizeof(ifr.ifr_name));

    if (ioctl(fd, SIOCGIFCAP, &ifr) == -1) {
        SCLogError(SC_ERR_SYSCALL,
                   "Unable to get caps for iface \"%s\": %s",
                   ifname, strerror(errno));
        close(fd);
        return -1;
    }

    close(fd);
    return ifr.ifr_curcap;
}
#endif
#ifdef SIOCSIFCAP
int SetIfaceCaps(const char *ifname, int caps)
{
    struct ifreq ifr;

    int fd = socket(AF_INET, SOCK_DGRAM, 0);
    if (fd < 0) {
        return -1;
    }

    memset(&ifr, 0, sizeof(ifr));
    strlcpy(ifr.ifr_name, ifname, sizeof(ifr.ifr_name));
    ifr.ifr_reqcap = caps;

    if (ioctl(fd, SIOCSIFCAP, &ifr) == -1) {
        SCLogError(SC_ERR_SYSCALL,
                   "Unable to set caps for iface \"%s\": %s",
                   ifname, strerror(errno));
        close(fd);
        return -1;
    }

    close(fd);
    return 0;
}
#endif


#if defined HAVE_LINUX_ETHTOOL_H && defined SIOCETHTOOL
static int GetEthtoolValue(const char *dev, int cmd, uint32_t *value)
{
    struct ifreq ifr;
    int fd;
    struct ethtool_value ethv;

    fd = socket(AF_INET, SOCK_DGRAM, 0);
    if (fd == -1) {
        return -1;
    }
    (void)strlcpy(ifr.ifr_name, dev, sizeof(ifr.ifr_name));

    ethv.cmd = cmd;
    ifr.ifr_data = (void *) &ethv;
    if (ioctl(fd, SIOCETHTOOL, (char *)&ifr) < 0) {
        SCLogWarning(SC_ERR_SYSCALL,
                  "Failure when trying to get feature via ioctl for '%s': %s (%d)",
                  dev, strerror(errno), errno);
        close(fd);
        return -1;
    }

    *value = ethv.data;
    close(fd);
    return 0;
}

static int SetEthtoolValue(const char *dev, int cmd, uint32_t value)
{
    struct ifreq ifr;
    int fd;
    struct ethtool_value ethv;

    fd = socket(AF_INET, SOCK_DGRAM, 0);
    if (fd == -1) {
        return -1;
    }
    (void)strlcpy(ifr.ifr_name, dev, sizeof(ifr.ifr_name));

    ethv.cmd = cmd;
    ethv.data = value;
    ifr.ifr_data = (void *) &ethv;
    if (ioctl(fd, SIOCETHTOOL, (char *)&ifr) < 0) {
        SCLogWarning(SC_ERR_SYSCALL,
<<<<<<< HEAD
                  "Failure when trying to get feature via ioctl for '%s': %s (%d)",
=======
                  "Failure when trying to set feature via ioctl for '%s': %s (%d)",
>>>>>>> 57228e99
                  dev, strerror(errno), errno);
        close(fd);
        return -1;
    }

    close(fd);
    return 0;
}

static int GetIfaceOffloadingLinux(const char *dev, int csum, int other)
{
    int ret = 0;
    uint32_t value = 0;

    if (csum) {
        const char *rx = "unset", *tx = "unset";
        int csum_ret = 0;
#ifdef ETHTOOL_GRXCSUM
        if (GetEthtoolValue(dev, ETHTOOL_GRXCSUM, &value) == 0 && value != 0) {
            rx = "SET";
            csum_ret = 1;
        }
#endif
#ifdef ETHTOOL_GTXCSUM
        if (GetEthtoolValue(dev, ETHTOOL_GTXCSUM, &value) == 0 && value != 0) {
            tx = "SET";
            csum_ret = 1;
        }
#endif
        if (csum_ret == 0)
            SCLogPerf("NIC offloading on %s: RX %s TX %s", dev, rx, tx);
        else {
            SCLogWarning(SC_ERR_NIC_OFFLOADING,
                    "NIC offloading on %s: RX %s TX %s. Run: "
                    "ethtool -K %s rx off tx off", dev, rx, tx, dev);
            ret = 1;
        }
    }

    if (other) {
        const char *lro = "unset", *gro = "unset", *tso = "unset", *gso = "unset";
        const char *sg = "unset";
        int other_ret = 0;
#ifdef ETHTOOL_GGRO
        if (GetEthtoolValue(dev, ETHTOOL_GGRO, &value) == 0 && value != 0) {
            gro = "SET";
            other_ret = 1;
        }
#endif
#ifdef ETHTOOL_GTSO
        if (GetEthtoolValue(dev, ETHTOOL_GTSO, &value) == 0 && value != 0) {
            tso = "SET";
            other_ret = 1;
        }
#endif
#ifdef ETHTOOL_GGSO
        if (GetEthtoolValue(dev, ETHTOOL_GGSO, &value) == 0 && value != 0) {
            gso = "SET";
            other_ret = 1;
        }
#endif
#ifdef ETHTOOL_GSG
        if (GetEthtoolValue(dev, ETHTOOL_GSG, &value) == 0 && value != 0) {
            sg = "SET";
            other_ret = 1;
        }
#endif
#ifdef ETHTOOL_GFLAGS
        if (GetEthtoolValue(dev, ETHTOOL_GFLAGS, &value) == 0) {
            if (value & ETH_FLAG_LRO) {
                lro = "SET";
                other_ret = 1;
            }
        }
#endif
        if (other_ret == 0) {
            SCLogPerf("NIC offloading on %s: SG: %s, GRO: %s, LRO: %s, "
                    "TSO: %s, GSO: %s", dev, sg, gro, lro, tso, gso);
        } else {
            SCLogWarning(SC_ERR_NIC_OFFLOADING, "NIC offloading on %s: SG: %s, "
                    " GRO: %s, LRO: %s, TSO: %s, GSO: %s. Run: "
                    "ethtool -K %s sg off gro off lro off tso off gso off",
                    dev, sg, gro, lro, tso, gso, dev);
            ret = 1;
        }
    }
<<<<<<< HEAD
    return ret;
}

static int DisableIfaceOffloadingLinux(LiveDevice *ldev, int csum, int other)
{
    int ret = 0;
    uint32_t value = 0;

    if (ldev == NULL)
        return -1;

    const char *dev = ldev->dev;

    if (csum) {
#ifdef ETHTOOL_GRXCSUM
        if (GetEthtoolValue(dev, ETHTOOL_GRXCSUM, &value) == 0 && value != 0) {
            SCLogPerf("%s: disabling rxcsum offloading", dev);
            SetEthtoolValue(dev, ETHTOOL_SRXCSUM, 0);
            ldev->offload_orig |= OFFLOAD_FLAG_RXCSUM;
        }
#endif
#ifdef ETHTOOL_GTXCSUM
        if (GetEthtoolValue(dev, ETHTOOL_GTXCSUM, &value) == 0 && value != 0) {
            SCLogPerf("%s: disabling txcsum offloading", dev);
            SetEthtoolValue(dev, ETHTOOL_STXCSUM, 0);
            ldev->offload_orig |= OFFLOAD_FLAG_TXCSUM;
        }
#endif
    }
    if (other) {
#ifdef ETHTOOL_GGRO
        if (GetEthtoolValue(dev, ETHTOOL_GGRO, &value) == 0 && value != 0) {
            SCLogPerf("%s: disabling gro offloading", dev);
            SetEthtoolValue(dev, ETHTOOL_SGRO, 0);
            ldev->offload_orig |= OFFLOAD_FLAG_GRO;
        }
#endif
#ifdef ETHTOOL_GTSO
        if (GetEthtoolValue(dev, ETHTOOL_GTSO, &value) == 0 && value != 0) {
            SCLogPerf("%s: disabling tso offloading", dev);
            SetEthtoolValue(dev, ETHTOOL_STSO, 0);
            ldev->offload_orig |= OFFLOAD_FLAG_TSO;
        }
#endif
#ifdef ETHTOOL_GGSO
        if (GetEthtoolValue(dev, ETHTOOL_GGSO, &value) == 0 && value != 0) {
            SCLogPerf("%s: disabling gso offloading", dev);
            SetEthtoolValue(dev, ETHTOOL_SGSO, 0);
            ldev->offload_orig |= OFFLOAD_FLAG_GSO;
        }
#endif
#ifdef ETHTOOL_GSG
        if (GetEthtoolValue(dev, ETHTOOL_GSG, &value) == 0 && value != 0) {
            SCLogPerf("%s: disabling sg offloading", dev);
            SetEthtoolValue(dev, ETHTOOL_SSG, 0);
            ldev->offload_orig |= OFFLOAD_FLAG_SG;
        }
#endif
#ifdef ETHTOOL_GFLAGS
        if (GetEthtoolValue(dev, ETHTOOL_GFLAGS, &value) == 0) {
            if (value & ETH_FLAG_LRO) {
                SCLogPerf("%s: disabling lro offloading", dev);
                SetEthtoolValue(dev, ETHTOOL_SFLAGS, value & ~ETH_FLAG_LRO);
                ldev->offload_orig |= OFFLOAD_FLAG_LRO;
            }
        }
#endif
    }
    return ret;
}

=======
    return ret;
}

static int DisableIfaceOffloadingLinux(LiveDevice *ldev, int csum, int other)
{
    int ret = 0;
    uint32_t value = 0;

    if (ldev == NULL)
        return -1;

    const char *dev = ldev->dev;

    if (csum) {
#ifdef ETHTOOL_GRXCSUM
        if (GetEthtoolValue(dev, ETHTOOL_GRXCSUM, &value) == 0 && value != 0) {
            SCLogPerf("%s: disabling rxcsum offloading", dev);
            SetEthtoolValue(dev, ETHTOOL_SRXCSUM, 0);
            ldev->offload_orig |= OFFLOAD_FLAG_RXCSUM;
        }
#endif
#ifdef ETHTOOL_GTXCSUM
        if (GetEthtoolValue(dev, ETHTOOL_GTXCSUM, &value) == 0 && value != 0) {
            SCLogPerf("%s: disabling txcsum offloading", dev);
            SetEthtoolValue(dev, ETHTOOL_STXCSUM, 0);
            ldev->offload_orig |= OFFLOAD_FLAG_TXCSUM;
        }
#endif
    }
    if (other) {
#ifdef ETHTOOL_GGRO
        if (GetEthtoolValue(dev, ETHTOOL_GGRO, &value) == 0 && value != 0) {
            SCLogPerf("%s: disabling gro offloading", dev);
            SetEthtoolValue(dev, ETHTOOL_SGRO, 0);
            ldev->offload_orig |= OFFLOAD_FLAG_GRO;
        }
#endif
#ifdef ETHTOOL_GTSO
        if (GetEthtoolValue(dev, ETHTOOL_GTSO, &value) == 0 && value != 0) {
            SCLogPerf("%s: disabling tso offloading", dev);
            SetEthtoolValue(dev, ETHTOOL_STSO, 0);
            ldev->offload_orig |= OFFLOAD_FLAG_TSO;
        }
#endif
#ifdef ETHTOOL_GGSO
        if (GetEthtoolValue(dev, ETHTOOL_GGSO, &value) == 0 && value != 0) {
            SCLogPerf("%s: disabling gso offloading", dev);
            SetEthtoolValue(dev, ETHTOOL_SGSO, 0);
            ldev->offload_orig |= OFFLOAD_FLAG_GSO;
        }
#endif
#ifdef ETHTOOL_GSG
        if (GetEthtoolValue(dev, ETHTOOL_GSG, &value) == 0 && value != 0) {
            SCLogPerf("%s: disabling sg offloading", dev);
            SetEthtoolValue(dev, ETHTOOL_SSG, 0);
            ldev->offload_orig |= OFFLOAD_FLAG_SG;
        }
#endif
#ifdef ETHTOOL_GFLAGS
        if (GetEthtoolValue(dev, ETHTOOL_GFLAGS, &value) == 0) {
            if (value & ETH_FLAG_LRO) {
                SCLogPerf("%s: disabling lro offloading", dev);
                SetEthtoolValue(dev, ETHTOOL_SFLAGS, value & ~ETH_FLAG_LRO);
                ldev->offload_orig |= OFFLOAD_FLAG_LRO;
            }
        }
#endif
    }
    return ret;
}

>>>>>>> 57228e99
static int RestoreIfaceOffloadingLinux(LiveDevice *ldev)
{
    if (ldev == NULL)
        return -1;

    const char *dev = ldev->dev;

#ifdef ETHTOOL_GRXCSUM
    if (ldev->offload_orig & OFFLOAD_FLAG_RXCSUM) {
        SCLogPerf("%s: restoring rxcsum offloading", dev);
        SetEthtoolValue(dev, ETHTOOL_SRXCSUM, 1);
    }
#endif
#ifdef ETHTOOL_GTXCSUM
    if (ldev->offload_orig & OFFLOAD_FLAG_TXCSUM) {
        SCLogPerf("%s: restoring txcsum offloading", dev);
        SetEthtoolValue(dev, ETHTOOL_STXCSUM, 1);
    }
#endif
#ifdef ETHTOOL_GGRO
    if (ldev->offload_orig & OFFLOAD_FLAG_GRO) {
        SCLogPerf("%s: restoring gro offloading", dev);
        SetEthtoolValue(dev, ETHTOOL_SGRO, 1);
    }
#endif
#ifdef ETHTOOL_GTSO
    if (ldev->offload_orig & OFFLOAD_FLAG_TSO) {
        SCLogPerf("%s: restoring tso offloading", dev);
        SetEthtoolValue(dev, ETHTOOL_STSO, 1);
    }
#endif
#ifdef ETHTOOL_GGSO
    if (ldev->offload_orig & OFFLOAD_FLAG_GSO) {
        SCLogPerf("%s: restoring gso offloading", dev);
        SetEthtoolValue(dev, ETHTOOL_SGSO, 1);
    }
#endif
#ifdef ETHTOOL_GSG
    if (ldev->offload_orig & OFFLOAD_FLAG_SG) {
        SCLogPerf("%s: restoring sg offloading", dev);
        SetEthtoolValue(dev, ETHTOOL_SSG, 1);
    }
#endif
#ifdef ETHTOOL_GFLAGS
    if (ldev->offload_orig & OFFLOAD_FLAG_LRO) {
        uint32_t value = 0;
        if (GetEthtoolValue(dev, ETHTOOL_GFLAGS, &value) == 0) {
            SCLogPerf("%s: restoring lro offloading", dev);
            SetEthtoolValue(dev, ETHTOOL_SFLAGS, value & ETH_FLAG_LRO);
        }
    }
#endif
    return 0;
}

#endif /* defined HAVE_LINUX_ETHTOOL_H && defined SIOCETHTOOL */

#ifdef SIOCGIFCAP
static int GetIfaceOffloadingBSD(const char *ifname)
{
    int ret = 0;
    int if_caps = GetIfaceCaps(ifname);
    if (if_caps == -1) {
        return -1;
    }
    SCLogDebug("if_caps %X", if_caps);

    if (if_caps & IFCAP_RXCSUM) {
        SCLogWarning(SC_ERR_NIC_OFFLOADING,
                "Using %s with RXCSUM activated can lead to capture "
                "problems. Run: ifconfig %s -rxcsum", ifname, ifname);
        ret = 1;
    }
#ifdef IFCAP_TOE
    if (if_caps & (IFCAP_TSO|IFCAP_TOE|IFCAP_LRO)) {
        SCLogWarning(SC_ERR_NIC_OFFLOADING,
                "Using %s with TSO, TOE or LRO activated can lead to "
                "capture problems. Run: ifconfig %s -tso -toe -lro",
                ifname, ifname);
        ret = 1;
    }
#else
    if (if_caps & (IFCAP_TSO|IFCAP_LRO)) {
        SCLogWarning(SC_ERR_NIC_OFFLOADING,
                "Using %s with TSO or LRO activated can lead to "
                "capture problems. Run: ifconfig %s -tso -lro",
                ifname, ifname);
        ret = 1;
    }
#endif
    return ret;
}
#endif

#ifdef SIOCSIFCAP
static int DisableIfaceOffloadingBSD(LiveDevice *ldev)
{
    int ret = 0;

    if (ldev == NULL)
        return -1;

    const char *ifname = ldev->dev;
    int if_caps = GetIfaceCaps(ifname);
    int set_caps = if_caps;
    if (if_caps == -1) {
        return -1;
    }
    SCLogDebug("if_caps %X", if_caps);

    if (if_caps & IFCAP_RXCSUM) {
        SCLogPerf("%s: disabling rxcsum offloading", ifname);
        set_caps &= ~IFCAP_RXCSUM;
    }

#ifdef IFCAP_TOE
    if (if_caps & (IFCAP_TSO|IFCAP_TOE|IFCAP_LRO)) {
        SCLogPerf("%s: disabling tso|toe|lro offloading", ifname);
        set_caps &= ~(IFCAP_TSO|IFCAP_LRO);
    }
#else
    if (if_caps & (IFCAP_TSO|IFCAP_LRO)) {
        SCLogPerf("%s: disabling tso|lro offloading", ifname);
        set_caps &= ~(IFCAP_TSO|IFCAP_LRO);
    }
#endif
    if (set_caps != if_caps) {
        if (if_caps & IFCAP_RXCSUM)
            ldev->offload_orig |= OFFLOAD_FLAG_RXCSUM;
        if (if_caps & IFCAP_TSO)
            ldev->offload_orig |= OFFLOAD_FLAG_TSO;
#ifdef IFCAP_TOE
        if (if_caps & IFCAP_TOE)
            ldev->offload_orig |= OFFLOAD_FLAG_TOE;
#endif
        if (if_caps & IFCAP_LRO)
            ldev->offload_orig |= OFFLOAD_FLAG_LRO;

        SetIfaceCaps(ifname, set_caps);
    }
    return ret;
}

static int RestoreIfaceOffloadingBSD(LiveDevice *ldev)
{
    int ret = 0;

    if (ldev == NULL)
        return -1;

    const char *ifname = ldev->dev;
    int if_caps = GetIfaceCaps(ifname);
    int set_caps = if_caps;
    if (if_caps == -1) {
        return -1;
    }
    SCLogDebug("if_caps %X", if_caps);

    if (ldev->offload_orig & OFFLOAD_FLAG_RXCSUM) {
        SCLogPerf("%s: restoring rxcsum offloading", ifname);
        set_caps |= IFCAP_RXCSUM;
    }
    if (ldev->offload_orig & OFFLOAD_FLAG_TSO) {
        SCLogPerf("%s: restoring tso offloading", ifname);
        set_caps |= IFCAP_TSO;
    }
#ifdef IFCAP_TOE
    if (ldev->offload_orig & OFFLOAD_FLAG_TOE) {
        SCLogPerf("%s: restoring toe offloading", ifname);
        set_caps |= IFCAP_TOE;
    }
#endif
    if (ldev->offload_orig & OFFLOAD_FLAG_LRO) {
        SCLogPerf("%s: restoring lro offloading", ifname);
        set_caps |= IFCAP_LRO;
    }

    if (set_caps != if_caps) {
        SetIfaceCaps(ifname, set_caps);
    }
    return ret;
}
#endif

/**
 * \brief output offloading status of the link
 *
 * Test interface for offloading features. If one of them is
 * activated then suricata mays received packets merge at reception.
 * The result is oversized packets and this may cause some serious
 * problem in some capture mode where the size of the packet is
 * limited (AF_PACKET in V2 more for example).
 *
 * \param Name of link
 * \param csum check if checksums are offloaded
 * \param other check if other things are offloaded: TSO, GRO, etc.
 * \retval -1 in case of error, 0 if none, 1 if some
 */
int GetIfaceOffloading(const char *dev, int csum, int other)
{
#if defined HAVE_LINUX_ETHTOOL_H && defined SIOCETHTOOL
    return GetIfaceOffloadingLinux(dev, csum, other);
#elif defined SIOCGIFCAP
    return GetIfaceOffloadingBSD(dev);
#else
    return 0;
#endif
}

int DisableIfaceOffloading(LiveDevice *dev, int csum, int other)
{
#if defined HAVE_LINUX_ETHTOOL_H && defined SIOCETHTOOL
    return DisableIfaceOffloadingLinux(dev, csum, other);
#elif defined SIOCSIFCAP
    return DisableIfaceOffloadingBSD(dev);
#else
    return 0;
#endif

}

void RestoreIfaceOffloading(LiveDevice *dev)
{
    if (dev->offload_orig != 0) {
#if defined HAVE_LINUX_ETHTOOL_H && defined SIOCETHTOOL
        RestoreIfaceOffloadingLinux(dev);
#elif defined SIOCSIFCAP
        RestoreIfaceOffloadingBSD(dev);
#endif
    }
}

int GetIfaceRSSQueuesNum(const char *pcap_dev)
{
#if defined HAVE_LINUX_ETHTOOL_H && defined ETHTOOL_GRXRINGS
    struct ifreq ifr;
    struct ethtool_rxnfc nfccmd;
    int fd;

    (void)strlcpy(ifr.ifr_name, pcap_dev, sizeof(ifr.ifr_name));
    fd = socket(AF_INET, SOCK_DGRAM, 0);
    if (fd == -1) {
        SCLogWarning(SC_ERR_SYSCALL,
                "Failure when opening socket for ioctl: %s (%d)",
                strerror(errno), errno);
        return -1;
    }

    nfccmd.cmd = ETHTOOL_GRXRINGS;
    ifr.ifr_data = (void*) &nfccmd;

    if (ioctl(fd, SIOCETHTOOL, (char *)&ifr) < 0) {
        if (errno != ENOTSUP) {
            SCLogWarning(SC_ERR_SYSCALL,
                         "Failure when trying to get number of RSS queue ioctl for '%s': %s (%d)",
                         pcap_dev, strerror(errno), errno);
        }
        close(fd);
        return 0;
    }
    close(fd);
    SCLogInfo("Found %d RX RSS queues for '%s'", (int)nfccmd.data,
            pcap_dev);
    return (int)nfccmd.data;
#else
    return 0;
#endif
}<|MERGE_RESOLUTION|>--- conflicted
+++ resolved
@@ -313,11 +313,7 @@
     ifr.ifr_data = (void *) &ethv;
     if (ioctl(fd, SIOCETHTOOL, (char *)&ifr) < 0) {
         SCLogWarning(SC_ERR_SYSCALL,
-<<<<<<< HEAD
-                  "Failure when trying to get feature via ioctl for '%s': %s (%d)",
-=======
                   "Failure when trying to set feature via ioctl for '%s': %s (%d)",
->>>>>>> 57228e99
                   dev, strerror(errno), errno);
         close(fd);
         return -1;
@@ -404,7 +400,6 @@
             ret = 1;
         }
     }
-<<<<<<< HEAD
     return ret;
 }
 
@@ -476,79 +471,6 @@
     return ret;
 }
 
-=======
-    return ret;
-}
-
-static int DisableIfaceOffloadingLinux(LiveDevice *ldev, int csum, int other)
-{
-    int ret = 0;
-    uint32_t value = 0;
-
-    if (ldev == NULL)
-        return -1;
-
-    const char *dev = ldev->dev;
-
-    if (csum) {
-#ifdef ETHTOOL_GRXCSUM
-        if (GetEthtoolValue(dev, ETHTOOL_GRXCSUM, &value) == 0 && value != 0) {
-            SCLogPerf("%s: disabling rxcsum offloading", dev);
-            SetEthtoolValue(dev, ETHTOOL_SRXCSUM, 0);
-            ldev->offload_orig |= OFFLOAD_FLAG_RXCSUM;
-        }
-#endif
-#ifdef ETHTOOL_GTXCSUM
-        if (GetEthtoolValue(dev, ETHTOOL_GTXCSUM, &value) == 0 && value != 0) {
-            SCLogPerf("%s: disabling txcsum offloading", dev);
-            SetEthtoolValue(dev, ETHTOOL_STXCSUM, 0);
-            ldev->offload_orig |= OFFLOAD_FLAG_TXCSUM;
-        }
-#endif
-    }
-    if (other) {
-#ifdef ETHTOOL_GGRO
-        if (GetEthtoolValue(dev, ETHTOOL_GGRO, &value) == 0 && value != 0) {
-            SCLogPerf("%s: disabling gro offloading", dev);
-            SetEthtoolValue(dev, ETHTOOL_SGRO, 0);
-            ldev->offload_orig |= OFFLOAD_FLAG_GRO;
-        }
-#endif
-#ifdef ETHTOOL_GTSO
-        if (GetEthtoolValue(dev, ETHTOOL_GTSO, &value) == 0 && value != 0) {
-            SCLogPerf("%s: disabling tso offloading", dev);
-            SetEthtoolValue(dev, ETHTOOL_STSO, 0);
-            ldev->offload_orig |= OFFLOAD_FLAG_TSO;
-        }
-#endif
-#ifdef ETHTOOL_GGSO
-        if (GetEthtoolValue(dev, ETHTOOL_GGSO, &value) == 0 && value != 0) {
-            SCLogPerf("%s: disabling gso offloading", dev);
-            SetEthtoolValue(dev, ETHTOOL_SGSO, 0);
-            ldev->offload_orig |= OFFLOAD_FLAG_GSO;
-        }
-#endif
-#ifdef ETHTOOL_GSG
-        if (GetEthtoolValue(dev, ETHTOOL_GSG, &value) == 0 && value != 0) {
-            SCLogPerf("%s: disabling sg offloading", dev);
-            SetEthtoolValue(dev, ETHTOOL_SSG, 0);
-            ldev->offload_orig |= OFFLOAD_FLAG_SG;
-        }
-#endif
-#ifdef ETHTOOL_GFLAGS
-        if (GetEthtoolValue(dev, ETHTOOL_GFLAGS, &value) == 0) {
-            if (value & ETH_FLAG_LRO) {
-                SCLogPerf("%s: disabling lro offloading", dev);
-                SetEthtoolValue(dev, ETHTOOL_SFLAGS, value & ~ETH_FLAG_LRO);
-                ldev->offload_orig |= OFFLOAD_FLAG_LRO;
-            }
-        }
-#endif
-    }
-    return ret;
-}
-
->>>>>>> 57228e99
 static int RestoreIfaceOffloadingLinux(LiveDevice *ldev)
 {
     if (ldev == NULL)
