--- conflicted
+++ resolved
@@ -98,11 +98,7 @@
     int ret;
     int on = 1;
     char sockettarget[PATH_MAX];
-<<<<<<< HEAD
-    char *socketname;
-=======
     const char *socketname;
->>>>>>> c21347df
 
     this->start_timestamp = time(NULL);
     this->socket = -1;
@@ -864,11 +860,7 @@
         } else {
             SCLogWarning(SC_ERR_INITIALIZATION,
                     "Unable to create unix command socket");
-<<<<<<< HEAD
-            return TM_ECODE_OK;
-=======
             return -1;
->>>>>>> c21347df
         }
     }
 
@@ -989,19 +981,12 @@
     /* Spawn the unix socket manager thread */
     int unix_socket = ConfUnixSocketIsEnable();
     if (unix_socket == 1) {
-<<<<<<< HEAD
-        UnixManagerThreadSpawn(0);
-        UnixManagerRegisterCommand("iface-stat", LiveDeviceIfaceStat, NULL,
-                UNIX_CMD_TAKE_ARGS);
-        UnixManagerRegisterCommand("iface-list", LiveDeviceIfaceList, NULL, 0);
-=======
         if (UnixManagerInit() == 0) {
             UnixManagerRegisterCommand("iface-stat", LiveDeviceIfaceStat, NULL,
                     UNIX_CMD_TAKE_ARGS);
             UnixManagerRegisterCommand("iface-list", LiveDeviceIfaceList, NULL, 0);
             UnixManagerThreadSpawn(0);
         }
->>>>>>> c21347df
     }
 }
 
