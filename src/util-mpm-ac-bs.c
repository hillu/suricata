/* Copyright (C) 2007-2014 Open Information Security Foundation
 *
 * You can copy, redistribute or modify this Program under the terms of
 * the GNU General Public License version 2 as published by the Free
 * Software Foundation.
 *
 * This program is distributed in the hope that it will be useful,
 * but WITHOUT ANY WARRANTY; without even the implied warranty of
 * MERCHANTABILITY or FITNESS FOR A PARTICULAR PURPOSE.  See the
 * GNU General Public License for more details.
 *
 * You should have received a copy of the GNU General Public License
 * version 2 along with this program; if not, write to the Free Software
 * Foundation, Inc., 51 Franklin Street, Fifth Floor, Boston, MA
 * 02110-1301, USA.
 */

/**
 * \file
 *
 * \author Anoop Saldanha <anoopsaldanha@gmail.com>
 *
 *         First iteration of aho-corasick MPM from -
 *
 *         Efficient String Matching: An Aid to Bibliographic Search
 *         Alfred V. Aho and Margaret J. Corasick
 *
 *         - Uses the delta table for calculating transitions, instead of having
 *           separate goto and failure transitions.
 *         - If we cross 2 ** 16 states, we use 4 bytes in the transition table
 *           to hold each state, otherwise we use 2 bytes.
 *         - This version of the MPM is heavy on memory, but it performs well.
 *           If you can fit the ruleset with this mpm on your box without hitting
 *           swap, this is the MPM to go for.
 *
 * \todo - Do a proper analyis of our existing MPMs and suggest a good one based
 *         on the pattern distribution and the expected traffic(say http).
 *       - Tried out loop unrolling without any perf increase.  Need to dig deeper.
 *       - Irrespective of whether we cross 2 ** 16 states or not,shift to using
 *         uint32_t for state type, so that we can integrate it's status as a
 *         final state or not in the topmost byte.  We are already doing it if
 *         state_count is > 2 ** 16.
 *       - Test case-senstive patterns if they have any ascii chars.  If they
 *         don't treat them as nocase.
 *       - Carry out other optimizations we are working on.  hashes, compression.
 */

#include "suricata-common.h"
#include "suricata.h"

#include "detect.h"
#include "detect-parse.h"
#include "detect-engine.h"
#include "util-mpm-ac-bs.h"

#include "conf.h"
#include "util-debug.h"
#include "util-unittest.h"
#include "util-unittest-helper.h"
#include "util-memcmp.h"
#include "util-memcpy.h"

void SCACBSInitCtx(MpmCtx *);
void SCACBSInitThreadCtx(MpmCtx *, MpmThreadCtx *);
void SCACBSDestroyCtx(MpmCtx *);
void SCACBSDestroyThreadCtx(MpmCtx *, MpmThreadCtx *);
int SCACBSAddPatternCI(MpmCtx *, uint8_t *, uint16_t, uint16_t, uint16_t,
                       uint32_t, SigIntId, uint8_t);
int SCACBSAddPatternCS(MpmCtx *, uint8_t *, uint16_t, uint16_t, uint16_t,
                       uint32_t, SigIntId, uint8_t);
int SCACBSPreparePatterns(MpmCtx *mpm_ctx);
uint32_t SCACBSSearch(const MpmCtx *mpm_ctx, MpmThreadCtx *mpm_thread_ctx,
<<<<<<< HEAD
                      PrefilterRuleStore *pmq, const uint8_t *buf, uint16_t buflen);
=======
                      PrefilterRuleStore *pmq, const uint8_t *buf, uint32_t buflen);
>>>>>>> 57228e99
void SCACBSPrintInfo(MpmCtx *mpm_ctx);
void SCACBSPrintSearchStats(MpmThreadCtx *mpm_thread_ctx);
void SCACBSRegisterTests(void);

/* a placeholder to denote a failure transition in the goto table */
#define SC_AC_BS_FAIL (-1)

#define STATE_QUEUE_CONTAINER_SIZE 65536

/**
 * \brief Helper structure used by AC during state table creation
 */
typedef struct StateQueue_ {
    int32_t store[STATE_QUEUE_CONTAINER_SIZE];
    int top;
    int bot;
} StateQueue;

/**
 * \brief Register the aho-corasick mpm.
 */
void MpmACBSRegister(void)
{
    mpm_table[MPM_AC_BS].name = "ac-bs";
    mpm_table[MPM_AC_BS].InitCtx = SCACBSInitCtx;
    mpm_table[MPM_AC_BS].InitThreadCtx = SCACBSInitThreadCtx;
    mpm_table[MPM_AC_BS].DestroyCtx = SCACBSDestroyCtx;
    mpm_table[MPM_AC_BS].DestroyThreadCtx = SCACBSDestroyThreadCtx;
    mpm_table[MPM_AC_BS].AddPattern = SCACBSAddPatternCS;
    mpm_table[MPM_AC_BS].AddPatternNocase = SCACBSAddPatternCI;
    mpm_table[MPM_AC_BS].Prepare = SCACBSPreparePatterns;
    mpm_table[MPM_AC_BS].Search = SCACBSSearch;
    mpm_table[MPM_AC_BS].PrintCtx = SCACBSPrintInfo;
    mpm_table[MPM_AC_BS].PrintThreadCtx = SCACBSPrintSearchStats;
    mpm_table[MPM_AC_BS].RegisterUnittests = SCACBSRegisterTests;

    return;
}

/**
 * \internal
 * \brief Initialize the AC context with user specified conf parameters.  We
 *        aren't retrieving anything for AC conf now, but we will certainly
 *        need it, when we customize AC.
 */
static void SCACBSGetConfig(void)
{
    //ConfNode *ac_conf;
    //const char *hash_val = NULL;

    //ConfNode *pm = ConfGetNode("pattern-matcher");

    return;
}

/**
 * \internal
 * \brief Initialize a new state in the goto and output tables.
 *
 * \param mpm_ctx Pointer to the mpm context.
 *
 * \retval The state id, of the newly created state.
 */
static inline int SCACBSInitNewState(MpmCtx *mpm_ctx)
{
    void *ptmp;
    SCACBSCtx *ctx = (SCACBSCtx *)mpm_ctx->ctx;
    int ascii_code = 0;
    int size = 0;

    /* reallocate space in the goto table to include a new state */
    size = (ctx->state_count + 1) * ctx->single_state_size;
    ptmp = SCRealloc(ctx->goto_table, size);
    if (ptmp == NULL) {
        SCFree(ctx->goto_table);
        ctx->goto_table = NULL;
        SCLogError(SC_ERR_MEM_ALLOC, "Error allocating memory");
        exit(EXIT_FAILURE);
    }
    ctx->goto_table = ptmp;

    /* set all transitions for the newly assigned state as FAIL transitions */
    for (ascii_code = 0; ascii_code < 256; ascii_code++) {
        ctx->goto_table[ctx->state_count][ascii_code] = SC_AC_BS_FAIL;
    }

    /* reallocate space in the output table for the new state */
    size = (ctx->state_count + 1) * sizeof(SCACBSOutputTable);
    ptmp = SCRealloc(ctx->output_table, size);
    if (ptmp == NULL) {
        SCFree(ctx->output_table);
        ctx->output_table = NULL;
        SCLogError(SC_ERR_MEM_ALLOC, "Error allocating memory");
        exit(EXIT_FAILURE);
    }
    ctx->output_table = ptmp;

    memset(ctx->output_table + ctx->state_count, 0, sizeof(SCACBSOutputTable));

    /* \todo using it temporarily now during dev, since I have restricted
     *       state var in SCACBSCtx->state_table to uint16_t. */
    //if (ctx->state_count > 65536) {
    //    printf("state count exceeded\n");
    //    exit(EXIT_FAILURE);
    //}

    return ctx->state_count++;
}

/**
 * \internal
 * \brief Adds a pid to the output table for a state.
 *
 * \param state   The state to whose output table we should add the pid.
 * \param pid     The pattern id to add.
 * \param mpm_ctx Pointer to the mpm context.
 */
static void SCACBSSetOutputState(int32_t state, uint32_t pid, MpmCtx *mpm_ctx)
{
    void *ptmp;
    SCACBSCtx *ctx = (SCACBSCtx *)mpm_ctx->ctx;
    SCACBSOutputTable *output_state = &ctx->output_table[state];
    uint32_t i = 0;

    for (i = 0; i < output_state->no_of_entries; i++) {
        if (output_state->pids[i] == pid)
            return;
    }

    output_state->no_of_entries++;
    ptmp = SCRealloc(output_state->pids,
                     output_state->no_of_entries * sizeof(uint32_t));
    if (ptmp == NULL) {
        SCFree(output_state->pids);
        output_state->pids = NULL;
        SCLogError(SC_ERR_MEM_ALLOC, "Error allocating memory");
        exit(EXIT_FAILURE);
    }
    output_state->pids = ptmp;

    output_state->pids[output_state->no_of_entries - 1] = pid;

    return;
}

/**
 * \brief Helper function used by SCACBSCreateGotoTable.  Adds a pattern to the
 *        goto table.
 *
 * \param pattern     Pointer to the pattern.
 * \param pattern_len Pattern length.
 * \param pid         The pattern id, that corresponds to this pattern.  We
 *                    need it to updated the output table for this pattern.
 * \param mpm_ctx     Pointer to the mpm context.
 */
static inline void SCACBSEnter(uint8_t *pattern, uint16_t pattern_len, uint32_t pid,
                               MpmCtx *mpm_ctx)
{
    SCACBSCtx *ctx = (SCACBSCtx *)mpm_ctx->ctx;
    int32_t state = 0;
    int32_t newstate = 0;
    int i = 0;
    int p = 0;

    /* walk down the trie till we have a match for the pattern prefix */
    state = 0;
    for (i = 0; i < pattern_len; i++) {
        if (ctx->goto_table[state][pattern[i]] != SC_AC_BS_FAIL) {
            state = ctx->goto_table[state][pattern[i]];
        } else {
            break;
        }
    }

    /* add the non-matching pattern suffix to the trie, from the last state
     * we left off */
    for (p = i; p < pattern_len; p++) {
        newstate = SCACBSInitNewState(mpm_ctx);
        ctx->goto_table[state][pattern[p]] = newstate;
        state = newstate;
    }

    /* add this pattern id, to the output table of the last state, where the
     * pattern ends in the trie */
    SCACBSSetOutputState(state, pid, mpm_ctx);

    return;
}

/**
 * \internal
 * \brief Create the goto table.
 *
 * \param mpm_ctx Pointer to the mpm context.
 */
static inline void SCACBSCreateGotoTable(MpmCtx *mpm_ctx)
{
    SCACBSCtx *ctx = (SCACBSCtx *)mpm_ctx->ctx;
    uint32_t i = 0;

    /* add each pattern to create the goto table */
    for (i = 0; i < mpm_ctx->pattern_cnt; i++) {
        SCACBSEnter(ctx->parray[i]->ci, ctx->parray[i]->len,
                  ctx->parray[i]->id, mpm_ctx);
    }

    int ascii_code = 0;
    for (ascii_code = 0; ascii_code < 256; ascii_code++) {
        if (ctx->goto_table[0][ascii_code] == SC_AC_BS_FAIL) {
            ctx->goto_table[0][ascii_code] = 0;
        }
    }

    return;
}

static inline int SCACBSStateQueueIsEmpty(StateQueue *q)
{
    if (q->top == q->bot)
        return 1;
    else
        return 0;
}

static inline void SCACBSEnqueue(StateQueue *q, int32_t state)
{
    int i = 0;

    /*if we already have this */
    for (i = q->bot; i < q->top; i++) {
        if (q->store[i] == state)
            return;
    }

    q->store[q->top++] = state;

    if (q->top == STATE_QUEUE_CONTAINER_SIZE)
        q->top = 0;

    if (q->top == q->bot) {
        SCLogCritical(SC_ERR_AHO_CORASICK, "Just ran out of space in the queue.  "
                      "Fatal Error.  Exiting.  Please file a bug report on this");
        exit(EXIT_FAILURE);
    }

    return;
}

static inline int32_t SCACBSDequeue(StateQueue *q)
{
    if (q->bot == STATE_QUEUE_CONTAINER_SIZE)
        q->bot = 0;

    if (q->bot == q->top) {
        SCLogCritical(SC_ERR_AHO_CORASICK, "StateQueue behaving weirdly.  "
                      "Fatal Error.  Exiting.  Please file a bug report on this");
        exit(EXIT_FAILURE);
    }

    return q->store[q->bot++];
}

/*
#define SCACBSStateQueueIsEmpty(q) (((q)->top == (q)->bot) ? 1 : 0)

#define SCACBSEnqueue(q, state) do { \
                                  int i = 0; \
                                             \
                                  for (i = (q)->bot; i < (q)->top; i++) { \
                                      if ((q)->store[i] == state)       \
                                      return; \
                                  } \
                                    \
                                  (q)->store[(q)->top++] = state;   \
                                                                \
                                  if ((q)->top == STATE_QUEUE_CONTAINER_SIZE) \
                                      (q)->top = 0;                     \
                                                                        \
                                  if ((q)->top == (q)->bot) {           \
                                  SCLogCritical(SC_ERR_AHO_CORASICK, "Just ran out of space in the queue.  " \
                                                "Fatal Error.  Exiting.  Please file a bug report on this"); \
                                  exit(EXIT_FAILURE);                   \
                                  }                                     \
                              } while (0)

#define SCACBSDequeue(q) ( (((q)->bot == STATE_QUEUE_CONTAINER_SIZE)? ((q)->bot = 0): 0), \
                         (((q)->bot == (q)->top) ?                      \
                          (printf("StateQueue behaving "                \
                                         "weirdly.  Fatal Error.  Exiting.  Please " \
                                         "file a bug report on this"), \
                           exit(EXIT_FAILURE)) : 0), \
                         (q)->store[(q)->bot++])     \
*/

/**
 * \internal
 * \brief Club the output data from 2 states and store it in the 1st state.
 *        dst_state_data = {dst_state_data} UNION {src_state_data}
 *
 * \param dst_state First state(also the destination) for the union operation.
 * \param src_state Second state for the union operation.
 * \param mpm_ctx Pointer to the mpm context.
 */
static inline void SCACBSClubOutputStates(int32_t dst_state, int32_t src_state,
                                        MpmCtx *mpm_ctx)
{
    void *ptmp;
    SCACBSCtx *ctx = (SCACBSCtx *)mpm_ctx->ctx;
    uint32_t i = 0;
    uint32_t j = 0;

    SCACBSOutputTable *output_dst_state = &ctx->output_table[dst_state];
    SCACBSOutputTable *output_src_state = &ctx->output_table[src_state];

    for (i = 0; i < output_src_state->no_of_entries; i++) {
        for (j = 0; j < output_dst_state->no_of_entries; j++) {
            if (output_src_state->pids[i] == output_dst_state->pids[j]) {
                break;
            }
        }
        if (j == output_dst_state->no_of_entries) {
            output_dst_state->no_of_entries++;

            ptmp = SCRealloc(output_dst_state->pids,
                             (output_dst_state->no_of_entries * sizeof(uint32_t)));
            if (ptmp == NULL) {
                SCFree(output_dst_state->pids);
                output_dst_state->pids = NULL;
                SCLogError(SC_ERR_MEM_ALLOC, "Error allocating memory");
                exit(EXIT_FAILURE);
            }
            else {
                output_dst_state->pids = ptmp;
            }

            output_dst_state->pids[output_dst_state->no_of_entries - 1] =
                output_src_state->pids[i];
        }
    }

    return;
}

/**
 * \internal
 * \brief Create the failure table.
 *
 * \param mpm_ctx Pointer to the mpm context.
 */
static inline void SCACBSCreateFailureTable(MpmCtx *mpm_ctx)
{
    SCACBSCtx *ctx = (SCACBSCtx *)mpm_ctx->ctx;
    int ascii_code = 0;
    int32_t state = 0;
    int32_t r_state = 0;

    StateQueue q;
    memset(&q, 0, sizeof(StateQueue));

    /* allot space for the failure table.  A failure entry in the table for
     * every state(SCACBSCtx->state_count) */
    ctx->failure_table = SCMalloc(ctx->state_count * sizeof(int32_t));
    if (ctx->failure_table == NULL) {
        SCLogError(SC_ERR_MEM_ALLOC, "Error allocating memory");
        exit(EXIT_FAILURE);
    }
    memset(ctx->failure_table, 0, ctx->state_count * sizeof(int32_t));

    /* add the failure transitions for the 0th state, and add every non-fail
     * transition from the 0th state to the queue for further processing
     * of failure states */
    for (ascii_code = 0; ascii_code < 256; ascii_code++) {
        int32_t temp_state = ctx->goto_table[0][ascii_code];
        if (temp_state != 0) {
            SCACBSEnqueue(&q, temp_state);
            ctx->failure_table[temp_state] = 0;
        }
    }

    while (!SCACBSStateQueueIsEmpty(&q)) {
        /* pick up every state from the queue and add failure transitions */
        r_state = SCACBSDequeue(&q);
        for (ascii_code = 0; ascii_code < 256; ascii_code++) {
            int32_t temp_state = ctx->goto_table[r_state][ascii_code];
            if (temp_state == SC_AC_BS_FAIL)
                continue;
            SCACBSEnqueue(&q, temp_state);
            state = ctx->failure_table[r_state];

            while(ctx->goto_table[state][ascii_code] == SC_AC_BS_FAIL)
                state = ctx->failure_table[state];
            ctx->failure_table[temp_state] = ctx->goto_table[state][ascii_code];
            SCACBSClubOutputStates(temp_state, ctx->failure_table[temp_state],
                                 mpm_ctx);
        }
    }

    return;
}

/**
 * \internal
 * \brief Create the delta table.
 *
 * \param mpm_ctx Pointer to the mpm context.
 */
static inline void SCACBSCreateDeltaTable(MpmCtx *mpm_ctx)
{
    SCACBSCtx *ctx = (SCACBSCtx *)mpm_ctx->ctx;
    int ascii_code = 0;
    int32_t r_state = 0;

    if (ctx->state_count < 32767) {
        ctx->state_table_u16 = SCMalloc(ctx->state_count *
                                        sizeof(SC_AC_BS_STATE_TYPE_U16) * 256);
        if (ctx->state_table_u16 == NULL) {
            SCLogError(SC_ERR_MEM_ALLOC, "Error allocating memory");
            exit(EXIT_FAILURE);
        }
        memset(ctx->state_table_u16, 0,
               ctx->state_count * sizeof(SC_AC_BS_STATE_TYPE_U16) * 256);

        mpm_ctx->memory_cnt++;
        mpm_ctx->memory_size += (ctx->state_count *
                                 sizeof(SC_AC_BS_STATE_TYPE_U16) * 256);

        StateQueue q;
        memset(&q, 0, sizeof(StateQueue));

        for (ascii_code = 0; ascii_code < 256; ascii_code++) {
            SC_AC_BS_STATE_TYPE_U16 temp_state = ctx->goto_table[0][ascii_code];
            ctx->state_table_u16[0][ascii_code] = temp_state;
            if (temp_state != 0)
                SCACBSEnqueue(&q, temp_state);
        }

        while (!SCACBSStateQueueIsEmpty(&q)) {
            r_state = SCACBSDequeue(&q);

            for (ascii_code = 0; ascii_code < 256; ascii_code++) {
                int32_t temp_state = ctx->goto_table[r_state][ascii_code];
                if (temp_state != SC_AC_BS_FAIL) {
                    SCACBSEnqueue(&q, temp_state);
                    ctx->state_table_u16[r_state][ascii_code] = temp_state;
                } else {
                    ctx->state_table_u16[r_state][ascii_code] =
                        ctx->state_table_u16[ctx->failure_table[r_state]][ascii_code];
                }
            }
        }
    } else {
        /* create space for the state table.  We could have used the existing goto
         * table, but since we have it set to hold 32 bit state values, we will create
         * a new state table here of type SC_AC_BS_STATE_TYPE(current set to uint16_t) */
        ctx->state_table_u32 = SCMalloc(ctx->state_count *
                                        sizeof(SC_AC_BS_STATE_TYPE_U32) * 256);
        if (ctx->state_table_u32 == NULL) {
            SCLogError(SC_ERR_MEM_ALLOC, "Error allocating memory");
            exit(EXIT_FAILURE);
        }
        memset(ctx->state_table_u32, 0,
               ctx->state_count * sizeof(SC_AC_BS_STATE_TYPE_U32) * 256);

        mpm_ctx->memory_cnt++;
        mpm_ctx->memory_size += (ctx->state_count *
                                 sizeof(SC_AC_BS_STATE_TYPE_U32) * 256);

        StateQueue q;
        memset(&q, 0, sizeof(StateQueue));

        for (ascii_code = 0; ascii_code < 256; ascii_code++) {
            SC_AC_BS_STATE_TYPE_U32 temp_state = ctx->goto_table[0][ascii_code];
            ctx->state_table_u32[0][ascii_code] = temp_state;
            if (temp_state != 0)
                SCACBSEnqueue(&q, temp_state);
        }

        while (!SCACBSStateQueueIsEmpty(&q)) {
            r_state = SCACBSDequeue(&q);

            for (ascii_code = 0; ascii_code < 256; ascii_code++) {
                int32_t temp_state = ctx->goto_table[r_state][ascii_code];
                if (temp_state != SC_AC_BS_FAIL) {
                    SCACBSEnqueue(&q, temp_state);
                    ctx->state_table_u32[r_state][ascii_code] = temp_state;
                } else {
                    ctx->state_table_u32[r_state][ascii_code] =
                        ctx->state_table_u32[ctx->failure_table[r_state]][ascii_code];
                }
            }
        }
    }

    return;
}

static inline void SCACBSClubOutputStatePresenceWithDeltaTable(MpmCtx *mpm_ctx)
{
    SCACBSCtx *ctx = (SCACBSCtx *)mpm_ctx->ctx;
    int ascii_code = 0;
    uint32_t state = 0;
    uint32_t temp_state = 0;

    if (ctx->state_count < 32767) {
        for (state = 0; state < ctx->state_count; state++) {
            for (ascii_code = 0; ascii_code < 256; ascii_code++) {
                temp_state = ctx->state_table_u16[state & 0x7FFF][ascii_code];
                if (ctx->output_table[temp_state & 0x7FFF].no_of_entries != 0)
                    ctx->state_table_u16[state & 0x7FFF][ascii_code] |= (1 << 15);
            }
        }
    } else {
        for (state = 0; state < ctx->state_count; state++) {
            for (ascii_code = 0; ascii_code < 256; ascii_code++) {
                temp_state = ctx->state_table_u32[state & 0x00FFFFFF][ascii_code];
                if (ctx->output_table[temp_state & 0x00FFFFFF].no_of_entries != 0)
                    ctx->state_table_u32[state & 0x00FFFFFF][ascii_code] |= (1 << 24);
            }
        }
    }

    return;
}

static inline void SCACBSInsertCaseSensitiveEntriesForPatterns(MpmCtx *mpm_ctx)
{
    SCACBSCtx *ctx = (SCACBSCtx *)mpm_ctx->ctx;
    uint32_t state = 0;
    uint32_t k = 0;

    for (state = 0; state < ctx->state_count; state++) {
        if (ctx->output_table[state].no_of_entries == 0)
            continue;

        for (k = 0; k < ctx->output_table[state].no_of_entries; k++) {
            if (ctx->pid_pat_list[ctx->output_table[state].pids[k]].cs != NULL) {
                ctx->output_table[state].pids[k] &= 0x0000FFFF;
                ctx->output_table[state].pids[k] |= 1 << 16;
            }
        }
    }

    return;
}

#if 0
static void SCACBSPrintDeltaTable(MpmCtx *mpm_ctx)
{
    SCACBSCtx *ctx = (SCACBSCtx *)mpm_ctx->ctx;
    int i = 0, j = 0;

    printf("##############Delta Table##############\n");
    for (i = 0; i < ctx->state_count; i++) {
        printf("%d: \n", i);
        for (j = 0; j < 256; j++) {
            if (SCACBSGetDelta(i, j, mpm_ctx) != 0) {
                printf("  %c -> %d\n", j, SCACBSGetDelta(i, j, mpm_ctx));
            }
        }
    }

    return;
}
#endif

static inline int SCACBSZeroTransitionPresent(SCACBSCtx *ctx, uint32_t state)
{
    if (state == 0)
        return 1;

    if (ctx->state_count < 32767) {
        int ascii;
        for (ascii = 0; ascii < 256; ascii++) {
            if ((ctx->state_table_u16[0][ascii] & 0x7fff) == (state & 0x7fff)) {
                return 1;
            }
        }

        return 0;
    } else {
        int ascii;
        for (ascii = 0; ascii < 256; ascii++) {
            if ((ctx->state_table_u32[0][ascii] & 0x00FFFFFF) ==
                (state & 0x00FFFFFF)) {
                return 1;
            }
        }

        return 0;
    }
}

/**
 * \internal
 * \brief Creates a new goto table structure(throw out all the failure
 *        transitions), to hold the existing goto table.
 *
 * \param mpm_ctx Pointer to the mpm context.
 */
static inline void SCACBSCreateModDeltaTable(MpmCtx *mpm_ctx)
{
    SCACBSCtx *ctx = (SCACBSCtx *)mpm_ctx->ctx;

    if (ctx->state_count < 32767) {
        int size = 0;
        uint32_t state;

        for (state = 1; state < ctx->state_count; state++) {
            int ascii_code;
            int k = 0;
            for (ascii_code = 0; ascii_code < 256; ascii_code++) {
                uint32_t temp_state = ctx->state_table_u16[state][ascii_code];
                if (SCACBSZeroTransitionPresent(ctx, temp_state))
                    continue;
                k++;
            }
            size += sizeof(uint16_t) * k * 2;
        }

        /* Let us use uint16_t for all.  That way we don//'t have to worry about
         * alignment.  Technically 8 bits is all we need to store ascii codes,
         * but by avoiding it, we save a lot of time on handling alignment */
        size += (ctx->state_count * sizeof(SC_AC_BS_STATE_TYPE_U16) +
                 256 * sizeof(SC_AC_BS_STATE_TYPE_U16) * 1);
        ctx->state_table_mod = SCMalloc(size);
        if (ctx->state_table_mod == NULL) {
            SCLogError(SC_ERR_MEM_ALLOC, "Error allocating memory");
            exit(EXIT_FAILURE);
        }
        memset(ctx->state_table_mod, 0, size);

        mpm_ctx->memory_cnt++;
        mpm_ctx->memory_size += size;

        /* buffer to hold pointers in the buffer, so that a state can use it
         * directly to access its state data */
        ctx->state_table_mod_pointers = SCMalloc(ctx->state_count * sizeof(uint8_t *));
        if (ctx->state_table_mod_pointers == NULL) {
            SCLogError(SC_ERR_MEM_ALLOC, "Error allocating memory");
            exit(EXIT_FAILURE);
        }
        memset(ctx->state_table_mod_pointers, 0,
               ctx->state_count * sizeof(uint8_t *));

        SC_AC_BS_STATE_TYPE_U16 temp_states[256];
        uint16_t *curr_loc = (uint16_t *)ctx->state_table_mod;
        uint16_t *no_of_entries = NULL;
        uint16_t *ascii_codes = NULL;
        uint16_t ascii_code = 0;
        uint16_t k = 0;
        for (state = 0; state < ctx->state_count; state++) {
            /* store the starting location in the buffer for this state */
            ctx->state_table_mod_pointers[state] = (uint8_t *)curr_loc;
            no_of_entries = curr_loc++;
            ascii_codes = curr_loc;
            k = 0;
            /* store all states that have non 0 transitions in the temp buffer */
            for (ascii_code = 0; ascii_code < 256; ascii_code++) {
                uint32_t temp_state = ctx->state_table_u16[state][ascii_code];
                if (state != 0 && SCACBSZeroTransitionPresent(ctx, temp_state))
                    continue;

                ascii_codes[k] = ascii_code;
                temp_states[k] = ctx->state_table_u16[state][ascii_code];
                k++;
            }
            /* if we have any non 0 transitions from our previous for search,
             * store the acii codes as well the corresponding states */
            if (k > 0) {
                no_of_entries[0] = k;
                if (state != 0)
                    curr_loc += k;
                memcpy(curr_loc, temp_states, k * sizeof(SC_AC_BS_STATE_TYPE_U16));
                curr_loc += k;
            }
        }

        /* > 33766 */
    } else {
        int size = 0;
        uint32_t state;
        for (state = 1; state < ctx->state_count; state++) {
            int ascii_code;
            int k = 0;
            for (ascii_code = 0; ascii_code < 256; ascii_code++) {
                uint32_t temp_state = ctx->state_table_u32[state][ascii_code];
                if (SCACBSZeroTransitionPresent(ctx, temp_state))
                    continue;
                k++;
            }
            size += sizeof(uint32_t) * k * 2;
        }

        /* Let us use uint32_t for all.  That way we don//'t have to worry about
         * alignment.  Technically 8 bits is all we need to store ascii codes,
         * but by avoiding it, we save a lot of time on handling alignment */
        size += (ctx->state_count * sizeof(SC_AC_BS_STATE_TYPE_U32) +
                 256 * sizeof(SC_AC_BS_STATE_TYPE_U32) * 1);
        ctx->state_table_mod = SCMalloc(size);
        if (ctx->state_table_mod == NULL) {
            SCLogError(SC_ERR_MEM_ALLOC, "Error allocating memory");
            exit(EXIT_FAILURE);
        }
        memset(ctx->state_table_mod, 0, size);

        mpm_ctx->memory_cnt++;
        mpm_ctx->memory_size += size;

        /* buffer to hold pointers in the buffer, so that a state can use it
         * directly to access its state data */
        ctx->state_table_mod_pointers = SCMalloc(ctx->state_count * sizeof(uint8_t *));
        if (ctx->state_table_mod_pointers == NULL) {
            SCLogError(SC_ERR_MEM_ALLOC, "Error allocating memory");
            exit(EXIT_FAILURE);
        }
        memset(ctx->state_table_mod_pointers, 0,
               ctx->state_count * sizeof(uint8_t *));

        SC_AC_BS_STATE_TYPE_U32 temp_states[256];
        uint32_t *curr_loc = (uint32_t *)ctx->state_table_mod;
        uint32_t *no_of_entries = NULL;
        uint32_t *ascii_codes = NULL;
        uint32_t ascii_code = 0;
        uint32_t k = 0;
        for (state = 0; state < ctx->state_count; state++) {
            /* store the starting location in the buffer for this state */
            ctx->state_table_mod_pointers[state] = (uint8_t *)curr_loc;
            no_of_entries = curr_loc++;
            ascii_codes = curr_loc;
            k = 0;
            /* store all states that have non 0 transitions in the temp buffer */
            for (ascii_code = 0; ascii_code < 256; ascii_code++) {
                uint32_t temp_state = ctx->state_table_u32[state][ascii_code];
                if (state != 0 && SCACBSZeroTransitionPresent(ctx, temp_state))
                    continue;

                ascii_codes[k] = ascii_code;
                temp_states[k] = ctx->state_table_u32[state][ascii_code];
                k++;
            }
            /* if we have any non 0 transitions from our previous for search,
             * store the acii codes as well the corresponding states */
            if (k > 0) {
                no_of_entries[0] = k;
                if (state != 0)
                    curr_loc += k;
                memcpy(curr_loc, temp_states, k * sizeof(SC_AC_BS_STATE_TYPE_U32));
                curr_loc += k;
            }
        }

    }

    return;
}

/**
 * \brief Process the patterns and prepare the state table.
 *
 * \param mpm_ctx Pointer to the mpm context.
 */
static inline void SCACBSPrepareStateTable(MpmCtx *mpm_ctx)
{
    SCACBSCtx *ctx = (SCACBSCtx *)mpm_ctx->ctx;

    /* create the 0th state in the goto table and output_table */
    SCACBSInitNewState(mpm_ctx);

    /* create the goto table */
    SCACBSCreateGotoTable(mpm_ctx);
    /* create the failure table */
    SCACBSCreateFailureTable(mpm_ctx);
    /* create the final state(delta) table */
    SCACBSCreateDeltaTable(mpm_ctx);
    /* club the output state presence with delta transition entries */
    SCACBSClubOutputStatePresenceWithDeltaTable(mpm_ctx);
    /* create the modified table */
    SCACBSCreateModDeltaTable(mpm_ctx);

    /* club nocase entries */
    SCACBSInsertCaseSensitiveEntriesForPatterns(mpm_ctx);

//    int state = 0;
//    for (state = 0; state < ctx->state_count; state++) {
//        int i = 0;
//        for (i = 0; i < 256; i++) {
//            if (ctx->state_table_u16[state][i] != 0) {
//                printf("%d-%d-%d\n", state, i, ctx->state_table_u16[state][i] & 0x7fff) ;
//            }
//        }
//    }

#if 0
    SCACBSPrintDeltaTable(mpm_ctx);
#endif

    /* we don't need these anymore */
    SCFree(ctx->goto_table);
    ctx->goto_table = NULL;
    SCFree(ctx->failure_table);
    ctx->failure_table = NULL;
    SCFree(ctx->state_table_u16);
    ctx->state_table_u16 = NULL;
    SCFree(ctx->state_table_u32);
    ctx->state_table_u32 = NULL;

    return;
}

/**
 * \brief Process the patterns added to the mpm, and create the internal tables.
 *
 * \param mpm_ctx Pointer to the mpm context.
 */
int SCACBSPreparePatterns(MpmCtx *mpm_ctx)
{
    SCACBSCtx *ctx = (SCACBSCtx *)mpm_ctx->ctx;

    if (mpm_ctx->pattern_cnt == 0 || mpm_ctx->init_hash == NULL) {
        SCLogDebug("no patterns supplied to this mpm_ctx");
        return 0;
    }

    /* alloc the pattern array */
    ctx->parray = (MpmPattern **)SCMalloc(mpm_ctx->pattern_cnt *
                                           sizeof(MpmPattern *));
    if (ctx->parray == NULL)
        goto error;
    memset(ctx->parray, 0, mpm_ctx->pattern_cnt * sizeof(MpmPattern *));
    mpm_ctx->memory_cnt++;
    mpm_ctx->memory_size += (mpm_ctx->pattern_cnt * sizeof(MpmPattern *));

    /* populate it with the patterns in the hash */
    uint32_t i = 0, p = 0;
    for (i = 0; i < MPM_INIT_HASH_SIZE; i++) {
        MpmPattern *node = mpm_ctx->init_hash[i], *nnode = NULL;
        while(node != NULL) {
            nnode = node->next;
            node->next = NULL;
            ctx->parray[p++] = node;
            node = nnode;
        }
    }

    /* we no longer need the hash, so free it's memory */
    SCFree(mpm_ctx->init_hash);
    mpm_ctx->init_hash = NULL;

    /* the memory consumed by a single state in our goto table */
    ctx->single_state_size = sizeof(int32_t) * 256;

    /* handle no case patterns */
    ctx->pid_pat_list = SCMalloc((mpm_ctx->max_pat_id + 1)* sizeof(SCACBSPatternList));
    if (ctx->pid_pat_list == NULL) {
        SCLogError(SC_ERR_MEM_ALLOC, "Error allocating memory");
        exit(EXIT_FAILURE);
    }
    memset(ctx->pid_pat_list, 0, (mpm_ctx->max_pat_id + 1) * sizeof(SCACBSPatternList));

    for (i = 0; i < mpm_ctx->pattern_cnt; i++) {
        if (!(ctx->parray[i]->flags & MPM_PATTERN_FLAG_NOCASE)) {
            ctx->pid_pat_list[ctx->parray[i]->id].cs = SCMalloc(ctx->parray[i]->len);
            if (ctx->pid_pat_list[ctx->parray[i]->id].cs == NULL) {
                SCLogError(SC_ERR_MEM_ALLOC, "Error allocating memory");
                exit(EXIT_FAILURE);
            }
            memcpy(ctx->pid_pat_list[ctx->parray[i]->id].cs,
                   ctx->parray[i]->original_pat, ctx->parray[i]->len);
            ctx->pid_pat_list[ctx->parray[i]->id].patlen = ctx->parray[i]->len;
        }

        /* ACPatternList now owns this memory */
        ctx->pid_pat_list[ctx->parray[i]->id].sids_size = ctx->parray[i]->sids_size;
        ctx->pid_pat_list[ctx->parray[i]->id].sids = ctx->parray[i]->sids;
    }

    /* prepare the state table required by AC */
    SCACBSPrepareStateTable(mpm_ctx);

    /* free all the stored patterns.  Should save us a good 100-200 mbs */
    for (i = 0; i < mpm_ctx->pattern_cnt; i++) {
        if (ctx->parray[i] != NULL) {
            MpmFreePattern(mpm_ctx, ctx->parray[i]);
        }
    }
    SCFree(ctx->parray);
    ctx->parray = NULL;
    mpm_ctx->memory_cnt--;
    mpm_ctx->memory_size -= (mpm_ctx->pattern_cnt * sizeof(MpmPattern *));

    ctx->pattern_id_bitarray_size = (mpm_ctx->max_pat_id / 8) + 1;

    return 0;

error:
    return -1;
}

/**
 * \brief Init the mpm thread context.
 *
 * \param mpm_ctx        Pointer to the mpm context.
 * \param mpm_thread_ctx Pointer to the mpm thread context.
 * \param matchsize      We don't need this.
 */
void SCACBSInitThreadCtx(MpmCtx *mpm_ctx, MpmThreadCtx *mpm_thread_ctx)
{
    memset(mpm_thread_ctx, 0, sizeof(MpmThreadCtx));

    mpm_thread_ctx->ctx = SCMalloc(sizeof(SCACBSThreadCtx));
    if (mpm_thread_ctx->ctx == NULL) {
        exit(EXIT_FAILURE);
    }
    memset(mpm_thread_ctx->ctx, 0, sizeof(SCACBSThreadCtx));
    mpm_thread_ctx->memory_cnt++;
    mpm_thread_ctx->memory_size += sizeof(SCACBSThreadCtx);

    return;
}

/**
 * \brief Initialize the AC context.
 *
 * \param mpm_ctx       Mpm context.
 * \param module_handle Cuda module handle from the cuda handler API.  We don't
 *                      have to worry about this here.
 */
void SCACBSInitCtx(MpmCtx *mpm_ctx)
{
    if (mpm_ctx->ctx != NULL)
        return;

    mpm_ctx->ctx = SCMalloc(sizeof(SCACBSCtx));
    if (mpm_ctx->ctx == NULL) {
        exit(EXIT_FAILURE);
    }
    memset(mpm_ctx->ctx, 0, sizeof(SCACBSCtx));

    mpm_ctx->memory_cnt++;
    mpm_ctx->memory_size += sizeof(SCACBSCtx);

    /* initialize the hash we use to speed up pattern insertions */
    mpm_ctx->init_hash = SCMalloc(sizeof(MpmPattern *) * MPM_INIT_HASH_SIZE);
    if (mpm_ctx->init_hash == NULL) {
        exit(EXIT_FAILURE);
    }
    memset(mpm_ctx->init_hash, 0, sizeof(MpmPattern *) * MPM_INIT_HASH_SIZE);

    /* get conf values for AC from our yaml file.  We have no conf values for
     * now.  We will certainly need this, as we develop the algo */
    SCACBSGetConfig();

    SCReturn;
}

/**
 * \brief Destroy the mpm thread context.
 *
 * \param mpm_ctx        Pointer to the mpm context.
 * \param mpm_thread_ctx Pointer to the mpm thread context.
 */
void SCACBSDestroyThreadCtx(MpmCtx *mpm_ctx, MpmThreadCtx *mpm_thread_ctx)
{
    SCACBSPrintSearchStats(mpm_thread_ctx);

    if (mpm_thread_ctx->ctx != NULL) {
        SCFree(mpm_thread_ctx->ctx);
        mpm_thread_ctx->ctx = NULL;
        mpm_thread_ctx->memory_cnt--;
        mpm_thread_ctx->memory_size -= sizeof(SCACBSThreadCtx);
    }

    return;
}

/**
 * \brief Destroy the mpm context.
 *
 * \param mpm_ctx Pointer to the mpm context.
 */
void SCACBSDestroyCtx(MpmCtx *mpm_ctx)
{
    SCACBSCtx *ctx = (SCACBSCtx *)mpm_ctx->ctx;
    if (ctx == NULL)
        return;

    if (mpm_ctx->init_hash != NULL) {
        SCFree(mpm_ctx->init_hash);
        mpm_ctx->init_hash = NULL;
        mpm_ctx->memory_cnt--;
        mpm_ctx->memory_size -= (MPM_INIT_HASH_SIZE * sizeof(MpmPattern *));
    }

    if (ctx->parray != NULL) {
        uint32_t i;
        for (i = 0; i < mpm_ctx->pattern_cnt; i++) {
            if (ctx->parray[i] != NULL) {
                MpmFreePattern(mpm_ctx, ctx->parray[i]);
            }
        }

        SCFree(ctx->parray);
        ctx->parray = NULL;
        mpm_ctx->memory_cnt--;
        mpm_ctx->memory_size -= (mpm_ctx->pattern_cnt * sizeof(MpmPattern *));
    }

    if (ctx->state_table_u16 != NULL) {
        SCFree(ctx->state_table_u16);
        ctx->state_table_u16 = NULL;

        mpm_ctx->memory_cnt++;
        mpm_ctx->memory_size -= (ctx->state_count *
                                 sizeof(SC_AC_BS_STATE_TYPE_U16) * 256);
    } else if (ctx->state_table_u32 != NULL) {
        SCFree(ctx->state_table_u32);
        ctx->state_table_u32 = NULL;

        mpm_ctx->memory_cnt++;
        mpm_ctx->memory_size -= (ctx->state_count *
                                 sizeof(SC_AC_BS_STATE_TYPE_U32) * 256);
    }

    if (ctx->output_table != NULL) {
        uint32_t state_count;
        for (state_count = 0; state_count < ctx->state_count; state_count++) {
            if (ctx->output_table[state_count].pids != NULL) {
                SCFree(ctx->output_table[state_count].pids);
            }
        }
        SCFree(ctx->output_table);
    }

    if (ctx->pid_pat_list != NULL) {
        uint32_t i;
        for (i = 0; i < (mpm_ctx->max_pat_id + 1); i++) {
            if (ctx->pid_pat_list[i].cs != NULL)
                SCFree(ctx->pid_pat_list[i].cs);
            if (ctx->pid_pat_list[i].sids != NULL)
                SCFree(ctx->pid_pat_list[i].sids);
        }
        SCFree(ctx->pid_pat_list);
    }

    if (ctx->state_table_mod != NULL) {
        SCFree(ctx->state_table_mod);
        ctx->state_table_mod = NULL;
    }

    if (ctx->state_table_mod_pointers != NULL) {
        SCFree(ctx->state_table_mod_pointers);
        ctx->state_table_mod_pointers = NULL;
    }

    SCFree(mpm_ctx->ctx);
    mpm_ctx->memory_cnt--;
    mpm_ctx->memory_size -= sizeof(SCACBSCtx);

    return;
}

/**
 * \brief The aho corasick search function.
 *
 * \param mpm_ctx        Pointer to the mpm context.
 * \param mpm_thread_ctx Pointer to the mpm thread context.
 * \param pmq            Pointer to the Pattern Matcher Queue to hold
 *                       search matches.
 * \param buf            Buffer to be searched.
 * \param buflen         Buffer length.
 *
 * \retval matches Match count.
 */
uint32_t SCACBSSearch(const MpmCtx *mpm_ctx, MpmThreadCtx *mpm_thread_ctx,
<<<<<<< HEAD
                      PrefilterRuleStore *pmq, const uint8_t *buf, uint16_t buflen)
{
    const SCACBSCtx *ctx = (SCACBSCtx *)mpm_ctx->ctx;
    int i = 0;
=======
                      PrefilterRuleStore *pmq, const uint8_t *buf, uint32_t buflen)
{
    const SCACBSCtx *ctx = (SCACBSCtx *)mpm_ctx->ctx;
    uint32_t i = 0;
>>>>>>> 57228e99
    int matches = 0;
    uint8_t buf_local;

    /* \todo tried loop unrolling with register var, with no perf increase.  Need
     * to dig deeper */
    /* \todo Change it for stateful MPM.  Supply the state using mpm_thread_ctx */
    SCACBSPatternList *pid_pat_list = ctx->pid_pat_list;

    uint8_t bitarray[ctx->pattern_id_bitarray_size];
    memset(bitarray, 0, ctx->pattern_id_bitarray_size);

    if (ctx->state_count < 32767) {
        register SC_AC_BS_STATE_TYPE_U16 state = 0;
        uint16_t no_of_entries;
        uint16_t *ascii_codes;
        uint16_t **state_table_mod_pointers = (uint16_t **)ctx->state_table_mod_pointers;
        uint16_t *zero_state = state_table_mod_pointers[0] + 1;

        for (i = 0; i < buflen; i++) {
            if (state == 0) {
                state = zero_state[u8_tolower(buf[i])];
            } else {
                no_of_entries = *(state_table_mod_pointers[state & 0x7FFF]);
                if (no_of_entries == 1) {
                    ascii_codes = state_table_mod_pointers[state & 0x7FFF] + 1;
                    buf_local = u8_tolower(buf[i]);
                    if (buf_local == ascii_codes[0]) {
                        state = *(ascii_codes + no_of_entries);;
                    } else {
                        state = zero_state[buf_local];
                    }
                } else {
                    if (no_of_entries == 0) {
                        state = zero_state[u8_tolower(buf[i])];
                        goto match_u16;
                    }
                    buf_local = u8_tolower(buf[i]);
                    ascii_codes = state_table_mod_pointers[state & 0x7FFF] + 1;
                    int low = 0;
                    int high = no_of_entries;
                    int mid;
                    while (low <= high) {
                        mid = (low + high) / 2;
                        if (ascii_codes[mid] == buf_local) {
                            state = ((ascii_codes + no_of_entries))[mid];
                            goto match_u16;
                        } else if (ascii_codes[mid] < buf_local) {
                            low = mid + 1;
                        } else {
                            high = mid - 1;
                        }
                    } /* while */
                    state = zero_state[buf_local];
                } /* else - if (no_of_entires == 1) */
            }

        match_u16:
            if (state & 0x8000) {
                uint32_t nentries = ctx->output_table[state & 0x7FFF].no_of_entries;
                uint32_t *pids = ctx->output_table[state & 0x7FFF].pids;
                uint32_t k;
                for (k = 0; k < nentries; k++) {
                    if (pids[k] & 0xFFFF0000) {
                        uint32_t lower_pid = pids[k] & 0x0000FFFF;
                        if (SCMemcmp(pid_pat_list[lower_pid].cs,
                                     buf + i - pid_pat_list[lower_pid].patlen + 1,
                                     pid_pat_list[lower_pid].patlen) != 0) {
                            /* inside loop */
                            continue;
                        }
                        if (bitarray[(lower_pid) / 8] & (1 << ((lower_pid) % 8))) {
                            ;
                        } else {
                            bitarray[(lower_pid) / 8] |= (1 << ((lower_pid) % 8));
                            PrefilterAddSids(pmq, pid_pat_list[lower_pid].sids,
                                    pid_pat_list[lower_pid].sids_size);
                        }
                        matches++;
                    } else {
                        if (bitarray[pids[k] / 8] & (1 << (pids[k] % 8))) {
                            ;
                        } else {
                            bitarray[pids[k] / 8] |= (1 << (pids[k] % 8));
                            PrefilterAddSids(pmq, pid_pat_list[pids[k]].sids,
                                    pid_pat_list[pids[k]].sids_size);
                        }
                        matches++;
                    }
                    //loop1:
                    //;
                }
            }
        } /* for (i = 0; i < buflen; i++) */

    } else {
        register SC_AC_BS_STATE_TYPE_U32 state = 0;
        uint32_t no_of_entries;
        uint32_t *ascii_codes;
        uint32_t **state_table_mod_pointers = (uint32_t **)ctx->state_table_mod_pointers;
        uint32_t *zero_state = state_table_mod_pointers[0] + 1;

        for (i = 0; i < buflen; i++) {
            if (state == 0) {
                state = zero_state[u8_tolower(buf[i])];
            } else {
                no_of_entries = *(state_table_mod_pointers[state & 0x00FFFFFF]);
                if (no_of_entries == 1) {
                    ascii_codes = state_table_mod_pointers[state & 0x00FFFFFF] + 1;
                    buf_local = u8_tolower(buf[i]);
                    if (buf_local == ascii_codes[0]) {
                        state = *(ascii_codes + no_of_entries);;
                    } else {
                        state = zero_state[buf_local];;
                    }
                } else {
                    if (no_of_entries == 0) {
                        state = zero_state[u8_tolower(buf[i])];
                        goto match_u32;
                    }
                    buf_local = u8_tolower(buf[i]);
                    ascii_codes = state_table_mod_pointers[state & 0x00FFFFFF] + 1;
                    int low = 0;
                    int high = no_of_entries;
                    int mid;
                    while (low <= high) {
                        mid = (low + high) / 2;
                        if (ascii_codes[mid] == buf_local) {
                            state = ((ascii_codes + no_of_entries))[mid];
                            goto match_u32;
                        } else if (ascii_codes[mid] < buf_local) {
                            low = mid + 1;
                        } else {
                            high = mid - 1;
                        }
                    } /* while */
                    state = zero_state[buf_local];
                } /* else - if (no_of_entires == 1) */
            }

        match_u32:
            if (state & 0xFF000000) {
                uint32_t nentries = ctx->output_table[state & 0x00FFFFFF].no_of_entries;
                uint32_t *pids = ctx->output_table[state & 0x00FFFFFF].pids;
                uint32_t k;
                for (k = 0; k < nentries; k++) {
                    if (pids[k] & 0xFFFF0000) {
                        uint32_t lower_pid = pids[k] & 0x0000FFFF;
                        if (SCMemcmp(pid_pat_list[lower_pid].cs,
                                     buf + i - pid_pat_list[lower_pid].patlen + 1,
                                     pid_pat_list[lower_pid].patlen) != 0) {
                            /* inside loop */
                            continue;
                        }
                        if (bitarray[(lower_pid) / 8] & (1 << ((lower_pid) % 8))) {
                            ;
                        } else {
                            bitarray[(lower_pid) / 8] |= (1 << ((lower_pid) % 8));
                            PrefilterAddSids(pmq, pid_pat_list[lower_pid].sids,
                                    pid_pat_list[lower_pid].sids_size);
                        }
                        matches++;
                    } else {
                        if (bitarray[pids[k] / 8] & (1 << (pids[k] % 8))) {
                            ;
                        } else {
                            bitarray[pids[k] / 8] |= (1 << (pids[k] % 8));
                            PrefilterAddSids(pmq, pid_pat_list[pids[k]].sids,
                                    pid_pat_list[pids[k]].sids_size);
                        }
                        matches++;
                    }
                    //loop1:
                    //;
                }
            }
        } /* for (i = 0; i < buflen; i++) */
    }

    return matches;
}

/**
 * \brief Add a case insensitive pattern.  Although we have different calls for
 *        adding case sensitive and insensitive patterns, we make a single call
 *        for either case.  No special treatment for either case.
 *
 * \param mpm_ctx Pointer to the mpm context.
 * \param pat     The pattern to add.
 * \param patnen  The pattern length.
 * \param offset  Ignored.
 * \param depth   Ignored.
 * \param pid     The pattern id.
 * \param sid     Ignored.
 * \param flags   Flags associated with this pattern.
 *
 * \retval  0 On success.
 * \retval -1 On failure.
 */
int SCACBSAddPatternCI(MpmCtx *mpm_ctx, uint8_t *pat, uint16_t patlen,
                     uint16_t offset, uint16_t depth, uint32_t pid,
                     SigIntId sid, uint8_t flags)
{
    flags |= MPM_PATTERN_FLAG_NOCASE;
    return MpmAddPattern(mpm_ctx, pat, patlen, offset, depth, pid, sid, flags);
}

/**
 * \brief Add a case sensitive pattern.  Although we have different calls for
 *        adding case sensitive and insensitive patterns, we make a single call
 *        for either case.  No special treatment for either case.
 *
 * \param mpm_ctx Pointer to the mpm context.
 * \param pat     The pattern to add.
 * \param patnen  The pattern length.
 * \param offset  Ignored.
 * \param depth   Ignored.
 * \param pid     The pattern id.
 * \param sid     Ignored.
 * \param flags   Flags associated with this pattern.
 *
 * \retval  0 On success.
 * \retval -1 On failure.
 */
int SCACBSAddPatternCS(MpmCtx *mpm_ctx, uint8_t *pat, uint16_t patlen,
                     uint16_t offset, uint16_t depth, uint32_t pid,
                     SigIntId sid, uint8_t flags)
{
    return MpmAddPattern(mpm_ctx, pat, patlen, offset, depth, pid, sid, flags);
}

void SCACBSPrintSearchStats(MpmThreadCtx *mpm_thread_ctx)
{

#ifdef SC_AC_BS_COUNTERS
    SCACBSThreadCtx *ctx = (SCACBSThreadCtx *)mpm_thread_ctx->ctx;
    printf("AC Thread Search stats (ctx %p)\n", ctx);
    printf("Total calls: %" PRIu32 "\n", ctx->total_calls);
    printf("Total matches: %" PRIu64 "\n", ctx->total_matches);
#endif /* SC_AC_BS_COUNTERS */

    return;
}

void SCACBSPrintInfo(MpmCtx *mpm_ctx)
{
    SCACBSCtx *ctx = (SCACBSCtx *)mpm_ctx->ctx;

    printf("MPM AC Information:\n");
    printf("Memory allocs:   %" PRIu32 "\n", mpm_ctx->memory_cnt);
    printf("Memory alloced:  %" PRIu32 "\n", mpm_ctx->memory_size);
    printf(" Sizeof:\n");
    printf("  MpmCtx         %" PRIuMAX "\n", (uintmax_t)sizeof(MpmCtx));
    printf("  SCACBSCtx:         %" PRIuMAX "\n", (uintmax_t)sizeof(SCACBSCtx));
    printf("  MpmPattern      %" PRIuMAX "\n", (uintmax_t)sizeof(MpmPattern));
    printf("  MpmPattern     %" PRIuMAX "\n", (uintmax_t)sizeof(MpmPattern));
    printf("Unique Patterns: %" PRIu32 "\n", mpm_ctx->pattern_cnt);
    printf("Smallest:        %" PRIu32 "\n", mpm_ctx->minlen);
    printf("Largest:         %" PRIu32 "\n", mpm_ctx->maxlen);
    printf("Total states in the state table:    %" PRIu32 "\n", ctx->state_count);
    printf("\n");

    return;
}

/*************************************Unittests********************************/

#ifdef UNITTESTS

static int SCACBSTest01(void)
{
    int result = 0;
    MpmCtx mpm_ctx;
    MpmThreadCtx mpm_thread_ctx;
    PrefilterRuleStore pmq;

    memset(&mpm_ctx, 0, sizeof(MpmCtx));
    memset(&mpm_thread_ctx, 0, sizeof(MpmThreadCtx));
    MpmInitCtx(&mpm_ctx, MPM_AC_BS);
    SCACBSInitThreadCtx(&mpm_ctx, &mpm_thread_ctx);

    /* 1 match */
    MpmAddPatternCS(&mpm_ctx, (uint8_t *)"abcd", 4, 0, 0, 0, 0, 0);
    PmqSetup(&pmq);

    SCACBSPreparePatterns(&mpm_ctx);

    const char *buf = "abcdefghjiklmnopqrstuvwxyz";

    uint32_t cnt = SCACBSSearch(&mpm_ctx, &mpm_thread_ctx, &pmq,
                               (uint8_t *)buf, strlen(buf));

    if (cnt == 1)
        result = 1;
    else
        printf("1 != %" PRIu32 " ",cnt);

    SCACBSDestroyCtx(&mpm_ctx);
    SCACBSDestroyThreadCtx(&mpm_ctx, &mpm_thread_ctx);
    PmqFree(&pmq);
    return result;
}

static int SCACBSTest02(void)
{
    int result = 0;
    MpmCtx mpm_ctx;
    MpmThreadCtx mpm_thread_ctx;
    PrefilterRuleStore pmq;

    memset(&mpm_ctx, 0, sizeof(MpmCtx));
    memset(&mpm_thread_ctx, 0, sizeof(MpmThreadCtx));
    MpmInitCtx(&mpm_ctx, MPM_AC_BS);
    SCACBSInitThreadCtx(&mpm_ctx, &mpm_thread_ctx);

    /* 1 match */
    MpmAddPatternCS(&mpm_ctx, (uint8_t *)"abce", 4, 0, 0, 0, 0, 0);
    PmqSetup(&pmq);

    SCACBSPreparePatterns(&mpm_ctx);

    const char *buf = "abcdefghjiklmnopqrstuvwxyz";
    uint32_t cnt = SCACBSSearch(&mpm_ctx, &mpm_thread_ctx, &pmq,
                               (uint8_t *)buf, strlen(buf));

    if (cnt == 0)
        result = 1;
    else
        printf("0 != %" PRIu32 " ",cnt);

    SCACBSDestroyCtx(&mpm_ctx);
    SCACBSDestroyThreadCtx(&mpm_ctx, &mpm_thread_ctx);
    PmqFree(&pmq);
    return result;
}

static int SCACBSTest03(void)
{
    int result = 0;
    MpmCtx mpm_ctx;
    MpmThreadCtx mpm_thread_ctx;
    PrefilterRuleStore pmq;

    memset(&mpm_ctx, 0x00, sizeof(MpmCtx));
    memset(&mpm_thread_ctx, 0, sizeof(MpmThreadCtx));
    MpmInitCtx(&mpm_ctx, MPM_AC_BS);
    SCACBSInitThreadCtx(&mpm_ctx, &mpm_thread_ctx);

    /* 1 match */
    MpmAddPatternCS(&mpm_ctx, (uint8_t *)"abcd", 4, 0, 0, 0, 0, 0);
    /* 1 match */
    MpmAddPatternCS(&mpm_ctx, (uint8_t *)"bcde", 4, 0, 0, 1, 0, 0);
    /* 1 match */
    MpmAddPatternCS(&mpm_ctx, (uint8_t *)"fghj", 4, 0, 0, 2, 0, 0);
    PmqSetup(&pmq);

    SCACBSPreparePatterns(&mpm_ctx);

    const char *buf = "abcdefghjiklmnopqrstuvwxyz";
    uint32_t cnt = SCACBSSearch(&mpm_ctx, &mpm_thread_ctx, &pmq,
                               (uint8_t *)buf, strlen(buf));

    if (cnt == 3)
        result = 1;
    else
        printf("3 != %" PRIu32 " ",cnt);

    SCACBSDestroyCtx(&mpm_ctx);
    SCACBSDestroyThreadCtx(&mpm_ctx, &mpm_thread_ctx);
    PmqFree(&pmq);
    return result;
}

static int SCACBSTest04(void)
{
    int result = 0;
    MpmCtx mpm_ctx;
    MpmThreadCtx mpm_thread_ctx;
    PrefilterRuleStore pmq;

    memset(&mpm_ctx, 0, sizeof(MpmCtx));
    memset(&mpm_thread_ctx, 0, sizeof(MpmThreadCtx));
    MpmInitCtx(&mpm_ctx, MPM_AC_BS);
    SCACBSInitThreadCtx(&mpm_ctx, &mpm_thread_ctx);

    MpmAddPatternCS(&mpm_ctx, (uint8_t *)"abcd", 4, 0, 0, 0, 0, 0);
    MpmAddPatternCS(&mpm_ctx, (uint8_t *)"bcdegh", 6, 0, 0, 1, 0, 0);
    MpmAddPatternCS(&mpm_ctx, (uint8_t *)"fghjxyz", 7, 0, 0, 2, 0, 0);
    PmqSetup(&pmq);

    SCACBSPreparePatterns(&mpm_ctx);

    const char *buf = "abcdefghjiklmnopqrstuvwxyz";
    uint32_t cnt = SCACBSSearch(&mpm_ctx, &mpm_thread_ctx, &pmq,
                               (uint8_t *)buf, strlen(buf));

    if (cnt == 1)
        result = 1;
    else
        printf("1 != %" PRIu32 " ",cnt);

    SCACBSDestroyCtx(&mpm_ctx);
    SCACBSDestroyThreadCtx(&mpm_ctx, &mpm_thread_ctx);
    PmqFree(&pmq);
    return result;
}

static int SCACBSTest05(void)
{
    int result = 0;
    MpmCtx mpm_ctx;
    MpmThreadCtx mpm_thread_ctx;
    PrefilterRuleStore pmq;

    memset(&mpm_ctx, 0x00, sizeof(MpmCtx));
    memset(&mpm_thread_ctx, 0, sizeof(MpmThreadCtx));
    MpmInitCtx(&mpm_ctx, MPM_AC_BS);
    SCACBSInitThreadCtx(&mpm_ctx, &mpm_thread_ctx);

    MpmAddPatternCI(&mpm_ctx, (uint8_t *)"ABCD", 4, 0, 0, 0, 0, 0);
    MpmAddPatternCI(&mpm_ctx, (uint8_t *)"bCdEfG", 6, 0, 0, 1, 0, 0);
    MpmAddPatternCI(&mpm_ctx, (uint8_t *)"fghJikl", 7, 0, 0, 2, 0, 0);
    PmqSetup(&pmq);

    SCACBSPreparePatterns(&mpm_ctx);

    const char *buf = "abcdefghjiklmnopqrstuvwxyz";
    uint32_t cnt = SCACBSSearch(&mpm_ctx, &mpm_thread_ctx, &pmq,
                               (uint8_t *)buf, strlen(buf));

    if (cnt == 3)
        result = 1;
    else
        printf("3 != %" PRIu32 " ",cnt);

    SCACBSDestroyCtx(&mpm_ctx);
    SCACBSDestroyThreadCtx(&mpm_ctx, &mpm_thread_ctx);
    PmqFree(&pmq);
    return result;
}

static int SCACBSTest06(void)
{
    int result = 0;
    MpmCtx mpm_ctx;
    MpmThreadCtx mpm_thread_ctx;
    PrefilterRuleStore pmq;

    memset(&mpm_ctx, 0, sizeof(MpmCtx));
    memset(&mpm_thread_ctx, 0, sizeof(MpmThreadCtx));
    MpmInitCtx(&mpm_ctx, MPM_AC_BS);
    SCACBSInitThreadCtx(&mpm_ctx, &mpm_thread_ctx);

    MpmAddPatternCS(&mpm_ctx, (uint8_t *)"abcd", 4, 0, 0, 0, 0, 0);
    PmqSetup(&pmq);

    SCACBSPreparePatterns(&mpm_ctx);

    const char *buf = "abcd";
    uint32_t cnt = SCACBSSearch(&mpm_ctx, &mpm_thread_ctx, &pmq,
                               (uint8_t *)buf, strlen(buf));

    if (cnt == 1)
        result = 1;
    else
        printf("1 != %" PRIu32 " ",cnt);

    SCACBSDestroyCtx(&mpm_ctx);
    SCACBSDestroyThreadCtx(&mpm_ctx, &mpm_thread_ctx);
    PmqFree(&pmq);
    return result;
}

static int SCACBSTest07(void)
{
    int result = 0;
    MpmCtx mpm_ctx;
    MpmThreadCtx mpm_thread_ctx;
    PrefilterRuleStore pmq;

    memset(&mpm_ctx, 0, sizeof(MpmCtx));
    memset(&mpm_thread_ctx, 0, sizeof(MpmThreadCtx));
    MpmInitCtx(&mpm_ctx, MPM_AC_BS);
    SCACBSInitThreadCtx(&mpm_ctx, &mpm_thread_ctx);

    /* should match 30 times */
    MpmAddPatternCS(&mpm_ctx, (uint8_t *)"A", 1, 0, 0, 0, 0, 0);
    /* should match 29 times */
    MpmAddPatternCS(&mpm_ctx, (uint8_t *)"AA", 2, 0, 0, 1, 0, 0);
    /* should match 28 times */
    MpmAddPatternCS(&mpm_ctx, (uint8_t *)"AAA", 3, 0, 0, 2, 0, 0);
    /* 26 */
    MpmAddPatternCS(&mpm_ctx, (uint8_t *)"AAAAA", 5, 0, 0, 3, 0, 0);
    /* 21 */
    MpmAddPatternCS(&mpm_ctx, (uint8_t *)"AAAAAAAAAA", 10, 0, 0, 4, 0, 0);
    /* 1 */
    MpmAddPatternCS(&mpm_ctx, (uint8_t *)"AAAAAAAAAAAAAAAAAAAAAAAAAAAAAA",
                     30, 0, 0, 5, 0, 0);
    PmqSetup(&pmq);
    /* total matches: 135 */

    SCACBSPreparePatterns(&mpm_ctx);

    const char *buf = "AAAAAAAAAAAAAAAAAAAAAAAAAAAAAA";
    uint32_t cnt = SCACBSSearch(&mpm_ctx, &mpm_thread_ctx, &pmq,
                               (uint8_t *)buf, strlen(buf));

    if (cnt == 135)
        result = 1;
    else
        printf("135 != %" PRIu32 " ",cnt);

    SCACBSDestroyCtx(&mpm_ctx);
    SCACBSDestroyThreadCtx(&mpm_ctx, &mpm_thread_ctx);
    PmqFree(&pmq);
    return result;
}

static int SCACBSTest08(void)
{
    int result = 0;
    MpmCtx mpm_ctx;
    MpmThreadCtx mpm_thread_ctx;
    PrefilterRuleStore pmq;

    memset(&mpm_ctx, 0, sizeof(MpmCtx));
    memset(&mpm_thread_ctx, 0, sizeof(MpmThreadCtx));
    MpmInitCtx(&mpm_ctx, MPM_AC_BS);
    SCACBSInitThreadCtx(&mpm_ctx, &mpm_thread_ctx);

    /* 1 match */
    MpmAddPatternCS(&mpm_ctx, (uint8_t *)"abcd", 4, 0, 0, 0, 0, 0);
    PmqSetup(&pmq);

    SCACBSPreparePatterns(&mpm_ctx);

    uint32_t cnt = SCACBSSearch(&mpm_ctx, &mpm_thread_ctx, &pmq,
                               (uint8_t *)"a", 1);

    if (cnt == 0)
        result = 1;
    else
        printf("0 != %" PRIu32 " ",cnt);

    SCACBSDestroyCtx(&mpm_ctx);
    SCACBSDestroyThreadCtx(&mpm_ctx, &mpm_thread_ctx);
    PmqFree(&pmq);
    return result;
}

static int SCACBSTest09(void)
{
    int result = 0;
    MpmCtx mpm_ctx;
    MpmThreadCtx mpm_thread_ctx;
    PrefilterRuleStore pmq;

    memset(&mpm_ctx, 0, sizeof(MpmCtx));
    memset(&mpm_thread_ctx, 0, sizeof(MpmThreadCtx));
    MpmInitCtx(&mpm_ctx, MPM_AC_BS);
    SCACBSInitThreadCtx(&mpm_ctx, &mpm_thread_ctx);

    /* 1 match */
    MpmAddPatternCS(&mpm_ctx, (uint8_t *)"ab", 2, 0, 0, 0, 0, 0);
    PmqSetup(&pmq);

    SCACBSPreparePatterns(&mpm_ctx);

    uint32_t cnt = SCACBSSearch(&mpm_ctx, &mpm_thread_ctx, &pmq,
                               (uint8_t *)"ab", 2);

    if (cnt == 1)
        result = 1;
    else
        printf("1 != %" PRIu32 " ",cnt);

    SCACBSDestroyCtx(&mpm_ctx);
    SCACBSDestroyThreadCtx(&mpm_ctx, &mpm_thread_ctx);
    PmqFree(&pmq);
    return result;
}

static int SCACBSTest10(void)
{
    int result = 0;
    MpmCtx mpm_ctx;
    MpmThreadCtx mpm_thread_ctx;
    PrefilterRuleStore pmq;

    memset(&mpm_ctx, 0, sizeof(MpmCtx));
    memset(&mpm_thread_ctx, 0, sizeof(MpmThreadCtx));
    MpmInitCtx(&mpm_ctx, MPM_AC_BS);
    SCACBSInitThreadCtx(&mpm_ctx, &mpm_thread_ctx);

    /* 1 match */
    MpmAddPatternCS(&mpm_ctx, (uint8_t *)"abcdefgh", 8, 0, 0, 0, 0, 0);
    PmqSetup(&pmq);

    SCACBSPreparePatterns(&mpm_ctx);

    const char *buf = "01234567890123456789012345678901234567890123456789"
                "01234567890123456789012345678901234567890123456789"
                "abcdefgh"
                "01234567890123456789012345678901234567890123456789"
                "01234567890123456789012345678901234567890123456789";
    uint32_t cnt = SCACBSSearch(&mpm_ctx, &mpm_thread_ctx, &pmq,
                               (uint8_t *)buf, strlen(buf));

    if (cnt == 1)
        result = 1;
    else
        printf("1 != %" PRIu32 " ",cnt);

    SCACBSDestroyCtx(&mpm_ctx);
    SCACBSDestroyThreadCtx(&mpm_ctx, &mpm_thread_ctx);
    PmqFree(&pmq);
    return result;
}

static int SCACBSTest11(void)
{
    int result = 0;
    MpmCtx mpm_ctx;
    MpmThreadCtx mpm_thread_ctx;
    PrefilterRuleStore pmq;

    memset(&mpm_ctx, 0, sizeof(MpmCtx));
    memset(&mpm_thread_ctx, 0, sizeof(MpmThreadCtx));
    MpmInitCtx(&mpm_ctx, MPM_AC_BS);
    SCACBSInitThreadCtx(&mpm_ctx, &mpm_thread_ctx);

    if (MpmAddPatternCS(&mpm_ctx, (uint8_t *)"he", 2, 0, 0, 1, 0, 0) == -1)
        goto end;
    if (MpmAddPatternCS(&mpm_ctx, (uint8_t *)"she", 3, 0, 0, 2, 0, 0) == -1)
        goto end;
    if (MpmAddPatternCS(&mpm_ctx, (uint8_t *)"his", 3, 0, 0, 3, 0, 0) == -1)
        goto end;
    if (MpmAddPatternCS(&mpm_ctx, (uint8_t *)"hers", 4, 0, 0, 4, 0, 0) == -1)
        goto end;
    PmqSetup(&pmq);

    if (SCACBSPreparePatterns(&mpm_ctx) == -1)
        goto end;

    result = 1;

    const char *buf = "he";
    result &= (SCACBSSearch(&mpm_ctx, &mpm_thread_ctx, &pmq, (uint8_t *)buf,
                          strlen(buf)) == 1);
    buf = "she";
    result &= (SCACBSSearch(&mpm_ctx, &mpm_thread_ctx, &pmq, (uint8_t *)buf,
                          strlen(buf)) == 2);
    buf = "his";
    result &= (SCACBSSearch(&mpm_ctx, &mpm_thread_ctx, &pmq, (uint8_t *)buf,
                          strlen(buf)) == 1);
    buf = "hers";
    result &= (SCACBSSearch(&mpm_ctx, &mpm_thread_ctx, &pmq, (uint8_t *)buf,
                          strlen(buf)) == 2);

 end:
    SCACBSDestroyCtx(&mpm_ctx);
    SCACBSDestroyThreadCtx(&mpm_ctx, &mpm_thread_ctx);
    PmqFree(&pmq);
    return result;
}

static int SCACBSTest12(void)
{
    int result = 0;
    MpmCtx mpm_ctx;
    MpmThreadCtx mpm_thread_ctx;
    PrefilterRuleStore pmq;

    memset(&mpm_ctx, 0x00, sizeof(MpmCtx));
    memset(&mpm_thread_ctx, 0, sizeof(MpmThreadCtx));
    MpmInitCtx(&mpm_ctx, MPM_AC_BS);
    SCACBSInitThreadCtx(&mpm_ctx, &mpm_thread_ctx);

    /* 1 match */
    MpmAddPatternCS(&mpm_ctx, (uint8_t *)"wxyz", 4, 0, 0, 0, 0, 0);
    /* 1 match */
    MpmAddPatternCS(&mpm_ctx, (uint8_t *)"vwxyz", 5, 0, 0, 1, 0, 0);
    PmqSetup(&pmq);

    SCACBSPreparePatterns(&mpm_ctx);

    const char *buf = "abcdefghijklmnopqrstuvwxyz";
    uint32_t cnt = SCACBSSearch(&mpm_ctx, &mpm_thread_ctx, &pmq,
                               (uint8_t *)buf, strlen(buf));

    if (cnt == 2)
        result = 1;
    else
        printf("2 != %" PRIu32 " ",cnt);

    SCACBSDestroyCtx(&mpm_ctx);
    SCACBSDestroyThreadCtx(&mpm_ctx, &mpm_thread_ctx);
    PmqFree(&pmq);
    return result;
}

static int SCACBSTest13(void)
{
    int result = 0;
    MpmCtx mpm_ctx;
    MpmThreadCtx mpm_thread_ctx;
    PrefilterRuleStore pmq;

    memset(&mpm_ctx, 0x00, sizeof(MpmCtx));
    memset(&mpm_thread_ctx, 0, sizeof(MpmThreadCtx));
    MpmInitCtx(&mpm_ctx, MPM_AC_BS);
    SCACBSInitThreadCtx(&mpm_ctx, &mpm_thread_ctx);

    /* 1 match */
    const char *pat = "abcdefghijklmnopqrstuvwxyzABCD";
    MpmAddPatternCS(&mpm_ctx, (uint8_t *)pat, strlen(pat), 0, 0, 0, 0, 0);
    PmqSetup(&pmq);

    SCACBSPreparePatterns(&mpm_ctx);

    const char *buf = "abcdefghijklmnopqrstuvwxyzABCD";
    uint32_t cnt = SCACBSSearch(&mpm_ctx, &mpm_thread_ctx, &pmq,
                               (uint8_t *)buf, strlen(buf));

    if (cnt == 1)
        result = 1;
    else
        printf("1 != %" PRIu32 " ",cnt);

    SCACBSDestroyCtx(&mpm_ctx);
    SCACBSDestroyThreadCtx(&mpm_ctx, &mpm_thread_ctx);
    PmqFree(&pmq);
    return result;
}

static int SCACBSTest14(void)
{
    int result = 0;
    MpmCtx mpm_ctx;
    MpmThreadCtx mpm_thread_ctx;
    PrefilterRuleStore pmq;

    memset(&mpm_ctx, 0x00, sizeof(MpmCtx));
    memset(&mpm_thread_ctx, 0, sizeof(MpmThreadCtx));
    MpmInitCtx(&mpm_ctx, MPM_AC_BS);
    SCACBSInitThreadCtx(&mpm_ctx, &mpm_thread_ctx);

    /* 1 match */
    const char *pat = "abcdefghijklmnopqrstuvwxyzABCDE";
    MpmAddPatternCS(&mpm_ctx, (uint8_t *)pat, strlen(pat), 0, 0, 0, 0, 0);
    PmqSetup(&pmq);

    SCACBSPreparePatterns(&mpm_ctx);

    const char *buf = "abcdefghijklmnopqrstuvwxyzABCDE";
    uint32_t cnt = SCACBSSearch(&mpm_ctx, &mpm_thread_ctx, &pmq,
                               (uint8_t *)buf, strlen(buf));

    if (cnt == 1)
        result = 1;
    else
        printf("1 != %" PRIu32 " ",cnt);

    SCACBSDestroyCtx(&mpm_ctx);
    SCACBSDestroyThreadCtx(&mpm_ctx, &mpm_thread_ctx);
    PmqFree(&pmq);
    return result;
}

static int SCACBSTest15(void)
{
    int result = 0;
    MpmCtx mpm_ctx;
    MpmThreadCtx mpm_thread_ctx;
    PrefilterRuleStore pmq;

    memset(&mpm_ctx, 0x00, sizeof(MpmCtx));
    memset(&mpm_thread_ctx, 0, sizeof(MpmThreadCtx));
    MpmInitCtx(&mpm_ctx, MPM_AC_BS);
    SCACBSInitThreadCtx(&mpm_ctx, &mpm_thread_ctx);

    /* 1 match */
    const char *pat = "abcdefghijklmnopqrstuvwxyzABCDEF";
    MpmAddPatternCS(&mpm_ctx, (uint8_t *)pat, strlen(pat), 0, 0, 0, 0, 0);
    PmqSetup(&pmq);

    SCACBSPreparePatterns(&mpm_ctx);

    const char *buf = "abcdefghijklmnopqrstuvwxyzABCDEF";
    uint32_t cnt = SCACBSSearch(&mpm_ctx, &mpm_thread_ctx, &pmq,
                               (uint8_t *)buf, strlen(buf));

    if (cnt == 1)
        result = 1;
    else
        printf("1 != %" PRIu32 " ",cnt);

    SCACBSDestroyCtx(&mpm_ctx);
    SCACBSDestroyThreadCtx(&mpm_ctx, &mpm_thread_ctx);
    PmqFree(&pmq);
    return result;
}

static int SCACBSTest16(void)
{
    int result = 0;
    MpmCtx mpm_ctx;
    MpmThreadCtx mpm_thread_ctx;
    PrefilterRuleStore pmq;

    memset(&mpm_ctx, 0x00, sizeof(MpmCtx));
    memset(&mpm_thread_ctx, 0, sizeof(MpmThreadCtx));
    MpmInitCtx(&mpm_ctx, MPM_AC_BS);
    SCACBSInitThreadCtx(&mpm_ctx, &mpm_thread_ctx);

    /* 1 match */
    const char *pat = "abcdefghijklmnopqrstuvwxyzABC";
    MpmAddPatternCS(&mpm_ctx, (uint8_t *)pat, strlen(pat), 0, 0, 0, 0, 0);
    PmqSetup(&pmq);

    SCACBSPreparePatterns(&mpm_ctx);

    const char *buf = "abcdefghijklmnopqrstuvwxyzABC";
    uint32_t cnt = SCACBSSearch(&mpm_ctx, &mpm_thread_ctx, &pmq,
                               (uint8_t *)buf, strlen(buf));

    if (cnt == 1)
        result = 1;
    else
        printf("1 != %" PRIu32 " ",cnt);

    SCACBSDestroyCtx(&mpm_ctx);
    SCACBSDestroyThreadCtx(&mpm_ctx, &mpm_thread_ctx);
    PmqFree(&pmq);
    return result;
}

static int SCACBSTest17(void)
{
    int result = 0;
    MpmCtx mpm_ctx;
    MpmThreadCtx mpm_thread_ctx;
    PrefilterRuleStore pmq;

    memset(&mpm_ctx, 0x00, sizeof(MpmCtx));
    memset(&mpm_thread_ctx, 0, sizeof(MpmThreadCtx));
    MpmInitCtx(&mpm_ctx, MPM_AC_BS);
    SCACBSInitThreadCtx(&mpm_ctx, &mpm_thread_ctx);

    /* 1 match */
    const char *pat = "abcdefghijklmnopqrstuvwxyzAB";
    MpmAddPatternCS(&mpm_ctx, (uint8_t *)pat, strlen(pat), 0, 0, 0, 0, 0);
    PmqSetup(&pmq);

    SCACBSPreparePatterns(&mpm_ctx);

    const char *buf = "abcdefghijklmnopqrstuvwxyzAB";
    uint32_t cnt = SCACBSSearch(&mpm_ctx, &mpm_thread_ctx, &pmq,
                               (uint8_t *)buf, strlen(buf));

    if (cnt == 1)
        result = 1;
    else
        printf("1 != %" PRIu32 " ",cnt);

    SCACBSDestroyCtx(&mpm_ctx);
    SCACBSDestroyThreadCtx(&mpm_ctx, &mpm_thread_ctx);
    PmqFree(&pmq);
    return result;
}

static int SCACBSTest18(void)
{
    int result = 0;
    MpmCtx mpm_ctx;
    MpmThreadCtx mpm_thread_ctx;
    PrefilterRuleStore pmq;

    memset(&mpm_ctx, 0x00, sizeof(MpmCtx));
    memset(&mpm_thread_ctx, 0, sizeof(MpmThreadCtx));
    MpmInitCtx(&mpm_ctx, MPM_AC_BS);
    SCACBSInitThreadCtx(&mpm_ctx, &mpm_thread_ctx);

    /* 1 match */
    const char *pat = "abcde""fghij""klmno""pqrst""uvwxy""z";
    MpmAddPatternCS(&mpm_ctx, (uint8_t *)pat, strlen(pat), 0, 0, 0, 0, 0);
    PmqSetup(&pmq);

    SCACBSPreparePatterns(&mpm_ctx);

    const char *buf = "abcde""fghij""klmno""pqrst""uvwxy""z";
    uint32_t cnt = SCACBSSearch(&mpm_ctx, &mpm_thread_ctx, &pmq,
                               (uint8_t *)buf, strlen(buf));

    if (cnt == 1)
        result = 1;
    else
        printf("1 != %" PRIu32 " ",cnt);

    SCACBSDestroyCtx(&mpm_ctx);
    SCACBSDestroyThreadCtx(&mpm_ctx, &mpm_thread_ctx);
    PmqFree(&pmq);
    return result;
}

static int SCACBSTest19(void)
{
    int result = 0;
    MpmCtx mpm_ctx;
    MpmThreadCtx mpm_thread_ctx;
    PrefilterRuleStore pmq;

    memset(&mpm_ctx, 0x00, sizeof(MpmCtx));
    memset(&mpm_thread_ctx, 0, sizeof(MpmThreadCtx));
    MpmInitCtx(&mpm_ctx, MPM_AC_BS);
    SCACBSInitThreadCtx(&mpm_ctx, &mpm_thread_ctx);

    /* 1 */
    const char *pat = "AAAAAAAAAAAAAAAAAAAAAAAAAAAAAA";
    MpmAddPatternCS(&mpm_ctx, (uint8_t *)pat, strlen(pat), 0, 0, 0, 0, 0);
    PmqSetup(&pmq);

    SCACBSPreparePatterns(&mpm_ctx);

    const char *buf = "AAAAAAAAAAAAAAAAAAAAAAAAAAAAAA";
    uint32_t cnt = SCACBSSearch(&mpm_ctx, &mpm_thread_ctx, &pmq,
                               (uint8_t *)buf, strlen(buf));

    if (cnt == 1)
        result = 1;
    else
        printf("1 != %" PRIu32 " ",cnt);

    SCACBSDestroyCtx(&mpm_ctx);
    PmqFree(&pmq);
    return result;
}

static int SCACBSTest20(void)
{
    int result = 0;
    MpmCtx mpm_ctx;
    MpmThreadCtx mpm_thread_ctx;
    PrefilterRuleStore pmq;

    memset(&mpm_ctx, 0x00, sizeof(MpmCtx));
    memset(&mpm_thread_ctx, 0, sizeof(MpmThreadCtx));
    MpmInitCtx(&mpm_ctx, MPM_AC_BS);
    SCACBSInitThreadCtx(&mpm_ctx, &mpm_thread_ctx);

    /* 1 */
    const char *pat = "AAAAA""AAAAA""AAAAA""AAAAA""AAAAA""AAAAA""AA";
    MpmAddPatternCS(&mpm_ctx, (uint8_t *)pat, strlen(pat), 0, 0, 0, 0, 0);
    PmqSetup(&pmq);

    SCACBSPreparePatterns(&mpm_ctx);

    const char *buf = "AAAAA""AAAAA""AAAAA""AAAAA""AAAAA""AAAAA""AA";
    uint32_t cnt = SCACBSSearch(&mpm_ctx, &mpm_thread_ctx, &pmq,
                               (uint8_t *)buf, strlen(buf));

    if (cnt == 1)
        result = 1;
    else
        printf("1 != %" PRIu32 " ",cnt);

    SCACBSDestroyCtx(&mpm_ctx);
    SCACBSDestroyThreadCtx(&mpm_ctx, &mpm_thread_ctx);
    PmqFree(&pmq);
    return result;
}

static int SCACBSTest21(void)
{
    int result = 0;
    MpmCtx mpm_ctx;
    MpmThreadCtx mpm_thread_ctx;
    PrefilterRuleStore pmq;

    memset(&mpm_ctx, 0x00, sizeof(MpmCtx));
    memset(&mpm_thread_ctx, 0, sizeof(MpmThreadCtx));
    MpmInitCtx(&mpm_ctx, MPM_AC_BS);
    SCACBSInitThreadCtx(&mpm_ctx, &mpm_thread_ctx);

    /* 1 */
    MpmAddPatternCS(&mpm_ctx, (uint8_t *)"AA", 2, 0, 0, 0, 0, 0);
    PmqSetup(&pmq);

    SCACBSPreparePatterns(&mpm_ctx);

    uint32_t cnt = SCACBSSearch(&mpm_ctx, &mpm_thread_ctx, &pmq,
                              (uint8_t *)"AA", 2);

    if (cnt == 1)
        result = 1;
    else
        printf("1 != %" PRIu32 " ",cnt);

    SCACBSDestroyCtx(&mpm_ctx);
    SCACBSDestroyThreadCtx(&mpm_ctx, &mpm_thread_ctx);
    PmqFree(&pmq);
    return result;
}

static int SCACBSTest22(void)
{
    int result = 0;
    MpmCtx mpm_ctx;
    MpmThreadCtx mpm_thread_ctx;
    PrefilterRuleStore pmq;

    memset(&mpm_ctx, 0x00, sizeof(MpmCtx));
    memset(&mpm_thread_ctx, 0, sizeof(MpmThreadCtx));
    MpmInitCtx(&mpm_ctx, MPM_AC_BS);
    SCACBSInitThreadCtx(&mpm_ctx, &mpm_thread_ctx);

    /* 1 match */
    MpmAddPatternCS(&mpm_ctx, (uint8_t *)"abcd", 4, 0, 0, 0, 0, 0);
    /* 1 match */
    MpmAddPatternCS(&mpm_ctx, (uint8_t *)"abcde", 5, 0, 0, 1, 0, 0);
    PmqSetup(&pmq);

    SCACBSPreparePatterns(&mpm_ctx);

    const char *buf = "abcdefghijklmnopqrstuvwxyz";
    uint32_t cnt = SCACBSSearch(&mpm_ctx, &mpm_thread_ctx, &pmq,
                              (uint8_t *)buf, strlen(buf));

    if (cnt == 2)
        result = 1;
    else
        printf("2 != %" PRIu32 " ",cnt);

    SCACBSDestroyCtx(&mpm_ctx);
    SCACBSDestroyThreadCtx(&mpm_ctx, &mpm_thread_ctx);
    PmqFree(&pmq);
    return result;
}

static int SCACBSTest23(void)
{
    int result = 0;
    MpmCtx mpm_ctx;
    MpmThreadCtx mpm_thread_ctx;
    PrefilterRuleStore pmq;

    memset(&mpm_ctx, 0x00, sizeof(MpmCtx));
    memset(&mpm_thread_ctx, 0, sizeof(MpmThreadCtx));
    MpmInitCtx(&mpm_ctx, MPM_AC_BS);
    SCACBSInitThreadCtx(&mpm_ctx, &mpm_thread_ctx);

    /* 1 */
    MpmAddPatternCS(&mpm_ctx, (uint8_t *)"AA", 2, 0, 0, 0, 0, 0);
    PmqSetup(&pmq);

    SCACBSPreparePatterns(&mpm_ctx);

    uint32_t cnt = SCACBSSearch(&mpm_ctx, &mpm_thread_ctx, &pmq,
                              (uint8_t *)"aa", 2);

    if (cnt == 0)
        result = 1;
    else
        printf("1 != %" PRIu32 " ",cnt);

    SCACBSDestroyCtx(&mpm_ctx);
    SCACBSDestroyThreadCtx(&mpm_ctx, &mpm_thread_ctx);
    PmqFree(&pmq);
    return result;
}

static int SCACBSTest24(void)
{
    int result = 0;
    MpmCtx mpm_ctx;
    MpmThreadCtx mpm_thread_ctx;
    PrefilterRuleStore pmq;

    memset(&mpm_ctx, 0x00, sizeof(MpmCtx));
    memset(&mpm_thread_ctx, 0, sizeof(MpmThreadCtx));
    MpmInitCtx(&mpm_ctx, MPM_AC_BS);
    SCACBSInitThreadCtx(&mpm_ctx, &mpm_thread_ctx);

    /* 1 */
    MpmAddPatternCI(&mpm_ctx, (uint8_t *)"AA", 2, 0, 0, 0, 0, 0);
    PmqSetup(&pmq);

    SCACBSPreparePatterns(&mpm_ctx);

    uint32_t cnt = SCACBSSearch(&mpm_ctx, &mpm_thread_ctx, &pmq,
                              (uint8_t *)"aa", 2);

    if (cnt == 1)
        result = 1;
    else
        printf("1 != %" PRIu32 " ",cnt);

    SCACBSDestroyCtx(&mpm_ctx);
    SCACBSDestroyThreadCtx(&mpm_ctx, &mpm_thread_ctx);
    PmqFree(&pmq);
    return result;
}

static int SCACBSTest25(void)
{
    int result = 0;
    MpmCtx mpm_ctx;
    MpmThreadCtx mpm_thread_ctx;
    PrefilterRuleStore pmq;

    memset(&mpm_ctx, 0x00, sizeof(MpmCtx));
    memset(&mpm_thread_ctx, 0, sizeof(MpmThreadCtx));
    MpmInitCtx(&mpm_ctx, MPM_AC_BS);
    SCACBSInitThreadCtx(&mpm_ctx, &mpm_thread_ctx);

    MpmAddPatternCI(&mpm_ctx, (uint8_t *)"ABCD", 4, 0, 0, 0, 0, 0);
    MpmAddPatternCI(&mpm_ctx, (uint8_t *)"bCdEfG", 6, 0, 0, 1, 0, 0);
    MpmAddPatternCI(&mpm_ctx, (uint8_t *)"fghiJkl", 7, 0, 0, 2, 0, 0);
    PmqSetup(&pmq);

    SCACBSPreparePatterns(&mpm_ctx);

    const char *buf = "ABCDEFGHIJKLMNOPQRSTUVWXYZ";
    uint32_t cnt = SCACBSSearch(&mpm_ctx, &mpm_thread_ctx, &pmq,
                               (uint8_t *)buf, strlen(buf));

    if (cnt == 3)
        result = 1;
    else
        printf("3 != %" PRIu32 " ",cnt);

    SCACBSDestroyCtx(&mpm_ctx);
    SCACBSDestroyThreadCtx(&mpm_ctx, &mpm_thread_ctx);
    PmqFree(&pmq);
    return result;
}

static int SCACBSTest26(void)
{
    int result = 0;
    MpmCtx mpm_ctx;
    MpmThreadCtx mpm_thread_ctx;
    PrefilterRuleStore pmq;

    memset(&mpm_ctx, 0x00, sizeof(MpmCtx));
    memset(&mpm_thread_ctx, 0, sizeof(MpmThreadCtx));
    MpmInitCtx(&mpm_ctx, MPM_AC_BS);
    SCACBSInitThreadCtx(&mpm_ctx, &mpm_thread_ctx);

    MpmAddPatternCI(&mpm_ctx, (uint8_t *)"Works", 5, 0, 0, 0, 0, 0);
    MpmAddPatternCS(&mpm_ctx, (uint8_t *)"Works", 5, 0, 0, 1, 0, 0);
    PmqSetup(&pmq);

    SCACBSPreparePatterns(&mpm_ctx);

    const char *buf = "works";
    uint32_t cnt = SCACBSSearch(&mpm_ctx, &mpm_thread_ctx, &pmq,
                               (uint8_t *)buf, strlen(buf));

    if (cnt == 1)
        result = 1;
    else
        printf("3 != %" PRIu32 " ",cnt);

    SCACBSDestroyCtx(&mpm_ctx);
    SCACBSDestroyThreadCtx(&mpm_ctx, &mpm_thread_ctx);
    PmqFree(&pmq);
    return result;
}

static int SCACBSTest27(void)
{
    int result = 0;
    MpmCtx mpm_ctx;
    MpmThreadCtx mpm_thread_ctx;
    PrefilterRuleStore pmq;

    memset(&mpm_ctx, 0, sizeof(MpmCtx));
    memset(&mpm_thread_ctx, 0, sizeof(MpmThreadCtx));
    MpmInitCtx(&mpm_ctx, MPM_AC_BS);
    SCACBSInitThreadCtx(&mpm_ctx, &mpm_thread_ctx);

    /* 0 match */
    MpmAddPatternCS(&mpm_ctx, (uint8_t *)"ONE", 3, 0, 0, 0, 0, 0);
    PmqSetup(&pmq);

    SCACBSPreparePatterns(&mpm_ctx);

    const char *buf = "tone";
    uint32_t cnt = SCACBSSearch(&mpm_ctx, &mpm_thread_ctx, &pmq,
                               (uint8_t *)buf, strlen(buf));

    if (cnt == 0)
        result = 1;
    else
        printf("0 != %" PRIu32 " ",cnt);

    SCACBSDestroyCtx(&mpm_ctx);
    SCACBSDestroyThreadCtx(&mpm_ctx, &mpm_thread_ctx);
    PmqFree(&pmq);
    return result;
}

static int SCACBSTest28(void)
{
    int result = 0;
    MpmCtx mpm_ctx;
    MpmThreadCtx mpm_thread_ctx;
    PrefilterRuleStore pmq;

    memset(&mpm_ctx, 0, sizeof(MpmCtx));
    memset(&mpm_thread_ctx, 0, sizeof(MpmThreadCtx));
    MpmInitCtx(&mpm_ctx, MPM_AC_BS);
    SCACBSInitThreadCtx(&mpm_ctx, &mpm_thread_ctx);

    /* 0 match */
    MpmAddPatternCS(&mpm_ctx, (uint8_t *)"one", 3, 0, 0, 0, 0, 0);
    PmqSetup(&pmq);

    SCACBSPreparePatterns(&mpm_ctx);

    const char *buf = "tONE";
    uint32_t cnt = SCACBSSearch(&mpm_ctx, &mpm_thread_ctx, &pmq,
                               (uint8_t *)buf, strlen(buf));

    if (cnt == 0)
        result = 1;
    else
        printf("0 != %" PRIu32 " ",cnt);

    SCACBSDestroyCtx(&mpm_ctx);
    SCACBSDestroyThreadCtx(&mpm_ctx, &mpm_thread_ctx);
    PmqFree(&pmq);
    return result;
}

static int SCACBSTest29(void)
{
    int result = 0;
    MpmCtx mpm_ctx;
    MpmThreadCtx mpm_thread_ctx;
    PrefilterRuleStore pmq;

    memset(&mpm_ctx, 0x00, sizeof(MpmCtx));
    memset(&mpm_thread_ctx, 0, sizeof(MpmThreadCtx));
    MpmInitCtx(&mpm_ctx, MPM_AC_BS);
    SCACBSInitThreadCtx(&mpm_ctx, &mpm_thread_ctx);

    MpmAddPatternCS(&mpm_ctx, (uint8_t *)"abcde", 5, 0, 0, 0, 0, 0);
    MpmAddPatternCS(&mpm_ctx, (uint8_t *)"bcdef", 5, 0, 0, 1, 0, 0);
    MpmAddPatternCS(&mpm_ctx, (uint8_t *)"cdefg", 5, 0, 0, 3, 0, 0);
    MpmAddPatternCS(&mpm_ctx, (uint8_t *)"defgh", 5, 0, 0, 4, 0, 0);
    PmqSetup(&pmq);

    SCACBSPreparePatterns(&mpm_ctx);

    const char *buf = "abcdefgh";
    uint32_t cnt = SCACBSSearch(&mpm_ctx, &mpm_thread_ctx, &pmq,
                                (uint8_t *)buf, strlen(buf));

    if (cnt == 4)
        result = 1;
    else
        printf("3 != %" PRIu32 " ",cnt);

    SCACBSDestroyCtx(&mpm_ctx);
    SCACBSDestroyThreadCtx(&mpm_ctx, &mpm_thread_ctx);
    PmqFree(&pmq);
    return result;
}

static int SCACBSTest30(void)
{
    uint8_t *buf = (uint8_t *)"onetwothreefourfivesixseveneightnine";
    uint16_t buflen = strlen((char *)buf);
    Packet *p = NULL;
    ThreadVars th_v;
    DetectEngineThreadCtx *det_ctx = NULL;
    int result = 0;

    memset(&th_v, 0, sizeof(th_v));
    p = UTHBuildPacket(buf, buflen, IPPROTO_TCP);

    DetectEngineCtx *de_ctx = DetectEngineCtxInit();
    if (de_ctx == NULL)
        goto end;
    de_ctx->mpm_matcher = MPM_AC_BS;

    de_ctx->flags |= DE_QUIET;

    de_ctx->sig_list = SigInit(de_ctx, "alert tcp any any -> any any "
                               "(content:\"onetwothreefourfivesixseveneightnine\"; sid:1;)");
    if (de_ctx->sig_list == NULL)
        goto end;
    de_ctx->sig_list->next = SigInit(de_ctx, "alert tcp any any -> any any "
                               "(content:\"onetwothreefourfivesixseveneightnine\"; fast_pattern:3,3; sid:2;)");
    if (de_ctx->sig_list->next == NULL)
        goto end;

    SigGroupBuild(de_ctx);
    DetectEngineThreadCtxInit(&th_v, (void *)de_ctx, (void *)&det_ctx);

    SigMatchSignatures(&th_v, de_ctx, det_ctx, p);
    if (PacketAlertCheck(p, 1) != 1) {
        printf("if (PacketAlertCheck(p, 1) != 1) failure\n");
        goto end;
    }
    if (PacketAlertCheck(p, 2) != 1) {
        printf("if (PacketAlertCheck(p, 1) != 2) failure\n");
        goto end;
    }

    result = 1;
end:
    if (de_ctx != NULL) {
        SigGroupCleanup(de_ctx);
        SigCleanSignatures(de_ctx);

        DetectEngineThreadCtxDeinit(&th_v, (void *)det_ctx);
        DetectEngineCtxFree(de_ctx);
    }

    UTHFreePackets(&p, 1);
    return result;
}

#endif /* UNITTESTS */

void SCACBSRegisterTests(void)
{

#ifdef UNITTESTS
    UtRegisterTest("SCACBSTest01", SCACBSTest01);
    UtRegisterTest("SCACBSTest02", SCACBSTest02);
    UtRegisterTest("SCACBSTest03", SCACBSTest03);
    UtRegisterTest("SCACBSTest04", SCACBSTest04);
    UtRegisterTest("SCACBSTest05", SCACBSTest05);
    UtRegisterTest("SCACBSTest06", SCACBSTest06);
    UtRegisterTest("SCACBSTest07", SCACBSTest07);
    UtRegisterTest("SCACBSTest08", SCACBSTest08);
    UtRegisterTest("SCACBSTest09", SCACBSTest09);
    UtRegisterTest("SCACBSTest10", SCACBSTest10);
    UtRegisterTest("SCACBSTest11", SCACBSTest11);
    UtRegisterTest("SCACBSTest12", SCACBSTest12);
    UtRegisterTest("SCACBSTest13", SCACBSTest13);
    UtRegisterTest("SCACBSTest14", SCACBSTest14);
    UtRegisterTest("SCACBSTest15", SCACBSTest15);
    UtRegisterTest("SCACBSTest16", SCACBSTest16);
    UtRegisterTest("SCACBSTest17", SCACBSTest17);
    UtRegisterTest("SCACBSTest18", SCACBSTest18);
    UtRegisterTest("SCACBSTest19", SCACBSTest19);
    UtRegisterTest("SCACBSTest20", SCACBSTest20);
    UtRegisterTest("SCACBSTest21", SCACBSTest21);
    UtRegisterTest("SCACBSTest22", SCACBSTest22);
    UtRegisterTest("SCACBSTest23", SCACBSTest23);
    UtRegisterTest("SCACBSTest24", SCACBSTest24);
    UtRegisterTest("SCACBSTest25", SCACBSTest25);
    UtRegisterTest("SCACBSTest26", SCACBSTest26);
    UtRegisterTest("SCACBSTest27", SCACBSTest27);
    UtRegisterTest("SCACBSTest28", SCACBSTest28);
    UtRegisterTest("SCACBSTest29", SCACBSTest29);
    UtRegisterTest("SCACBSTest30", SCACBSTest30);
#endif

    return;
}<|MERGE_RESOLUTION|>--- conflicted
+++ resolved
@@ -70,11 +70,7 @@
                        uint32_t, SigIntId, uint8_t);
 int SCACBSPreparePatterns(MpmCtx *mpm_ctx);
 uint32_t SCACBSSearch(const MpmCtx *mpm_ctx, MpmThreadCtx *mpm_thread_ctx,
-<<<<<<< HEAD
-                      PrefilterRuleStore *pmq, const uint8_t *buf, uint16_t buflen);
-=======
                       PrefilterRuleStore *pmq, const uint8_t *buf, uint32_t buflen);
->>>>>>> 57228e99
 void SCACBSPrintInfo(MpmCtx *mpm_ctx);
 void SCACBSPrintSearchStats(MpmThreadCtx *mpm_thread_ctx);
 void SCACBSRegisterTests(void);
@@ -1149,17 +1145,10 @@
  * \retval matches Match count.
  */
 uint32_t SCACBSSearch(const MpmCtx *mpm_ctx, MpmThreadCtx *mpm_thread_ctx,
-<<<<<<< HEAD
-                      PrefilterRuleStore *pmq, const uint8_t *buf, uint16_t buflen)
-{
-    const SCACBSCtx *ctx = (SCACBSCtx *)mpm_ctx->ctx;
-    int i = 0;
-=======
                       PrefilterRuleStore *pmq, const uint8_t *buf, uint32_t buflen)
 {
     const SCACBSCtx *ctx = (SCACBSCtx *)mpm_ctx->ctx;
     uint32_t i = 0;
->>>>>>> 57228e99
     int matches = 0;
     uint8_t buf_local;
 
