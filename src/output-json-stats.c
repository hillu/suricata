/* Copyright (C) 2014 Open Information Security Foundation
 *
 * You can copy, redistribute or modify this Program under the terms of
 * the GNU General Public License version 2 as published by the Free
 * Software Foundation.
 *
 * This program is distributed in the hope that it will be useful,
 * but WITHOUT ANY WARRANTY; without even the implied warranty of
 * MERCHANTABILITY or FITNESS FOR A PARTICULAR PURPOSE.  See the
 * GNU General Public License for more details.
 *
 * You should have received a copy of the GNU General Public License
 * version 2 along with this program; if not, write to the Free Software
 * Foundation, Inc., 51 Franklin Street, Fifth Floor, Boston, MA
 * 02110-1301, USA.
 */

/**
 * \file
 *
 * \author Tom DeCanio <td@npulsetech.com>
 *
 * Implements JSON stats counters logging portion of the engine.
 */

#include "suricata-common.h"
#include "debug.h"
#include "detect.h"
#include "pkt-var.h"
#include "conf.h"
#include "detect-engine.h"

#include "threads.h"
#include "threadvars.h"
#include "tm-threads.h"

#include "util-print.h"
#include "util-unittest.h"

#include "util-debug.h"
#include "output.h"
#include "util-privs.h"
#include "util-buffer.h"

#include "util-logopenfile.h"
#include "util-crypt.h"

#include "output-json.h"
#include "output-json-stats.h"

#define MODULE_NAME "JsonStatsLog"

#ifdef HAVE_LIBJANSSON

<<<<<<< HEAD
=======
extern bool stats_decoder_events;
const char *stats_decoder_events_prefix;

>>>>>>> 0df38f49
/**
 * specify which engine info will be printed in stats log.
 * ALL means both last reload and ruleset stats.
 */
typedef enum OutputEngineInfo_ {
    OUTPUT_ENGINE_LAST_RELOAD = 0,
    OUTPUT_ENGINE_RULESET,
    OUTPUT_ENGINE_ALL,
} OutputEngineInfo;

typedef struct OutputStatsCtx_ {
    LogFileCtx *file_ctx;
    uint32_t flags; /** Store mode */
} OutputStatsCtx;

typedef struct JsonStatsLogThread_ {
    OutputStatsCtx *statslog_ctx;
    MemBuffer *buffer;
} JsonStatsLogThread;

static json_t *EngineStats2Json(const DetectEngineCtx *de_ctx,
                                const OutputEngineInfo output)
{
    struct timeval last_reload;
    char timebuf[64];
    const SigFileLoaderStat *sig_stat = NULL;

    json_t *jdata = json_object();
    if (jdata == NULL) {
        return NULL;
    }

    if (output == OUTPUT_ENGINE_LAST_RELOAD || output == OUTPUT_ENGINE_ALL) {
        last_reload = de_ctx->last_reload;
        CreateIsoTimeString(&last_reload, timebuf, sizeof(timebuf));
        json_object_set_new(jdata, "last_reload", json_string(timebuf));
    }

    sig_stat = &de_ctx->sig_stat;
    if ((output == OUTPUT_ENGINE_RULESET || output == OUTPUT_ENGINE_ALL) &&
        sig_stat != NULL)
    {
        json_object_set_new(jdata, "rules_loaded",
                            json_integer(sig_stat->good_sigs_total));
        json_object_set_new(jdata, "rules_failed",
                            json_integer(sig_stat->bad_sigs_total));
    }

    return jdata;
}

static TmEcode OutputEngineStats2Json(json_t **jdata, const OutputEngineInfo output)
{
    DetectEngineCtx *de_ctx = DetectEngineGetCurrent();
    if (de_ctx == NULL) {
        goto err1;
    }
    /* Since we need to deference de_ctx pointer, we don't want to lost it. */
    DetectEngineCtx *list = de_ctx;

    json_t *js_tenant_list = json_array();
    json_t *js_tenant = NULL;

    if (js_tenant_list == NULL) {
        goto err2;
    }

    while(list) {
        js_tenant = json_object();
        if (js_tenant == NULL) {
            goto err3;
        }
        json_object_set_new(js_tenant, "id", json_integer(list->tenant_id));

        json_t *js_stats = EngineStats2Json(list, output);
        if (js_stats == NULL) {
            goto err4;
        }
        json_object_update(js_tenant, js_stats);
        json_array_append_new(js_tenant_list, js_tenant);
        json_decref(js_stats);
        list = list->next;
    }

    DetectEngineDeReference(&de_ctx);
    *jdata = js_tenant_list;
    return TM_ECODE_OK;

err4:
    json_object_clear(js_tenant);
    json_decref(js_tenant);

err3:
    json_object_clear(js_tenant_list);
    json_decref(js_tenant_list);

err2:
    DetectEngineDeReference(&de_ctx);

err1:
    json_object_set_new(*jdata, "message", json_string("Unable to get info"));
    return TM_ECODE_FAILED;
}

TmEcode OutputEngineStatsReloadTime(json_t **jdata) {
    return OutputEngineStats2Json(jdata, OUTPUT_ENGINE_LAST_RELOAD);
}

TmEcode OutputEngineStatsRuleset(json_t **jdata) {
    return OutputEngineStats2Json(jdata, OUTPUT_ENGINE_RULESET);
}

static json_t *OutputStats2Json(json_t *js, const char *key)
{
    void *iter;

    const char *dot = index(key, '.');
    if (dot == NULL)
        return NULL;
    if (strlen(dot) > 2) {
        if (*(dot + 1) == '.' && *(dot + 2) != '\0')
            dot = index(dot + 2, '.');
    }

    size_t predot_len = (dot - key) + 1;
    char s[predot_len];
    strlcpy(s, key, predot_len);

    iter = json_object_iter_at(js, s);
    const char *s2 = index(dot+1, '.');

    json_t *value = json_object_iter_value(iter);
    if (value == NULL) {
        value = json_object();

        if (!strncmp(s, "detect", 6)) {
            json_t *js_engine = NULL;

            TmEcode ret = OutputEngineStats2Json(&js_engine, OUTPUT_ENGINE_ALL);
            if (ret == TM_ECODE_OK && js_engine) {
                json_object_set_new(value, "engines", js_engine);
            }
        }
        json_object_set_new(js, s, value);
    }
    if (s2 != NULL) {
        return OutputStats2Json(value, &key[dot-key+1]);
    }
    return value;
}

/** \brief turn StatsTable into a json object
 *  \param flags JSON_STATS_* flags for controlling output
 */
json_t *StatsToJSON(const StatsTable *st, uint8_t flags)
{
    const char delta_suffix[] = "_delta";
    struct timeval tval;
    gettimeofday(&tval, NULL);

    json_t *js_stats = json_object();
    if (unlikely(js_stats == NULL)) {
        return NULL;
    }

    /* Uptime, in seconds. */
    double up_time_d = difftime(tval.tv_sec, st->start_time);
    json_object_set_new(js_stats, "uptime",
        json_integer((int)up_time_d));

    uint32_t u = 0;
    if (flags & JSON_STATS_TOTALS) {
        for (u = 0; u < st->nstats; u++) {
            if (st->stats[u].name == NULL)
                continue;
            const char *name = st->stats[u].name;
            const char *shortname = name;
            if (rindex(name, '.') != NULL) {
                shortname = &name[rindex(name, '.') - name + 1];
            }
            json_t *js_type = OutputStats2Json(js_stats, name);
            if (js_type != NULL) {
                json_object_set_new(js_type, shortname,
                    json_integer(st->stats[u].value));

                if (flags & JSON_STATS_DELTAS) {
                    char deltaname[strlen(shortname) + strlen(delta_suffix) + 1];
                    snprintf(deltaname, sizeof(deltaname), "%s%s", shortname,
                        delta_suffix);
                    json_object_set_new(js_type, deltaname,
                        json_integer(st->stats[u].value - st->stats[u].pvalue));
                }
            }
        }
    }

    /* per thread stats - stored in a "threads" object. */
    if (st->tstats != NULL && (flags & JSON_STATS_THREADS)) {
        /* for each thread (store) */
        json_t *threads = json_object();
        if (unlikely(threads == NULL)) {
            json_decref(js_stats);
            return NULL;
        }
        uint32_t x;
        for (x = 0; x < st->ntstats; x++) {
            uint32_t offset = x * st->nstats;

            /* for each counter */
            for (u = offset; u < (offset + st->nstats); u++) {
                if (st->tstats[u].name == NULL)
                    continue;

                char str[256];
                snprintf(str, sizeof(str), "%s.%s", st->tstats[u].tm_name, st->tstats[u].name);
                char *shortname = &str[rindex(str, '.') - str + 1];
                json_t *js_type = OutputStats2Json(threads, str);

                if (js_type != NULL) {
                    json_object_set_new(js_type, shortname, json_integer(st->tstats[u].value));

                    if (flags & JSON_STATS_DELTAS) {
                        char deltaname[strlen(shortname) + strlen(delta_suffix) + 1];
                        snprintf(deltaname, sizeof(deltaname), "%s%s",
                            shortname, delta_suffix);
                        json_object_set_new(js_type, deltaname,
                            json_integer(st->tstats[u].value - st->tstats[u].pvalue));
                    }
                }
            }
        }
        json_object_set_new(js_stats, "threads", threads);
    }
    return js_stats;
}

static int JsonStatsLogger(ThreadVars *tv, void *thread_data, const StatsTable *st)
{
    SCEnter();
    JsonStatsLogThread *aft = (JsonStatsLogThread *)thread_data;

    struct timeval tval;
    gettimeofday(&tval, NULL);

    json_t *js = json_object();
    if (unlikely(js == NULL))
        return 0;
    char timebuf[64];
    CreateIsoTimeString(&tval, timebuf, sizeof(timebuf));
    json_object_set_new(js, "timestamp", json_string(timebuf));
    json_object_set_new(js, "event_type", json_string("stats"));

    json_t *js_stats = StatsToJSON(st, aft->statslog_ctx->flags);
    if (js_stats == NULL) {
        json_decref(js);
        return 0;
    }

    json_object_set_new(js, "stats", js_stats);

    OutputJSONBuffer(js, aft->statslog_ctx->file_ctx, &aft->buffer);
    MemBufferReset(aft->buffer);

    json_object_clear(js_stats);
    json_object_del(js, "stats");
    json_object_clear(js);
    json_decref(js);

    SCReturnInt(0);
}

#define OUTPUT_BUFFER_SIZE 65535
static TmEcode JsonStatsLogThreadInit(ThreadVars *t, const void *initdata, void **data)
{
    JsonStatsLogThread *aft = SCMalloc(sizeof(JsonStatsLogThread));
    if (unlikely(aft == NULL))
        return TM_ECODE_FAILED;
    memset(aft, 0, sizeof(JsonStatsLogThread));

    if(initdata == NULL)
    {
        SCLogDebug("Error getting context for EveLogStats.  \"initdata\" argument NULL");
        SCFree(aft);
        return TM_ECODE_FAILED;
    }

    /* Use the Ouptut Context (file pointer and mutex) */
    aft->statslog_ctx = ((OutputCtx *)initdata)->data;

    aft->buffer = MemBufferCreateNew(OUTPUT_BUFFER_SIZE);
    if (aft->buffer == NULL) {
        SCFree(aft);
        return TM_ECODE_FAILED;
    }

    *data = (void *)aft;
    return TM_ECODE_OK;
}

static TmEcode JsonStatsLogThreadDeinit(ThreadVars *t, void *data)
{
    JsonStatsLogThread *aft = (JsonStatsLogThread *)data;
    if (aft == NULL) {
        return TM_ECODE_OK;
    }

    MemBufferFree(aft->buffer);

    /* clear memory */
    memset(aft, 0, sizeof(JsonStatsLogThread));

    SCFree(aft);
    return TM_ECODE_OK;
}

static void OutputStatsLogDeinit(OutputCtx *output_ctx)
{

    OutputStatsCtx *stats_ctx = output_ctx->data;
    LogFileCtx *logfile_ctx = stats_ctx->file_ctx;
    LogFileFreeCtx(logfile_ctx);
    SCFree(stats_ctx);
    SCFree(output_ctx);
}

#define DEFAULT_LOG_FILENAME "stats.json"
static OutputInitResult OutputStatsLogInit(ConfNode *conf)
{
    OutputInitResult result = { NULL, false };
    LogFileCtx *file_ctx = LogFileNewCtx();
    if(file_ctx == NULL) {
        SCLogError(SC_ERR_STATS_LOG_GENERIC, "couldn't create new file_ctx");
        return result;
<<<<<<< HEAD
=======
    }

    if (stats_decoder_events &&
            strcmp(stats_decoder_events_prefix, "decoder") == 0) {
        SCLogWarning(SC_WARN_EVE_MISSING_EVENTS, "json stats will not display "
                "all decoder events correctly. See #2225. Set a prefix in "
                "stats.decoder-events-prefix. In 5.0 the prefix will default "
                "to 'decoder.event'.");
>>>>>>> 0df38f49
    }

    if (SCConfLogOpenGeneric(conf, file_ctx, DEFAULT_LOG_FILENAME, 1) < 0) {
        LogFileFreeCtx(file_ctx);
        return result;
    }

    OutputStatsCtx *stats_ctx = SCMalloc(sizeof(OutputStatsCtx));
    if (unlikely(stats_ctx == NULL)) {
        LogFileFreeCtx(file_ctx);
        return result;
    }
    stats_ctx->flags = JSON_STATS_TOTALS;

    if (conf != NULL) {
        const char *totals = ConfNodeLookupChildValue(conf, "totals");
        const char *threads = ConfNodeLookupChildValue(conf, "threads");
        const char *deltas = ConfNodeLookupChildValue(conf, "deltas");
        SCLogDebug("totals %s threads %s deltas %s", totals, threads, deltas);

        if (totals != NULL && ConfValIsFalse(totals)) {
            stats_ctx->flags &= ~JSON_STATS_TOTALS;
        }
        if (threads != NULL && ConfValIsTrue(threads)) {
            stats_ctx->flags |= JSON_STATS_THREADS;
        }
        if (deltas != NULL && ConfValIsTrue(deltas)) {
            stats_ctx->flags |= JSON_STATS_DELTAS;
        }
        SCLogDebug("stats_ctx->flags %08x", stats_ctx->flags);
    }

    OutputCtx *output_ctx = SCCalloc(1, sizeof(OutputCtx));
    if (unlikely(output_ctx == NULL)) {
        LogFileFreeCtx(file_ctx);
        SCFree(stats_ctx);
        return result;
    }

    stats_ctx->file_ctx = file_ctx;

    output_ctx->data = stats_ctx;
    output_ctx->DeInit = OutputStatsLogDeinit;

    result.ctx = output_ctx;
    result.ok = true;
    return result;
}

static void OutputStatsLogDeinitSub(OutputCtx *output_ctx)
{
    OutputStatsCtx *stats_ctx = output_ctx->data;
    SCFree(stats_ctx);
    SCFree(output_ctx);
}

static OutputInitResult OutputStatsLogInitSub(ConfNode *conf, OutputCtx *parent_ctx)
{
    OutputInitResult result = { NULL, false };
    OutputJsonCtx *ajt = parent_ctx->data;
    OutputStatsCtx *stats_ctx = SCMalloc(sizeof(OutputStatsCtx));
    if (unlikely(stats_ctx == NULL))
        return result;
<<<<<<< HEAD
=======

    if (stats_decoder_events &&
            strcmp(stats_decoder_events_prefix, "decoder") == 0) {
        SCLogWarning(SC_WARN_EVE_MISSING_EVENTS, "eve.stats will not display "
                "all decoder events correctly. See #2225. Set a prefix in "
                "stats.decoder-events-prefix. In 5.0 the prefix will default "
                "to 'decoder.event'.");
    }
>>>>>>> 0df38f49

    stats_ctx->flags = JSON_STATS_TOTALS;

    if (conf != NULL) {
        const char *totals = ConfNodeLookupChildValue(conf, "totals");
        const char *threads = ConfNodeLookupChildValue(conf, "threads");
        const char *deltas = ConfNodeLookupChildValue(conf, "deltas");
        SCLogDebug("totals %s threads %s deltas %s", totals, threads, deltas);

        if ((totals != NULL && ConfValIsFalse(totals)) &&
                (threads != NULL && ConfValIsFalse(threads))) {
            SCFree(stats_ctx);
            SCLogError(SC_ERR_JSON_STATS_LOG_NEGATED,
                    "Cannot disable both totals and threads in stats logging");
            return result;
        }

        if (totals != NULL && ConfValIsFalse(totals)) {
            stats_ctx->flags &= ~JSON_STATS_TOTALS;
        }
        if (threads != NULL && ConfValIsTrue(threads)) {
            stats_ctx->flags |= JSON_STATS_THREADS;
        }
        if (deltas != NULL && ConfValIsTrue(deltas)) {
            stats_ctx->flags |= JSON_STATS_DELTAS;
        }
        SCLogDebug("stats_ctx->flags %08x", stats_ctx->flags);
    }

    OutputCtx *output_ctx = SCCalloc(1, sizeof(OutputCtx));
    if (unlikely(output_ctx == NULL)) {
        SCFree(stats_ctx);
        return result;
    }

    stats_ctx->file_ctx = ajt->file_ctx;

    output_ctx->data = stats_ctx;
    output_ctx->DeInit = OutputStatsLogDeinitSub;

    result.ctx = output_ctx;
    result.ok = true;
    return result;
}

void JsonStatsLogRegister(void) {
    /* register as separate module */
    OutputRegisterStatsModule(LOGGER_JSON_STATS, MODULE_NAME, "stats-json",
        OutputStatsLogInit, JsonStatsLogger, JsonStatsLogThreadInit,
        JsonStatsLogThreadDeinit, NULL);

    /* also register as child of eve-log */
    OutputRegisterStatsSubModule(LOGGER_JSON_STATS, "eve-log", MODULE_NAME,
        "eve-log.stats", OutputStatsLogInitSub, JsonStatsLogger,
        JsonStatsLogThreadInit, JsonStatsLogThreadDeinit, NULL);
}

#else

void JsonStatsLogRegister (void)
{
}

#endif<|MERGE_RESOLUTION|>--- conflicted
+++ resolved
@@ -52,12 +52,9 @@
 
 #ifdef HAVE_LIBJANSSON
 
-<<<<<<< HEAD
-=======
 extern bool stats_decoder_events;
 const char *stats_decoder_events_prefix;
 
->>>>>>> 0df38f49
 /**
  * specify which engine info will be printed in stats log.
  * ALL means both last reload and ruleset stats.
@@ -391,8 +388,6 @@
     if(file_ctx == NULL) {
         SCLogError(SC_ERR_STATS_LOG_GENERIC, "couldn't create new file_ctx");
         return result;
-<<<<<<< HEAD
-=======
     }
 
     if (stats_decoder_events &&
@@ -401,7 +396,6 @@
                 "all decoder events correctly. See #2225. Set a prefix in "
                 "stats.decoder-events-prefix. In 5.0 the prefix will default "
                 "to 'decoder.event'.");
->>>>>>> 0df38f49
     }
 
     if (SCConfLogOpenGeneric(conf, file_ctx, DEFAULT_LOG_FILENAME, 1) < 0) {
@@ -465,8 +459,6 @@
     OutputStatsCtx *stats_ctx = SCMalloc(sizeof(OutputStatsCtx));
     if (unlikely(stats_ctx == NULL))
         return result;
-<<<<<<< HEAD
-=======
 
     if (stats_decoder_events &&
             strcmp(stats_decoder_events_prefix, "decoder") == 0) {
@@ -475,7 +467,6 @@
                 "stats.decoder-events-prefix. In 5.0 the prefix will default "
                 "to 'decoder.event'.");
     }
->>>>>>> 0df38f49
 
     stats_ctx->flags = JSON_STATS_TOTALS;
 
