--- conflicted
+++ resolved
@@ -453,7 +453,6 @@
     SigMatch *sm_last = NULL;
     SigMatch *sm_new;
     int sm_type;
-<<<<<<< HEAD
 
     va_list ap;
     va_start(ap, sm_list);
@@ -493,11 +492,6 @@
 
     va_list ap;
     va_start(ap, list_id);
-=======
-
-    va_list ap;
-    va_start(ap, sm_list);
->>>>>>> 57228e99
 
     for (sm_type = va_arg(ap, int); sm_type != -1; sm_type = va_arg(ap, int))
     {
@@ -514,45 +508,6 @@
 }
 
 /**
-<<<<<<< HEAD
-=======
- * \brief Returns the sm with the largest index (added last) from the list
- *        passed to us as an id.
- *
- * \param list_id id of the list to be searched
- * \param va_args list of keyword types terminated by -1
- *
- * \retval sm_last to last sm.
- */
-SigMatch *DetectGetLastSMByListId(const Signature *s, int list_id, ...)
-{
-    SigMatch *sm_last = NULL;
-    SigMatch *sm_new;
-    int sm_type;
-
-    SigMatch *sm_list = s->init_data->smlists_tail[list_id];
-    if (sm_list == NULL)
-        return NULL;
-
-    va_list ap;
-    va_start(ap, list_id);
-
-    for (sm_type = va_arg(ap, int); sm_type != -1; sm_type = va_arg(ap, int))
-    {
-        sm_new = SigMatchGetLastSMByType(sm_list, sm_type);
-        if (sm_new == NULL)
-            continue;
-        if (sm_last == NULL || sm_new->idx > sm_last->idx)
-            sm_last = sm_new;
-    }
-
-    va_end(ap);
-
-    return sm_last;
-}
-
-/**
->>>>>>> 57228e99
  * \brief Returns the sm with the largest index (added latest) from this sig
  *
  * \retval sm_last Pointer to last sm
@@ -1600,17 +1555,6 @@
      * - pkt vs stream vs stream_size
      */
     if (s->proto.proto[IPPROTO_TCP / 8] & (1 << (IPPROTO_TCP % 8))) {
-<<<<<<< HEAD
-        if (!(s->flags & (SIG_FLAG_REQUIRE_PACKET | SIG_FLAG_REQUIRE_STREAM))) {
-            s->flags |= SIG_FLAG_REQUIRE_STREAM;
-            sm = s->init_data->smlists[DETECT_SM_LIST_PMATCH];
-            while (sm != NULL) {
-                if (sm->type == DETECT_CONTENT &&
-                        (((DetectContentData *)(sm->ctx))->flags &
-                         (DETECT_CONTENT_DEPTH | DETECT_CONTENT_OFFSET))) {
-                    s->flags |= SIG_FLAG_REQUIRE_PACKET;
-                    break;
-=======
         if (s->init_data->smlists[DETECT_SM_LIST_PMATCH]) {
             if (!(s->flags & (SIG_FLAG_REQUIRE_PACKET | SIG_FLAG_REQUIRE_STREAM))) {
                 s->flags |= SIG_FLAG_REQUIRE_STREAM;
@@ -1632,7 +1576,6 @@
                         break;
                     }
                     sm = sm->next;
->>>>>>> 57228e99
                 }
             }
         }
