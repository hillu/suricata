--- conflicted
+++ resolved
@@ -202,12 +202,7 @@
 
                 number_of_loggers++;
 
-<<<<<<< HEAD
-                if (AppLayerParserGetTxLogged(p->proto, alproto, alstate, tx,
-                        logger->id)) {
-=======
                 if (AppLayerParserGetTxLogged(f, alstate, tx, logger->id)) {
->>>>>>> c21347df
                     SCLogDebug("logger has already logged this transaction");
                     loggers_that_logged++;
                     goto next;
