--- conflicted
+++ resolved
@@ -63,12 +63,8 @@
 #include "detect-http-hh.h"
 #include "detect-http-hrh.h"
 
-<<<<<<< HEAD
-#include "detect-nfs3-procedure.h"
-=======
 #include "detect-nfs-procedure.h"
 #include "detect-nfs-version.h"
->>>>>>> 3430b53d
 
 #include "detect-engine-event.h"
 #include "decode.h"
@@ -1021,10 +1017,7 @@
                 if (p->proto == IPPROTO_TCP && pflow->protoctx &&
                     StreamReassembleRawHasDataReady(pflow->protoctx, p)) {
                     p->flags |= PKT_DETECT_HAS_STREAMDATA;
-<<<<<<< HEAD
-=======
                     flow_flags |= STREAM_FLUSH;
->>>>>>> 3430b53d
                 }
                 SCLogDebug("alstate %s, alproto %u", has_state ? "true" : "false", alproto);
             } else {
@@ -1438,11 +1431,8 @@
      * up again for the next packet. Also return any stream chunk we processed
      * to the pool. */
     if (p->flags & PKT_HAS_FLOW) {
-<<<<<<< HEAD
-=======
         DEBUG_VALIDATE_BUG_ON(pflow == NULL);
 
->>>>>>> 3430b53d
         /* HACK: prevent the wrong sgh (or NULL) from being stored in the
          * flow's sgh pointers */
         if (PKT_IS_ICMPV4(p) && ICMPV4_DEST_UNREACH_IS_VALID(p)) {
@@ -2225,7 +2215,6 @@
 
 /** \brief disable file features we don't need
  *  Called if we have no detection engine.
-<<<<<<< HEAD
  */
 void DisableDetectFlowFileFlags(Flow *f)
 {
@@ -2237,109 +2226,6 @@
 {
     DetectMpmInitializeBuiltinMpms(de_ctx);
     DetectMpmInitializeAppMpms(de_ctx);
-
-    return;
-}
-
-/** \brief get max dsize "depth"
- *  \param s signature to get dsize value from
- *  \retval depth or negative value
-=======
->>>>>>> 3430b53d
- */
-void DisableDetectFlowFileFlags(Flow *f)
-{
-<<<<<<< HEAD
-    if (s->flags & SIG_FLAG_DSIZE && s->init_data->dsize_sm != NULL) {
-        DetectDsizeData *dd = (DetectDsizeData *)s->init_data->dsize_sm->ctx;
-
-        switch (dd->mode) {
-            case DETECTDSIZE_LT:
-            case DETECTDSIZE_EQ:
-                return dd->dsize;
-            case DETECTDSIZE_RA:
-                return dd->dsize2;
-            case DETECTDSIZE_GT:
-            default:
-                SCReturnInt(-2);
-        }
-    }
-    SCReturnInt(-1);
-}
-
-/** \brief set prefilter dsize pair
- *  \param s signature to get dsize value from
- */
-static void SigParseSetDsizePair(Signature *s)
-{
-    if (s->flags & SIG_FLAG_DSIZE && s->init_data->dsize_sm != NULL) {
-        DetectDsizeData *dd = (DetectDsizeData *)s->init_data->dsize_sm->ctx;
-
-        uint16_t low = 0;
-        uint16_t high = 65535;
-
-        switch (dd->mode) {
-            case DETECTDSIZE_LT:
-                low = 0;
-                high = dd->dsize;
-                break;
-            case DETECTDSIZE_EQ:
-                low = dd->dsize;
-                high = dd->dsize;
-                break;
-            case DETECTDSIZE_RA:
-                low = dd->dsize;
-                high = dd->dsize2;
-                break;
-            case DETECTDSIZE_GT:
-                low = dd->dsize;
-                high = 65535;
-                break;
-        }
-        s->dsize_low = low;
-        s->dsize_high = high;
-
-        SCLogDebug("low %u, high %u", low, high);
-    }
-}
-
-/**
- *  \brief Apply dsize as depth to content matches in the rule
- *  \param s signature to get dsize value from
- */
-static void SigParseApplyDsizeToContent(Signature *s)
-{
-    SCEnter();
-
-    if (s->flags & SIG_FLAG_DSIZE) {
-        SigParseSetDsizePair(s);
-
-        int dsize = SigParseGetMaxDsize(s);
-        if (dsize < 0) {
-            /* nothing to do */
-            return;
-        }
-
-        SigMatch *sm = s->init_data->smlists[DETECT_SM_LIST_PMATCH];
-        for ( ; sm != NULL;  sm = sm->next) {
-            if (sm->type != DETECT_CONTENT) {
-                continue;
-            }
-
-            DetectContentData *cd = (DetectContentData *)sm->ctx;
-            if (cd == NULL) {
-                continue;
-            }
-=======
-    DetectPostInspectFileFlagsUpdate(f, NULL /* no sgh */, STREAM_TOSERVER);
-    DetectPostInspectFileFlagsUpdate(f, NULL /* no sgh */, STREAM_TOCLIENT);
-}
-
-static void SigInitStandardMpmFactoryContexts(DetectEngineCtx *de_ctx)
-{
-    DetectMpmInitializeBuiltinMpms(de_ctx);
-    DetectMpmInitializeAppMpms(de_ctx);
->>>>>>> 3430b53d
 
     return;
 }
@@ -3960,12 +3846,8 @@
     DetectTlsRegister();
     DetectTlsValidityRegister();
     DetectTlsVersionRegister();
-<<<<<<< HEAD
-    DetectNfs3ProcedureRegister();
-=======
     DetectNfsProcedureRegister();
     DetectNfsVersionRegister();
->>>>>>> 3430b53d
     DetectUrilenRegister();
     DetectDetectionFilterRegister();
     DetectAsn1Register();
@@ -3987,11 +3869,6 @@
     DetectTargetRegister();
     DetectTemplateBufferRegister();
     DetectBypassRegister();
-<<<<<<< HEAD
-    DetectHttpRequestLineRegister();
-    DetectHttpResponseLineRegister();
-=======
->>>>>>> 3430b53d
 
     /* close keyword registration */
     DetectBufferTypeFinalizeRegistration();
