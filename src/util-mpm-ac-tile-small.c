--- conflicted
+++ resolved
@@ -32,11 +32,7 @@
 
 /* This function handles (ctx->state_count < 32767) */
 uint32_t FUNC_NAME(const SCACTileSearchCtx *ctx, MpmThreadCtx *mpm_thread_ctx,
-<<<<<<< HEAD
-                   PrefilterRuleStore *pmq, const uint8_t *buf, uint16_t buflen)
-=======
                    PrefilterRuleStore *pmq, const uint8_t *buf, uint32_t buflen)
->>>>>>> 57228e99
 {
     uint32_t i = 0;
     int matches = 0;
