/* Copyright (C) 2014 Open Information Security Foundation
 *
 * You can copy, redistribute or modify this Program under the terms of
 * the GNU General Public License version 2 as published by the Free
 * Software Foundation.
 *
 * This program is distributed in the hope that it will be useful,
 * but WITHOUT ANY WARRANTY; without even the implied warranty of
 * MERCHANTABILITY or FITNESS FOR A PARTICULAR PURPOSE.  See the
 * GNU General Public License for more details.
 *
 * You should have received a copy of the GNU General Public License
 * version 2 along with this program; if not, write to the Free Software
 * Foundation, Inc., 51 Franklin Street, Fifth Floor, Boston, MA
 * 02110-1301, USA.
 */


/**
 * \file
 *
 * \author Eric Leblond <eric@regit.org>
 *
 */

#include "suricata-common.h"
#include "debug.h"
#include "detect.h"
#include "pkt-var.h"
#include "conf.h"

#include "threads.h"
#include "threadvars.h"
#include "tm-threads.h"

#include "util-print.h"
#include "util-unittest.h"

#include "util-debug.h"

#include "output.h"
#include "app-layer-dns-common.h"
#include "app-layer.h"
#include "app-layer-parser.h"
#include "util-privs.h"
#include "util-buffer.h"
#include "util-proto-name.h"
#include "util-logopenfile.h"
#include "util-time.h"

#ifdef HAVE_LUA

#include <lua.h>
#include <lualib.h>
#include <lauxlib.h>

#include "util-lua.h"
#include "util-lua-common.h"
#include "util-lua-dns.h"

#ifdef HAVE_RUST
#include "rust-dns-dns-gen.h"
#include "rust-dns-lua-gen.h"
#endif

static int DnsGetDnsRrname(lua_State *luastate)
{
    if (!(LuaStateNeedProto(luastate, ALPROTO_DNS)))
        return LuaCallbackError(luastate, "error: protocol not dns");
#ifdef HAVE_RUST
    RSDNSTransaction *tx = LuaStateGetTX(luastate);
    if (tx == NULL) {
        return LuaCallbackError(luastate, "internal error: no tx");
    }
    return rs_dns_lua_get_rrname(luastate, tx);
#else
    DNSTransaction *tx = LuaStateGetTX(luastate);
    if (tx == NULL)
        return LuaCallbackError(luastate, "internal error: no tx");

    DNSQueryEntry *query = NULL;
    TAILQ_FOREACH(query, &tx->query_list, next) {
        char *c;
        size_t input_len;
        c = BytesToString((uint8_t *)((uint8_t *)query + sizeof(DNSQueryEntry)), query->len);
        if (c != NULL) {
            int ret;
            input_len = strlen(c);
            /* sanity check */
            if (input_len > (size_t)(2 * query->len)) {
                SCFree(c);
                return LuaCallbackError(luastate, "invalid length");
            }
            ret = LuaPushStringBuffer(luastate, (uint8_t *)c, input_len);
            SCFree(c);
            return ret;
        }
    }
<<<<<<< HEAD
#endif
=======
>>>>>>> c4c24044
    return LuaCallbackError(luastate, "no query");
#endif
}

static int DnsGetTxid(lua_State *luastate)
{
    if (!(LuaStateNeedProto(luastate, ALPROTO_DNS)))
        return LuaCallbackError(luastate, "error: protocol not dns");
#ifdef HAVE_RUST
    RSDNSTransaction *tx = LuaStateGetTX(luastate);
    if (tx == NULL) {
        return LuaCallbackError(luastate, "internal error: no tx");
    }
    rs_dns_lua_get_tx_id(luastate, tx);
#else
    DNSTransaction *tx = LuaStateGetTX(luastate);
    if (tx == NULL)
        return LuaCallbackError(luastate, "internal error: no tx");

    lua_pushinteger(luastate, tx->tx_id);
#endif
    return 1;
}

static int DnsGetRcode(lua_State *luastate)
{
    if (!(LuaStateNeedProto(luastate, ALPROTO_DNS)))
        return LuaCallbackError(luastate, "error: protocol not dns");
    uint16_t rcode = 0;
#ifdef HAVE_RUST
    RSDNSTransaction *tx = LuaStateGetTX(luastate);
    if (tx == NULL) {
        return LuaCallbackError(luastate, "internal error: no tx");
    }
    uint16_t flags = rs_dns_tx_get_response_flags(tx);
    rcode = flags & 0x000f;
#else
    DNSTransaction *tx = LuaStateGetTX(luastate);
    if (tx == NULL)
        return LuaCallbackError(luastate, "internal error: no tx");
    rcode = tx->rcode;
#endif
    if (rcode) {
        char rcode_str[16] = "";
        DNSCreateRcodeString(rcode, rcode_str, sizeof(rcode_str));
        return LuaPushStringBuffer(luastate, (const uint8_t *)rcode_str, strlen(rcode_str));
    } else {
        return 0;
    }
}

static int DnsGetRecursionDesired(lua_State *luastate)
{
    if (!(LuaStateNeedProto(luastate, ALPROTO_DNS)))
        return LuaCallbackError(luastate, "error: protocol not dns");
#ifdef HAVE_RUST
    RSDNSTransaction *tx = LuaStateGetTX(luastate);
    if (tx == NULL) {
        return LuaCallbackError(luastate, "internal error: no tx");
    }
    uint16_t flags = rs_dns_tx_get_response_flags(tx);
    int recursion_desired = flags & 0x0080 ? 1 : 0;
    lua_pushboolean(luastate, recursion_desired);
#else
    DNSTransaction *tx = LuaStateGetTX(luastate);
    if (tx == NULL)
        return LuaCallbackError(luastate, "internal error: no tx");

    lua_pushboolean(luastate, tx->recursion_desired);
#endif
    return 1;
}

static int DnsGetQueryTable(lua_State *luastate)
{
    if (!(LuaStateNeedProto(luastate, ALPROTO_DNS)))
        return LuaCallbackError(luastate, "error: protocol not dns");
#ifdef HAVE_RUST
    RSDNSTransaction *tx = LuaStateGetTX(luastate);
    if (tx == NULL) {
        return LuaCallbackError(luastate, "internal error: no tx");
    }
    return rs_dns_lua_get_query_table(luastate, tx);
#else
    DNSTransaction *tx = LuaStateGetTX(luastate);
    if (tx == NULL)
        return LuaCallbackError(luastate, "internal error: no tx");

    uint32_t u = 0;
    lua_newtable(luastate);
    DNSQueryEntry *query = NULL;
    TAILQ_FOREACH(query, &tx->query_list, next) {
        lua_pushinteger(luastate, u++);

        lua_newtable(luastate);
        char record[16] = "";
        DNSCreateTypeString(query->type, record, sizeof(record));
        lua_pushstring(luastate, "type");
        lua_pushstring(luastate, record);
        lua_settable(luastate, -3);

        {
            char *c;
            size_t input_len;
            c = BytesToString((uint8_t *)((uint8_t *)query + sizeof(DNSQueryEntry)), query->len);
            if (c != NULL) {
                input_len = strlen(c);
                /* sanity check */
                if (input_len > (size_t)(2 * query->len)) {
                    SCFree(c);
                    return LuaCallbackError(luastate, "invalid length");
                }
                lua_pushstring(luastate, "rrname");
                LuaPushStringBuffer(luastate, (uint8_t *)c, input_len);
                lua_settable(luastate, -3);
                SCFree(c);
            }
        }


        lua_settable(luastate, -3);
    }

    return 1;
#endif
}

static int DnsGetAnswerTable(lua_State *luastate)
{
    if (!(LuaStateNeedProto(luastate, ALPROTO_DNS)))
        return LuaCallbackError(luastate, "error: protocol not dns");
#ifdef HAVE_RUST
    RSDNSTransaction *tx = LuaStateGetTX(luastate);
    return rs_dns_lua_get_answer_table(luastate, tx);
#else
    DNSTransaction *tx = LuaStateGetTX(luastate);
    if (tx == NULL)
        return LuaCallbackError(luastate, "internal error: no tx");

    uint32_t u = 0;
    lua_newtable(luastate);
    DNSAnswerEntry *answer = NULL;
    TAILQ_FOREACH(answer, &tx->answer_list, next) {
        lua_pushinteger(luastate, u++);

        lua_newtable(luastate);
        char record[16] = "";
        DNSCreateTypeString(answer->type, record, sizeof(record));
        lua_pushstring(luastate, "type");
        lua_pushstring(luastate, record);
        lua_settable(luastate, -3);

        lua_pushstring(luastate, "ttl");
        lua_pushinteger(luastate, answer->ttl);
        lua_settable(luastate, -3);

        {
            uint8_t *ptr = (uint8_t *)((uint8_t *)answer + sizeof(DNSAnswerEntry));
            lua_pushstring(luastate, "rrname");
            LuaPushStringBuffer(luastate, ptr, answer->fqdn_len);
            lua_settable(luastate, -3);

            ptr = (uint8_t *)((uint8_t *)answer + sizeof(DNSAnswerEntry) + answer->fqdn_len);
            if (answer->type == DNS_RECORD_TYPE_A) {
                char a[16] = "";
                if (answer->data_len == 4) {
                    PrintInet(AF_INET, (const void *)ptr, a, sizeof(a));
                }
                lua_pushstring(luastate, "addr");
                LuaPushStringBuffer(luastate, (uint8_t *)a, strlen(a));
                lua_settable(luastate, -3);
            } else if (answer->type == DNS_RECORD_TYPE_AAAA) {
                char a[46] = "";
                if (answer->data_len == 16) {
                    PrintInet(AF_INET6, (const void *)ptr, a, sizeof(a));
                }
                lua_pushstring(luastate, "addr");
                LuaPushStringBuffer(luastate, (uint8_t *)a, strlen(a));
                lua_settable(luastate, -3);
            } else if (answer->data_len == 0) {
                /* not setting 'addr' */
            } else {
                lua_pushstring(luastate, "addr");
                LuaPushStringBuffer(luastate, (uint8_t *)ptr, answer->data_len);
                lua_settable(luastate, -3);
            }
        }

        lua_settable(luastate, -3);
    }

    return 1;
#endif
}

static int DnsGetAuthorityTable(lua_State *luastate)
{
    if (!(LuaStateNeedProto(luastate, ALPROTO_DNS)))
        return LuaCallbackError(luastate, "error: protocol not dns");
#ifdef HAVE_RUST
    RSDNSTransaction *tx = LuaStateGetTX(luastate);
    return rs_dns_lua_get_authority_table(luastate, tx);
#else
    DNSTransaction *tx = LuaStateGetTX(luastate);
    if (tx == NULL)
        return LuaCallbackError(luastate, "internal error: no tx");

    uint32_t u = 0;
    lua_newtable(luastate);
    DNSAnswerEntry *answer = NULL;
    TAILQ_FOREACH(answer, &tx->authority_list, next) {
        lua_pushinteger(luastate, u++);

        lua_newtable(luastate);
        char record[16] = "";
        DNSCreateTypeString(answer->type, record, sizeof(record));
        lua_pushstring(luastate, "type");
        lua_pushstring(luastate, record);
        lua_settable(luastate, -3);

        lua_pushstring(luastate, "ttl");
        lua_pushinteger(luastate, answer->ttl);
        lua_settable(luastate, -3);

        {
            char *c;
            size_t input_len;
            c = BytesToString((uint8_t *)((uint8_t *)answer + sizeof(DNSAnswerEntry)), answer->fqdn_len);
            if (c != NULL) {
                input_len = strlen(c);
                /* sanity check */
                if (input_len > (size_t)(2 * answer->fqdn_len)) {
                    SCFree(c);
                    return LuaCallbackError(luastate, "invalid length");
                }
                lua_pushstring(luastate, "rrname");
                LuaPushStringBuffer(luastate, (uint8_t *)c, input_len);
                lua_settable(luastate, -3);
                SCFree(c);
            }
        }


        lua_settable(luastate, -3);
    }

    return 1;
#endif
}


/** \brief register http lua extensions in a luastate */
int LuaRegisterDnsFunctions(lua_State *luastate)
{
    /* registration of the callbacks */
    lua_pushcfunction(luastate, DnsGetDnsRrname);
    lua_setglobal(luastate, "DnsGetDnsRrname");

    lua_pushcfunction(luastate, DnsGetQueryTable);
    lua_setglobal(luastate, "DnsGetQueries");

    lua_pushcfunction(luastate, DnsGetAnswerTable);
    lua_setglobal(luastate, "DnsGetAnswers");

    lua_pushcfunction(luastate, DnsGetAuthorityTable);
    lua_setglobal(luastate, "DnsGetAuthorities");

    lua_pushcfunction(luastate, DnsGetTxid);
    lua_setglobal(luastate, "DnsGetTxid");

    lua_pushcfunction(luastate, DnsGetRcode);
    lua_setglobal(luastate, "DnsGetRcode");

    lua_pushcfunction(luastate, DnsGetRecursionDesired);
    lua_setglobal(luastate, "DnsGetRecursionDesired");
    return 0;
}

#endif /* HAVE_LUA */<|MERGE_RESOLUTION|>--- conflicted
+++ resolved
@@ -96,10 +96,6 @@
             return ret;
         }
     }
-<<<<<<< HEAD
-#endif
-=======
->>>>>>> c4c24044
     return LuaCallbackError(luastate, "no query");
 #endif
 }
