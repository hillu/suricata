--- conflicted
+++ resolved
@@ -193,11 +193,7 @@
     det_ctx->buffer_offset = ptr - payload;
 
     *value = val;
-<<<<<<< HEAD
-
-=======
     SCLogDebug("extracted value is %"PRIu64, val);
->>>>>>> 3430b53d
     return 1;
 }
 
