--- conflicted
+++ resolved
@@ -689,10 +689,7 @@
 pub const SOL_NETLINK: ::c_int = 270;
 pub const SOL_TIPC: ::c_int = 271;
 pub const SOL_BLUETOOTH: ::c_int = 274;
-<<<<<<< HEAD
-=======
 pub const SOL_ALG: ::c_int = 279;
->>>>>>> 0df38f49
 
 pub const AF_UNSPEC: ::c_int = 0;
 pub const AF_UNIX: ::c_int = 1;
@@ -1215,56 +1212,24 @@
 
 f! {
     pub fn CMSG_FIRSTHDR(mhdr: *const msghdr) -> *mut cmsghdr {
-<<<<<<< HEAD
-        if (*mhdr).msg_controllen as usize >= mem::size_of::<cmsghdr>() {
-=======
         if (*mhdr).msg_controllen as usize >= ::mem::size_of::<cmsghdr>() {
->>>>>>> 0df38f49
             (*mhdr).msg_control as *mut cmsghdr
         } else {
             0 as *mut cmsghdr
         }
     }
 
-<<<<<<< HEAD
-    pub fn CMSG_NXTHDR(mhdr: *const msghdr,
-                       cmsg: *const cmsghdr) -> *mut cmsghdr {
-        if cmsg.is_null() {
-            return CMSG_FIRSTHDR(mhdr);
-        };
-        let pad = mem::align_of::<cmsghdr>() - 1;
-        let next = cmsg as usize + (*cmsg).cmsg_len as usize + pad & !pad;
-        let max = (*mhdr).msg_control as usize
-            + (*mhdr).msg_controllen as usize;
-        if next < max {
-            next as *mut cmsghdr
-        } else {
-            0 as *mut cmsghdr
-        }
-    }
-
-=======
->>>>>>> 0df38f49
     pub fn CMSG_DATA(cmsg: *const cmsghdr) -> *mut ::c_uchar {
         cmsg.offset(1) as *mut ::c_uchar
     }
 
     pub fn CMSG_SPACE(length: ::c_uint) -> ::c_uint {
-<<<<<<< HEAD
-        let pad = mem::align_of::<cmsghdr>() as ::c_uint - 1;
-        mem::size_of::<cmsghdr>() as ::c_uint + ((length + pad) & !pad)
-    }
-
-    pub fn CMSG_LEN(length: ::c_uint) -> ::c_uint {
-        mem::size_of::<cmsghdr>() as ::c_uint + length
-=======
         (CMSG_ALIGN(length as usize) + CMSG_ALIGN(::mem::size_of::<cmsghdr>()))
             as ::c_uint
     }
 
     pub fn CMSG_LEN(length: ::c_uint) -> ::c_uint {
         CMSG_ALIGN(::mem::size_of::<cmsghdr>()) as ::c_uint + length
->>>>>>> 0df38f49
     }
 
     pub fn FD_CLR(fd: ::c_int, set: *mut fd_set) -> () {
