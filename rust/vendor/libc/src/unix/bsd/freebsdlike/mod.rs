--- conflicted
+++ resolved
@@ -1089,8 +1089,6 @@
 }
 
 extern {
-<<<<<<< HEAD
-=======
     pub fn sem_destroy(sem: *mut sem_t) -> ::c_int;
     pub fn sem_init(sem: *mut sem_t,
                     pshared: ::c_int,
@@ -1099,7 +1097,6 @@
 
     pub fn daemon(nochdir: ::c_int, noclose: ::c_int) -> ::c_int;
 
->>>>>>> 0df38f49
     pub fn accept4(s: ::c_int, addr: *mut ::sockaddr,
                    addrlen: *mut ::socklen_t, flags: ::c_int) -> ::c_int;
     pub fn aio_read(aiocbp: *mut aiocb) -> ::c_int;
