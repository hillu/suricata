pub type fflags_t = u32;
pub type clock_t = i32;
pub type ino_t = u32;
pub type lwpid_t = i32;
pub type nlink_t = u16;
pub type blksize_t = i32;
pub type clockid_t = ::c_int;
pub type sem_t = _sem;

pub type fsblkcnt_t = ::uint64_t;
pub type fsfilcnt_t = ::uint64_t;
pub type idtype_t = ::c_uint;

pub type key_t = ::c_long;
pub type msglen_t = ::c_ulong;
pub type msgqnum_t = ::c_ulong;

pub type posix_spawnattr_t = *mut ::c_void;
pub type posix_spawn_file_actions_t = *mut ::c_void;

s! {
    pub struct aiocb {
        pub aio_fildes: ::c_int,
        pub aio_offset: ::off_t,
        pub aio_buf: *mut ::c_void,
        pub aio_nbytes: ::size_t,
        __unused1: [::c_int; 2],
        __unused2: *mut ::c_void,
        pub aio_lio_opcode: ::c_int,
        pub aio_reqprio: ::c_int,
        // unused 3 through 5 are the __aiocb_private structure
        __unused3: ::c_long,
        __unused4: ::c_long,
        __unused5: *mut ::c_void,
        pub aio_sigevent: sigevent
    }

    pub struct jail {
        pub version: u32,
        pub path: *mut ::c_char,
        pub hostname: *mut ::c_char,
        pub jailname: *mut ::c_char,
        pub ip4s: ::c_uint,
        pub ip6s: ::c_uint,
        pub ip4: *mut ::in_addr,
        pub ip6: *mut ::in6_addr,
    }

    pub struct mq_attr {
        pub mq_flags: ::c_long,
        pub mq_maxmsg: ::c_long,
        pub mq_msgsize: ::c_long,
        pub mq_curmsgs: ::c_long,
        __reserved: [::c_long; 4]
    }

    pub struct sigevent {
        pub sigev_notify: ::c_int,
        pub sigev_signo: ::c_int,
        pub sigev_value: ::sigval,
        //The rest of the structure is actually a union.  We expose only
        //sigev_notify_thread_id because it's the most useful union member.
        pub sigev_notify_thread_id: ::lwpid_t,
        #[cfg(target_pointer_width = "64")]
        __unused1: ::c_int,
        __unused2: [::c_long; 7]
    }

    pub struct statvfs {
        pub f_bavail: ::fsblkcnt_t,
        pub f_bfree: ::fsblkcnt_t,
        pub f_blocks: ::fsblkcnt_t,
        pub f_favail: ::fsfilcnt_t,
        pub f_ffree: ::fsfilcnt_t,
        pub f_files: ::fsfilcnt_t,
        pub f_bsize: ::c_ulong,
        pub f_flag: ::c_ulong,
        pub f_frsize: ::c_ulong,
        pub f_fsid: ::c_ulong,
        pub f_namemax: ::c_ulong,
    }

    // internal structure has changed over time
    pub struct _sem {
        data: [u32; 4],
    }

    pub struct ipc_perm {
        pub cuid: ::uid_t,
        pub cgid: ::gid_t,
        pub uid: ::uid_t,
        pub gid: ::gid_t,
        pub mode: ::mode_t,
        pub seq: ::c_ushort,
        pub key: ::key_t,
    }

    pub struct msqid_ds {
        pub msg_perm: ::ipc_perm,
        __unused1: *mut ::c_void,
        __unused2: *mut ::c_void,
        pub msg_cbytes: ::msglen_t,
        pub msg_qnum: ::msgqnum_t,
        pub msg_qbytes: ::msglen_t,
        pub msg_lspid: ::pid_t,
        pub msg_lrpid: ::pid_t,
        pub msg_stime: ::time_t,
        pub msg_rtime: ::time_t,
        pub msg_ctime: ::time_t,
    }

    pub struct shmid_ds {
        pub shm_perm: ::ipc_perm,
        pub shm_segsz: ::size_t,
        pub shm_lpid: ::pid_t,
        pub shm_cpid: ::pid_t,
        pub shm_nattch: ::c_int,
        pub shm_atime: ::time_t,
        pub shm_dtime: ::time_t,
        pub shm_ctime: ::time_t,
    }

    pub struct xucred {
        pub cr_version: ::c_uint,
        pub cr_uid: ::uid_t,
        pub cr_ngroups: ::c_short,
        pub cr_groups: [::gid_t;16],
        __cr_unused1: *mut ::c_void,
    }

    pub struct stack_t {
        pub ss_sp: *mut ::c_void,
        pub ss_size: ::size_t,
        pub ss_flags: ::c_int,
    }

    pub struct mmsghdr {
        pub msg_hdr: ::msghdr,
        pub msg_len: ::ssize_t,
    }
}

s_no_extra_traits! {
    pub struct utmpx {
        pub ut_type: ::c_short,
        pub ut_tv: ::timeval,
        pub ut_id: [::c_char; 8],
        pub ut_pid: ::pid_t,
        pub ut_user: [::c_char; 32],
        pub ut_line: [::c_char; 16],
        pub ut_host: [::c_char; 128],
        pub __ut_spare: [::c_char; 64],
    }

    pub struct dirent {
        pub d_fileno: u32,
        pub d_reclen: u16,
        pub d_type: u8,
        pub d_namlen: u8,
        pub d_name: [::c_char; 256],
    }

    pub struct statfs {
        pub f_version: ::uint32_t,
        pub f_type: ::uint32_t,
        pub f_flags: ::uint64_t,
        pub f_bsize: ::uint64_t,
        pub f_iosize: ::uint64_t,
        pub f_blocks: ::uint64_t,
        pub f_bfree: ::uint64_t,
        pub f_bavail: ::int64_t,
        pub f_files: ::uint64_t,
        pub f_ffree: ::int64_t,
        pub f_syncwrites: ::uint64_t,
        pub f_asyncwrites: ::uint64_t,
        pub f_syncreads: ::uint64_t,
        pub f_asyncreads: ::uint64_t,
        f_spare: [::uint64_t; 10],
        pub f_namemax: ::uint32_t,
        pub f_owner: ::uid_t,
        pub f_fsid: ::fsid_t,
        f_charspare: [::c_char; 80],
        pub f_fstypename: [::c_char; 16],
        pub f_mntfromname: [::c_char; 88],
        pub f_mntonname: [::c_char; 88],
    }

    pub struct sockaddr_dl {
        pub sdl_len: ::c_uchar,
        pub sdl_family: ::c_uchar,
        pub sdl_index: ::c_ushort,
        pub sdl_type: ::c_uchar,
        pub sdl_nlen: ::c_uchar,
        pub sdl_alen: ::c_uchar,
        pub sdl_slen: ::c_uchar,
        pub sdl_data: [::c_char; 46],
    }
}

cfg_if! {
    if #[cfg(feature = "extra_traits")] {
        impl PartialEq for utmpx {
            fn eq(&self, other: &utmpx) -> bool {
                self.ut_type == other.ut_type
                    && self.ut_tv == other.ut_tv
                    && self.ut_id == other.ut_id
                    && self.ut_pid == other.ut_pid
                    && self.ut_user == other.ut_user
                    && self.ut_line == other.ut_line
                    && self
                    .ut_host
                    .iter()
                    .zip(other.ut_host.iter())
                    .all(|(a,b)| a == b)
                    && self
                    .__ut_spare
                    .iter()
                    .zip(other.__ut_spare.iter())
                    .all(|(a,b)| a == b)
            }
        }
        impl Eq for utmpx {}
        impl ::fmt::Debug for utmpx {
            fn fmt(&self, f: &mut ::fmt::Formatter) -> ::fmt::Result {
                f.debug_struct("utmpx")
                    .field("ut_type", &self.ut_type)
                    .field("ut_tv", &self.ut_tv)
                    .field("ut_id", &self.ut_id)
                    .field("ut_pid", &self.ut_pid)
                    .field("ut_user", &self.ut_user)
                    .field("ut_line", &self.ut_line)
                    // FIXME: .field("ut_host", &self.ut_host)
                    // FIXME: .field("__ut_spare", &self.__ut_spare)
                    .finish()
            }
        }
        impl ::hash::Hash for utmpx {
            fn hash<H: ::hash::Hasher>(&self, state: &mut H) {
                self.ut_type.hash(state);
                self.ut_tv.hash(state);
                self.ut_id.hash(state);
                self.ut_pid.hash(state);
                self.ut_user.hash(state);
                self.ut_line.hash(state);
                self.ut_host.hash(state);
                self.__ut_spare.hash(state);
            }
        }

        impl PartialEq for dirent {
            fn eq(&self, other: &dirent) -> bool {
                self.d_fileno == other.d_fileno
                    && self.d_reclen == other.d_reclen
                    && self.d_type == other.d_type
                    && self.d_namlen == other.d_namlen
                    && self
                    .d_name
                    .iter()
                    .zip(other.d_name.iter())
                    .all(|(a,b)| a == b)
            }
        }
        impl Eq for dirent {}
        impl ::fmt::Debug for dirent {
            fn fmt(&self, f: &mut ::fmt::Formatter) -> ::fmt::Result {
                f.debug_struct("dirent")
                    .field("d_fileno", &self.d_fileno)
                    .field("d_reclen", &self.d_reclen)
                    .field("d_type", &self.d_type)
                    .field("d_namlen", &self.d_namlen)
                    // FIXME: .field("d_name", &self.d_name)
                    .finish()
            }
        }
        impl ::hash::Hash for dirent {
            fn hash<H: ::hash::Hasher>(&self, state: &mut H) {
                self.d_fileno.hash(state);
                self.d_reclen.hash(state);
                self.d_type.hash(state);
                self.d_namlen.hash(state);
                self.d_name.hash(state);
            }
        }

        impl PartialEq for statfs {
            fn eq(&self, other: &statfs) -> bool {
                self.f_version == other.f_version
                    && self.f_type == other.f_type
                    && self.f_flags == other.f_flags
                    && self.f_bsize == other.f_bsize
                    && self.f_iosize == other.f_iosize
                    && self.f_blocks == other.f_blocks
                    && self.f_bfree == other.f_bfree
                    && self.f_bavail == other.f_bavail
                    && self.f_files == other.f_files
                    && self.f_ffree == other.f_ffree
                    && self.f_syncwrites == other.f_syncwrites
                    && self.f_asyncwrites == other.f_asyncwrites
                    && self.f_syncreads == other.f_syncreads
                    && self.f_asyncreads == other.f_asyncreads
                    && self.f_spare == other.f_spare
                    && self.f_namemax == other.f_namemax
                    && self.f_owner == other.f_owner
                    && self.f_fsid == other.f_fsid
                    && self
                    .f_charspare
                    .iter()
                    .zip(other.f_charspare.iter())
                    .all(|(a,b)| a == b)
                    && self.f_fstypename == other.f_fstypename
                    && self
                    .f_mntfromname
                    .iter()
                    .zip(other.f_mntfromname.iter())
                    .all(|(a,b)| a == b)
                    && self
                    .f_mntonname
                    .iter()
                    .zip(other.f_mntonname.iter())
                    .all(|(a,b)| a == b)
            }
        }
        impl Eq for statfs {}
        impl ::fmt::Debug for statfs {
            fn fmt(&self, f: &mut ::fmt::Formatter) -> ::fmt::Result {
                f.debug_struct("statfs")
                    .field("f_bsize", &self.f_bsize)
                    .field("f_iosize", &self.f_iosize)
                    .field("f_blocks", &self.f_blocks)
                    .field("f_bfree", &self.f_bfree)
                    .field("f_bavail", &self.f_bavail)
                    .field("f_files", &self.f_files)
                    .field("f_ffree", &self.f_ffree)
                    .field("f_syncwrites", &self.f_syncwrites)
                    .field("f_asyncwrites", &self.f_asyncwrites)
                    .field("f_syncreads", &self.f_syncreads)
                    .field("f_asyncreads", &self.f_asyncreads)
                    .field("f_spare", &self.f_spare)
                    .field("f_namemax", &self.f_namemax)
                    .field("f_owner", &self.f_owner)
                    .field("f_fsid", &self.f_fsid)
                    // FIXME: .field("f_charspare", &self.f_charspare)
                    .field("f_fstypename", &self.f_fstypename)
                    // FIXME: .field("f_mntfromname", &self.f_mntfromname)
                    // FIXME: .field("f_mntonname", &self.f_mntonname)
                    .finish()
            }
        }
        impl ::hash::Hash for statfs {
            fn hash<H: ::hash::Hasher>(&self, state: &mut H) {
                self.f_version.hash(state);
                self.f_type.hash(state);
                self.f_flags.hash(state);
                self.f_bsize.hash(state);
                self.f_iosize.hash(state);
                self.f_blocks.hash(state);
                self.f_bfree.hash(state);
                self.f_bavail.hash(state);
                self.f_files.hash(state);
                self.f_ffree.hash(state);
                self.f_syncwrites.hash(state);
                self.f_asyncwrites.hash(state);
                self.f_syncreads.hash(state);
                self.f_asyncreads.hash(state);
                self.f_spare.hash(state);
                self.f_namemax.hash(state);
                self.f_owner.hash(state);
                self.f_fsid.hash(state);
                self.f_charspare.hash(state);
                self.f_fstypename.hash(state);
                self.f_mntfromname.hash(state);
                self.f_mntonname.hash(state);
            }
        }

        impl PartialEq for sockaddr_dl {
            fn eq(&self, other: &sockaddr_dl) -> bool {
                self.sdl_len == other.sdl_len
                    && self.sdl_family == other.sdl_family
                    && self.sdl_index == other.sdl_index
                    && self.sdl_type == other.sdl_type
                    && self.sdl_nlen == other.sdl_nlen
                    && self.sdl_alen == other.sdl_alen
                    && self.sdl_slen == other.sdl_slen
                    && self
                    .sdl_data
                    .iter()
                    .zip(other.sdl_data.iter())
                    .all(|(a,b)| a == b)
            }
        }
        impl Eq for sockaddr_dl {}
        impl ::fmt::Debug for sockaddr_dl {
            fn fmt(&self, f: &mut ::fmt::Formatter) -> ::fmt::Result {
                f.debug_struct("sockaddr_dl")
                    .field("sdl_len", &self.sdl_len)
                    .field("sdl_family", &self.sdl_family)
                    .field("sdl_index", &self.sdl_index)
                    .field("sdl_type", &self.sdl_type)
                    .field("sdl_nlen", &self.sdl_nlen)
                    .field("sdl_alen", &self.sdl_alen)
                    .field("sdl_slen", &self.sdl_slen)
                    // FIXME: .field("sdl_data", &self.sdl_data)
                    .finish()
            }
        }
        impl ::hash::Hash for sockaddr_dl {
            fn hash<H: ::hash::Hasher>(&self, state: &mut H) {
                self.sdl_len.hash(state);
                self.sdl_family.hash(state);
                self.sdl_index.hash(state);
                self.sdl_type.hash(state);
                self.sdl_nlen.hash(state);
                self.sdl_alen.hash(state);
                self.sdl_slen.hash(state);
                self.sdl_data.hash(state);
            }
        }
    }
}

pub const SIGEV_THREAD_ID: ::c_int = 4;

pub const EXTATTR_NAMESPACE_EMPTY: ::c_int = 0;
pub const EXTATTR_NAMESPACE_USER: ::c_int = 1;
pub const EXTATTR_NAMESPACE_SYSTEM: ::c_int = 2;

pub const RAND_MAX: ::c_int = 0x7fff_fffd;
pub const PTHREAD_STACK_MIN: ::size_t = 2048;
pub const PTHREAD_MUTEX_ADAPTIVE_NP: ::c_int = 4;
pub const SIGSTKSZ: ::size_t = 34816;
pub const SF_NODISKIO: ::c_int = 0x00000001;
pub const SF_MNOWAIT: ::c_int = 0x00000002;
pub const SF_SYNC: ::c_int = 0x00000004;
pub const SF_USER_READAHEAD: ::c_int = 0x00000008;
pub const SF_NOCACHE: ::c_int = 0x00000010;
pub const O_CLOEXEC: ::c_int = 0x00100000;
pub const O_DIRECTORY: ::c_int = 0x00020000;
pub const O_EXEC: ::c_int = 0x00040000;
pub const O_TTY_INIT: ::c_int = 0x00080000;
pub const F_GETLK: ::c_int = 11;
pub const F_SETLK: ::c_int = 12;
pub const F_SETLKW: ::c_int = 13;
pub const ENOTCAPABLE: ::c_int = 93;
pub const ECAPMODE: ::c_int = 94;
pub const ENOTRECOVERABLE: ::c_int = 95;
pub const EOWNERDEAD: ::c_int = 96;
pub const ELAST: ::c_int = 96;
pub const RLIMIT_NPTS: ::c_int = 11;
pub const RLIMIT_SWAP: ::c_int = 12;
pub const RLIMIT_KQUEUES: ::c_int = 13;
pub const RLIMIT_UMTXP: ::c_int = 14;
pub const RLIM_NLIMITS: ::rlim_t = 15;

pub const Q_GETQUOTA: ::c_int = 0x700;
pub const Q_SETQUOTA: ::c_int = 0x800;

pub const POSIX_FADV_NORMAL: ::c_int = 0;
pub const POSIX_FADV_RANDOM: ::c_int = 1;
pub const POSIX_FADV_SEQUENTIAL: ::c_int = 2;
pub const POSIX_FADV_WILLNEED: ::c_int = 3;
pub const POSIX_FADV_DONTNEED: ::c_int = 4;
pub const POSIX_FADV_NOREUSE: ::c_int = 5;

pub const POLLINIGNEOF: ::c_short = 0x2000;

pub const EVFILT_READ: ::int16_t = -1;
pub const EVFILT_WRITE: ::int16_t = -2;
pub const EVFILT_AIO: ::int16_t = -3;
pub const EVFILT_VNODE: ::int16_t = -4;
pub const EVFILT_PROC: ::int16_t = -5;
pub const EVFILT_SIGNAL: ::int16_t = -6;
pub const EVFILT_TIMER: ::int16_t = -7;
pub const EVFILT_PROCDESC: ::int16_t = -8;
pub const EVFILT_FS: ::int16_t = -9;
pub const EVFILT_LIO: ::int16_t = -10;
pub const EVFILT_USER: ::int16_t = -11;
pub const EVFILT_SENDFILE: ::int16_t = -12;
pub const EVFILT_EMPTY: ::int16_t = -13;

pub const EV_ADD: ::uint16_t = 0x1;
pub const EV_DELETE: ::uint16_t = 0x2;
pub const EV_ENABLE: ::uint16_t = 0x4;
pub const EV_DISABLE: ::uint16_t = 0x8;
pub const EV_ONESHOT: ::uint16_t = 0x10;
pub const EV_CLEAR: ::uint16_t = 0x20;
pub const EV_RECEIPT: ::uint16_t = 0x40;
pub const EV_DISPATCH: ::uint16_t = 0x80;
pub const EV_DROP: ::uint16_t = 0x1000;
pub const EV_FLAG1: ::uint16_t = 0x2000;
pub const EV_ERROR: ::uint16_t = 0x4000;
pub const EV_EOF: ::uint16_t = 0x8000;
pub const EV_SYSFLAGS: ::uint16_t = 0xf000;

pub const NOTE_TRIGGER: ::uint32_t = 0x01000000;
pub const NOTE_FFNOP: ::uint32_t = 0x00000000;
pub const NOTE_FFAND: ::uint32_t = 0x40000000;
pub const NOTE_FFOR: ::uint32_t = 0x80000000;
pub const NOTE_FFCOPY: ::uint32_t = 0xc0000000;
pub const NOTE_FFCTRLMASK: ::uint32_t = 0xc0000000;
pub const NOTE_FFLAGSMASK: ::uint32_t = 0x00ffffff;
pub const NOTE_LOWAT: ::uint32_t = 0x00000001;
pub const NOTE_DELETE: ::uint32_t = 0x00000001;
pub const NOTE_WRITE: ::uint32_t = 0x00000002;
pub const NOTE_EXTEND: ::uint32_t = 0x00000004;
pub const NOTE_ATTRIB: ::uint32_t = 0x00000008;
pub const NOTE_LINK: ::uint32_t = 0x00000010;
pub const NOTE_RENAME: ::uint32_t = 0x00000020;
pub const NOTE_REVOKE: ::uint32_t = 0x00000040;
pub const NOTE_EXIT: ::uint32_t = 0x80000000;
pub const NOTE_FORK: ::uint32_t = 0x40000000;
pub const NOTE_EXEC: ::uint32_t = 0x20000000;
pub const NOTE_PDATAMASK: ::uint32_t = 0x000fffff;
pub const NOTE_PCTRLMASK: ::uint32_t = 0xf0000000;
pub const NOTE_TRACK: ::uint32_t = 0x00000001;
pub const NOTE_TRACKERR: ::uint32_t = 0x00000002;
pub const NOTE_CHILD: ::uint32_t = 0x00000004;
pub const NOTE_SECONDS: ::uint32_t = 0x00000001;
pub const NOTE_MSECONDS: ::uint32_t = 0x00000002;
pub const NOTE_USECONDS: ::uint32_t = 0x00000004;
pub const NOTE_NSECONDS: ::uint32_t = 0x00000008;

pub const MADV_PROTECT: ::c_int = 10;
pub const RUSAGE_THREAD: ::c_int = 1;

pub const CLOCK_REALTIME: ::clockid_t = 0;
pub const CLOCK_VIRTUAL: ::clockid_t = 1;
pub const CLOCK_PROF: ::clockid_t = 2;
pub const CLOCK_MONOTONIC: ::clockid_t = 4;
pub const CLOCK_UPTIME: ::clockid_t = 5;
pub const CLOCK_UPTIME_PRECISE: ::clockid_t = 7;
pub const CLOCK_UPTIME_FAST: ::clockid_t = 8;
pub const CLOCK_REALTIME_PRECISE: ::clockid_t = 9;
pub const CLOCK_REALTIME_FAST: ::clockid_t = 10;
pub const CLOCK_MONOTONIC_PRECISE: ::clockid_t = 11;
pub const CLOCK_MONOTONIC_FAST: ::clockid_t = 12;
pub const CLOCK_SECOND: ::clockid_t = 13;
pub const CLOCK_THREAD_CPUTIME_ID: ::clockid_t = 14;
pub const CLOCK_PROCESS_CPUTIME_ID: ::clockid_t = 15;

pub const CTL_UNSPEC: ::c_int = 0;
pub const CTL_KERN: ::c_int = 1;
pub const CTL_VM: ::c_int = 2;
pub const CTL_VFS: ::c_int = 3;
pub const CTL_NET: ::c_int = 4;
pub const CTL_DEBUG: ::c_int = 5;
pub const CTL_HW: ::c_int = 6;
pub const CTL_MACHDEP: ::c_int = 7;
pub const CTL_USER: ::c_int = 8;
pub const CTL_P1003_1B: ::c_int = 9;
pub const KERN_OSTYPE: ::c_int = 1;
pub const KERN_OSRELEASE: ::c_int = 2;
pub const KERN_OSREV: ::c_int = 3;
pub const KERN_VERSION: ::c_int = 4;
pub const KERN_MAXVNODES: ::c_int = 5;
pub const KERN_MAXPROC: ::c_int = 6;
pub const KERN_MAXFILES: ::c_int = 7;
pub const KERN_ARGMAX: ::c_int = 8;
pub const KERN_SECURELVL: ::c_int = 9;
pub const KERN_HOSTNAME: ::c_int = 10;
pub const KERN_HOSTID: ::c_int = 11;
pub const KERN_CLOCKRATE: ::c_int = 12;
pub const KERN_VNODE: ::c_int = 13;
pub const KERN_PROC: ::c_int = 14;
pub const KERN_FILE: ::c_int = 15;
pub const KERN_PROF: ::c_int = 16;
pub const KERN_POSIX1: ::c_int = 17;
pub const KERN_NGROUPS: ::c_int = 18;
pub const KERN_JOB_CONTROL: ::c_int = 19;
pub const KERN_SAVED_IDS: ::c_int = 20;
pub const KERN_BOOTTIME: ::c_int = 21;
pub const KERN_NISDOMAINNAME: ::c_int = 22;
pub const KERN_UPDATEINTERVAL: ::c_int = 23;
pub const KERN_OSRELDATE: ::c_int = 24;
pub const KERN_NTP_PLL: ::c_int = 25;
pub const KERN_BOOTFILE: ::c_int = 26;
pub const KERN_MAXFILESPERPROC: ::c_int = 27;
pub const KERN_MAXPROCPERUID: ::c_int = 28;
pub const KERN_DUMPDEV: ::c_int = 29;
pub const KERN_IPC: ::c_int = 30;
pub const KERN_DUMMY: ::c_int = 31;
pub const KERN_PS_STRINGS: ::c_int = 32;
pub const KERN_USRSTACK: ::c_int = 33;
pub const KERN_LOGSIGEXIT: ::c_int = 34;
pub const KERN_IOV_MAX: ::c_int = 35;
pub const KERN_HOSTUUID: ::c_int = 36;
pub const KERN_ARND: ::c_int = 37;
pub const KERN_PROC_ALL: ::c_int = 0;
pub const KERN_PROC_PID: ::c_int = 1;
pub const KERN_PROC_PGRP: ::c_int = 2;
pub const KERN_PROC_SESSION: ::c_int = 3;
pub const KERN_PROC_TTY: ::c_int = 4;
pub const KERN_PROC_UID: ::c_int = 5;
pub const KERN_PROC_RUID: ::c_int = 6;
pub const KERN_PROC_ARGS: ::c_int = 7;
pub const KERN_PROC_PROC: ::c_int = 8;
pub const KERN_PROC_SV_NAME: ::c_int = 9;
pub const KERN_PROC_RGID: ::c_int = 10;
pub const KERN_PROC_GID: ::c_int = 11;
pub const KERN_PROC_PATHNAME: ::c_int = 12;
pub const KERN_PROC_OVMMAP: ::c_int = 13;
pub const KERN_PROC_OFILEDESC: ::c_int = 14;
pub const KERN_PROC_KSTACK: ::c_int = 15;
pub const KERN_PROC_INC_THREAD: ::c_int = 0x10;
pub const KERN_PROC_VMMAP: ::c_int = 32;
pub const KERN_PROC_FILEDESC: ::c_int = 33;
pub const KERN_PROC_GROUPS: ::c_int = 34;
pub const KERN_PROC_ENV: ::c_int = 35;
pub const KERN_PROC_AUXV: ::c_int = 36;
pub const KERN_PROC_RLIMIT: ::c_int = 37;
pub const KERN_PROC_PS_STRINGS: ::c_int = 38;
pub const KERN_PROC_UMASK: ::c_int = 39;
pub const KERN_PROC_OSREL: ::c_int = 40;
pub const KERN_PROC_SIGTRAMP: ::c_int = 41;
pub const KIPC_MAXSOCKBUF: ::c_int = 1;
pub const KIPC_SOCKBUF_WASTE: ::c_int = 2;
pub const KIPC_SOMAXCONN: ::c_int = 3;
pub const KIPC_MAX_LINKHDR: ::c_int = 4;
pub const KIPC_MAX_PROTOHDR: ::c_int = 5;
pub const KIPC_MAX_HDR: ::c_int = 6;
pub const KIPC_MAX_DATALEN: ::c_int = 7;
pub const HW_MACHINE: ::c_int = 1;
pub const HW_MODEL: ::c_int = 2;
pub const HW_NCPU: ::c_int = 3;
pub const HW_BYTEORDER: ::c_int = 4;
pub const HW_PHYSMEM: ::c_int = 5;
pub const HW_USERMEM: ::c_int = 6;
pub const HW_PAGESIZE: ::c_int = 7;
pub const HW_DISKNAMES: ::c_int = 8;
pub const HW_DISKSTATS: ::c_int = 9;
pub const HW_FLOATINGPT: ::c_int = 10;
pub const HW_MACHINE_ARCH: ::c_int = 11;
pub const HW_REALMEM: ::c_int = 12;
pub const USER_CS_PATH: ::c_int = 1;
pub const USER_BC_BASE_MAX: ::c_int = 2;
pub const USER_BC_DIM_MAX: ::c_int = 3;
pub const USER_BC_SCALE_MAX: ::c_int = 4;
pub const USER_BC_STRING_MAX: ::c_int = 5;
pub const USER_COLL_WEIGHTS_MAX: ::c_int = 6;
pub const USER_EXPR_NEST_MAX: ::c_int = 7;
pub const USER_LINE_MAX: ::c_int = 8;
pub const USER_RE_DUP_MAX: ::c_int = 9;
pub const USER_POSIX2_VERSION: ::c_int = 10;
pub const USER_POSIX2_C_BIND: ::c_int = 11;
pub const USER_POSIX2_C_DEV: ::c_int = 12;
pub const USER_POSIX2_CHAR_TERM: ::c_int = 13;
pub const USER_POSIX2_FORT_DEV: ::c_int = 14;
pub const USER_POSIX2_FORT_RUN: ::c_int = 15;
pub const USER_POSIX2_LOCALEDEF: ::c_int = 16;
pub const USER_POSIX2_SW_DEV: ::c_int = 17;
pub const USER_POSIX2_UPE: ::c_int = 18;
pub const USER_STREAM_MAX: ::c_int = 19;
pub const USER_TZNAME_MAX: ::c_int = 20;
pub const CTL_P1003_1B_ASYNCHRONOUS_IO: ::c_int = 1;
pub const CTL_P1003_1B_MAPPED_FILES: ::c_int = 2;
pub const CTL_P1003_1B_MEMLOCK: ::c_int = 3;
pub const CTL_P1003_1B_MEMLOCK_RANGE: ::c_int = 4;
pub const CTL_P1003_1B_MEMORY_PROTECTION: ::c_int = 5;
pub const CTL_P1003_1B_MESSAGE_PASSING: ::c_int = 6;
pub const CTL_P1003_1B_PRIORITIZED_IO: ::c_int = 7;
pub const CTL_P1003_1B_PRIORITY_SCHEDULING: ::c_int = 8;
pub const CTL_P1003_1B_REALTIME_SIGNALS: ::c_int = 9;
pub const CTL_P1003_1B_SEMAPHORES: ::c_int = 10;
pub const CTL_P1003_1B_FSYNC: ::c_int = 11;
pub const CTL_P1003_1B_SHARED_MEMORY_OBJECTS: ::c_int = 12;
pub const CTL_P1003_1B_SYNCHRONIZED_IO: ::c_int = 13;
pub const CTL_P1003_1B_TIMERS: ::c_int = 14;
pub const CTL_P1003_1B_AIO_LISTIO_MAX: ::c_int = 15;
pub const CTL_P1003_1B_AIO_MAX: ::c_int = 16;
pub const CTL_P1003_1B_AIO_PRIO_DELTA_MAX: ::c_int = 17;
pub const CTL_P1003_1B_DELAYTIMER_MAX: ::c_int = 18;
pub const CTL_P1003_1B_MQ_OPEN_MAX: ::c_int = 19;
pub const CTL_P1003_1B_PAGESIZE: ::c_int = 20;
pub const CTL_P1003_1B_RTSIG_MAX: ::c_int = 21;
pub const CTL_P1003_1B_SEM_NSEMS_MAX: ::c_int = 22;
pub const CTL_P1003_1B_SEM_VALUE_MAX: ::c_int = 23;
pub const CTL_P1003_1B_SIGQUEUE_MAX: ::c_int = 24;
pub const CTL_P1003_1B_TIMER_MAX: ::c_int = 25;
pub const TIOCGPTN: ::c_uint = 0x4004740f;
pub const TIOCPTMASTER: ::c_uint = 0x2000741c;
pub const TIOCSIG: ::c_uint = 0x2004745f;
pub const TIOCM_DCD: ::c_int = 0x40;
pub const H4DISC: ::c_int = 0x7;

pub const FIONCLEX: ::c_ulong = 0x20006602;
pub const FIONREAD: ::c_ulong = 0x4004667f;
pub const FIOASYNC: ::c_ulong = 0x8004667d;
pub const FIOSETOWN: ::c_ulong = 0x8004667c;
pub const FIOGETOWN: ::c_ulong = 0x4004667b;
pub const FIODTYPE: ::c_ulong = 0x4004667a;
pub const FIOGETLBA: ::c_ulong = 0x40046679;
pub const FIODGNAME: ::c_ulong = 0x80106678;
pub const FIONWRITE: ::c_ulong = 0x40046677;
pub const FIONSPACE: ::c_ulong = 0x40046676;
pub const FIOSEEKDATA: ::c_ulong = 0xc0086661;
pub const FIOSEEKHOLE: ::c_ulong = 0xc0086662;

pub const JAIL_API_VERSION: u32 = 2;
pub const JAIL_CREATE: ::c_int = 0x01;
pub const JAIL_UPDATE: ::c_int = 0x02;
pub const JAIL_ATTACH: ::c_int = 0x04;
pub const JAIL_DYING: ::c_int = 0x08;
pub const JAIL_SET_MASK: ::c_int = 0x0f;
pub const JAIL_GET_MASK: ::c_int = 0x08;
pub const JAIL_SYS_DISABLE: ::c_int = 0;
pub const JAIL_SYS_NEW: ::c_int = 1;
pub const JAIL_SYS_INHERIT: ::c_int = 2;

pub const SO_BINTIME: ::c_int = 0x2000;
pub const SO_NO_OFFLOAD: ::c_int = 0x4000;
pub const SO_NO_DDP: ::c_int = 0x8000;
pub const SO_REUSEPORT_LB: ::c_int = 0x10000;
pub const SO_LABEL: ::c_int = 0x1009;
pub const SO_PEERLABEL: ::c_int = 0x1010;
pub const SO_LISTENQLIMIT: ::c_int = 0x1011;
pub const SO_LISTENQLEN: ::c_int = 0x1012;
pub const SO_LISTENINCQLEN: ::c_int = 0x1013;
pub const SO_SETFIB: ::c_int = 0x1014;
pub const SO_USER_COOKIE: ::c_int = 0x1015;
pub const SO_PROTOCOL: ::c_int = 0x1016;
pub const SO_PROTOTYPE: ::c_int = SO_PROTOCOL;
pub const SO_VENDOR: ::c_int = 0x80000000;

pub const LOCAL_PEERCRED: ::c_int = 1;
pub const LOCAL_CREDS: ::c_int = 2;
pub const LOCAL_CONNWAIT: ::c_int = 4;
pub const LOCAL_VENDOR: ::c_int = SO_VENDOR;

pub const PT_LWPINFO: ::c_int = 13;
pub const PT_GETNUMLWPS: ::c_int = 14;
pub const PT_GETLWPLIST: ::c_int = 15;
pub const PT_CLEARSTEP: ::c_int = 16;
pub const PT_SETSTEP: ::c_int = 17;
pub const PT_SUSPEND: ::c_int = 18;
pub const PT_RESUME: ::c_int = 19;
pub const PT_TO_SCE: ::c_int = 20;
pub const PT_TO_SCX: ::c_int = 21;
pub const PT_SYSCALL: ::c_int = 22;
pub const PT_FOLLOW_FORK: ::c_int = 23;
pub const PT_LWP_EVENTS: ::c_int = 24;
pub const PT_GET_EVENT_MASK: ::c_int = 25;
pub const PT_SET_EVENT_MASK: ::c_int = 26;
pub const PT_GETREGS: ::c_int = 33;
pub const PT_SETREGS: ::c_int = 34;
pub const PT_GETFPREGS: ::c_int = 35;
pub const PT_SETFPREGS: ::c_int = 36;
pub const PT_GETDBREGS: ::c_int = 37;
pub const PT_SETDBREGS: ::c_int = 38;
pub const PT_VM_TIMESTAMP: ::c_int = 40;
pub const PT_VM_ENTRY: ::c_int = 41;
pub const PT_FIRSTMACH: ::c_int = 64;

pub const PTRACE_EXEC: ::c_int = 0x0001;
pub const PTRACE_SCE: ::c_int = 0x0002;
pub const PTRACE_SCX: ::c_int = 0x0004;
pub const PTRACE_SYSCALL: ::c_int = PTRACE_SCE | PTRACE_SCX;
pub const PTRACE_FORK: ::c_int = 0x0008;
pub const PTRACE_LWP: ::c_int = 0x0010;
pub const PTRACE_VFORK: ::c_int = 0x0020;
pub const PTRACE_DEFAULT: ::c_int = PTRACE_EXEC;

pub const AF_SLOW: ::c_int = 33;
pub const AF_SCLUSTER: ::c_int = 34;
pub const AF_ARP: ::c_int = 35;
pub const AF_BLUETOOTH: ::c_int = 36;
pub const AF_IEEE80211: ::c_int = 37;
pub const AF_INET_SDP: ::c_int = 40;
pub const AF_INET6_SDP: ::c_int = 42;
#[doc(hidden)]
pub const AF_MAX: ::c_int = 42;

// https://github.com/freebsd/freebsd/blob/master/sys/net/if.h#L140
pub const IFF_UP: ::c_int = 0x1; // (n) interface is up
pub const IFF_BROADCAST: ::c_int = 0x2; // (i) broadcast address valid
pub const IFF_DEBUG: ::c_int = 0x4; // (n) turn on debugging
pub const IFF_LOOPBACK: ::c_int = 0x8; // (i) is a loopback net
pub const IFF_POINTOPOINT: ::c_int = 0x10; // (i) is a point-to-point link
// 0x20           was IFF_SMART
pub const IFF_RUNNING: ::c_int = 0x40; // (d) resources allocated
#[doc(hidden)]
// IFF_DRV_RUNNING is deprecated.  Use the portable `IFF_RUNNING` instead
pub const IFF_DRV_RUNNING: ::c_int = 0x40;
pub const IFF_NOARP: ::c_int = 0x80; // (n) no address resolution protocol
pub const IFF_PROMISC: ::c_int = 0x100; // (n) receive all packets
pub const IFF_ALLMULTI: ::c_int = 0x200; // (n) receive all multicast packets
pub const IFF_OACTIVE: ::c_int = 0x400; // (d) tx hardware queue is full
#[doc(hidden)]
// IFF_DRV_OACTIVE is deprecated.  Use the portable `IFF_OACTIVE` instead
pub const IFF_DRV_OACTIVE: ::c_int = 0x400;
pub const IFF_SIMPLEX: ::c_int = 0x800; // (i) can't hear own transmissions
pub const IFF_LINK0: ::c_int = 0x1000; // per link layer defined bit
pub const IFF_LINK1: ::c_int = 0x2000; // per link layer defined bit
pub const IFF_LINK2: ::c_int = 0x4000; // per link layer defined bit
pub const IFF_ALTPHYS: ::c_int = IFF_LINK2; // use alternate physical connection
pub const IFF_MULTICAST: ::c_int = 0x8000; // (i) supports multicast
// (i) unconfigurable using ioctl(2)
pub const IFF_CANTCONFIG: ::c_int = 0x10000;
pub const IFF_PPROMISC: ::c_int = 0x20000; // (n) user-requested promisc mode
pub const IFF_MONITOR: ::c_int = 0x40000; // (n) user-requested monitor mode
pub const IFF_STATICARP: ::c_int = 0x80000; // (n) static ARP
pub const IFF_DYING: ::c_int = 0x200000; // (n) interface is winding down
pub const IFF_RENAMING: ::c_int = 0x400000; // (n) interface is being renamed

// sys/netinet/in.h
// Protocols (RFC 1700)
// NOTE: These are in addition to the constants defined in src/unix/mod.rs

// IPPROTO_IP defined in src/unix/mod.rs
/// IP6 hop-by-hop options
pub const IPPROTO_HOPOPTS: ::c_int = 0;
// IPPROTO_ICMP defined in src/unix/mod.rs
/// group mgmt protocol
pub const IPPROTO_IGMP: ::c_int = 2;
/// gateway^2 (deprecated)
pub const IPPROTO_GGP: ::c_int = 3;
/// for compatibility
pub const IPPROTO_IPIP: ::c_int = 4;
// IPPROTO_TCP defined in src/unix/mod.rs
/// Stream protocol II.
pub const IPPROTO_ST: ::c_int = 7;
/// exterior gateway protocol
pub const IPPROTO_EGP: ::c_int = 8;
/// private interior gateway
pub const IPPROTO_PIGP: ::c_int = 9;
/// BBN RCC Monitoring
pub const IPPROTO_RCCMON: ::c_int = 10;
/// network voice protocol
pub const IPPROTO_NVPII: ::c_int = 11;
/// pup
pub const IPPROTO_PUP: ::c_int = 12;
/// Argus
pub const IPPROTO_ARGUS: ::c_int = 13;
/// EMCON
pub const IPPROTO_EMCON: ::c_int = 14;
/// Cross Net Debugger
pub const IPPROTO_XNET: ::c_int = 15;
/// Chaos
pub const IPPROTO_CHAOS: ::c_int = 16;
// IPPROTO_UDP defined in src/unix/mod.rs
/// Multiplexing
pub const IPPROTO_MUX: ::c_int = 18;
/// DCN Measurement Subsystems
pub const IPPROTO_MEAS: ::c_int = 19;
/// Host Monitoring
pub const IPPROTO_HMP: ::c_int = 20;
/// Packet Radio Measurement
pub const IPPROTO_PRM: ::c_int = 21;
/// xns idp
pub const IPPROTO_IDP: ::c_int = 22;
/// Trunk-1
pub const IPPROTO_TRUNK1: ::c_int = 23;
/// Trunk-2
pub const IPPROTO_TRUNK2: ::c_int = 24;
/// Leaf-1
pub const IPPROTO_LEAF1: ::c_int = 25;
/// Leaf-2
pub const IPPROTO_LEAF2: ::c_int = 26;
/// Reliable Data
pub const IPPROTO_RDP: ::c_int = 27;
/// Reliable Transaction
pub const IPPROTO_IRTP: ::c_int = 28;
/// tp-4 w/ class negotiation
pub const IPPROTO_TP: ::c_int = 29;
/// Bulk Data Transfer
pub const IPPROTO_BLT: ::c_int = 30;
/// Network Services
pub const IPPROTO_NSP: ::c_int = 31;
/// Merit Internodal
pub const IPPROTO_INP: ::c_int = 32;
/// Sequential Exchange
pub const IPPROTO_SEP: ::c_int = 33;
/// Third Party Connect
pub const IPPROTO_3PC: ::c_int = 34;
/// InterDomain Policy Routing
pub const IPPROTO_IDPR: ::c_int = 35;
/// XTP
pub const IPPROTO_XTP: ::c_int = 36;
/// Datagram Delivery
pub const IPPROTO_DDP: ::c_int = 37;
/// Control Message Transport
pub const IPPROTO_CMTP: ::c_int = 38;
/// TP++ Transport
pub const IPPROTO_TPXX: ::c_int = 39;
/// IL transport protocol
pub const IPPROTO_IL: ::c_int = 40;
// IPPROTO_IPV6 defined in src/unix/mod.rs
/// Source Demand Routing
pub const IPPROTO_SDRP: ::c_int = 42;
/// IP6 routing header
pub const IPPROTO_ROUTING: ::c_int = 43;
/// IP6 fragmentation header
pub const IPPROTO_FRAGMENT: ::c_int = 44;
/// InterDomain Routing
pub const IPPROTO_IDRP: ::c_int = 45;
/// resource reservation
pub const IPPROTO_RSVP: ::c_int = 46;
/// General Routing Encap.
pub const IPPROTO_GRE: ::c_int = 47;
/// Mobile Host Routing
pub const IPPROTO_MHRP: ::c_int = 48;
/// BHA
pub const IPPROTO_BHA: ::c_int = 49;
/// IP6 Encap Sec. Payload
pub const IPPROTO_ESP: ::c_int = 50;
/// IP6 Auth Header
pub const IPPROTO_AH: ::c_int = 51;
/// Integ. Net Layer Security
pub const IPPROTO_INLSP: ::c_int = 52;
/// IP with encryption
pub const IPPROTO_SWIPE: ::c_int = 53;
/// Next Hop Resolution
pub const IPPROTO_NHRP: ::c_int = 54;
/// IP Mobility
pub const IPPROTO_MOBILE: ::c_int = 55;
/// Transport Layer Security
pub const IPPROTO_TLSP: ::c_int = 56;
/// SKIP
pub const IPPROTO_SKIP: ::c_int = 57;
// IPPROTO_ICMPV6 defined in src/unix/mod.rs
/// IP6 no next header
pub const IPPROTO_NONE: ::c_int = 59;
/// IP6 destination option
pub const IPPROTO_DSTOPTS: ::c_int = 60;
/// any host internal protocol
pub const IPPROTO_AHIP: ::c_int = 61;
/// CFTP
pub const IPPROTO_CFTP: ::c_int = 62;
/// "hello" routing protocol
pub const IPPROTO_HELLO: ::c_int = 63;
/// SATNET/Backroom EXPAK
pub const IPPROTO_SATEXPAK: ::c_int = 64;
/// Kryptolan
pub const IPPROTO_KRYPTOLAN: ::c_int = 65;
/// Remote Virtual Disk
pub const IPPROTO_RVD: ::c_int = 66;
/// Pluribus Packet Core
pub const IPPROTO_IPPC: ::c_int = 67;
/// Any distributed FS
pub const IPPROTO_ADFS: ::c_int = 68;
/// Satnet Monitoring
pub const IPPROTO_SATMON: ::c_int = 69;
/// VISA Protocol
pub const IPPROTO_VISA: ::c_int = 70;
/// Packet Core Utility
pub const IPPROTO_IPCV: ::c_int = 71;
/// Comp. Prot. Net. Executive
pub const IPPROTO_CPNX: ::c_int = 72;
/// Comp. Prot. HeartBeat
pub const IPPROTO_CPHB: ::c_int = 73;
/// Wang Span Network
pub const IPPROTO_WSN: ::c_int = 74;
/// Packet Video Protocol
pub const IPPROTO_PVP: ::c_int = 75;
/// BackRoom SATNET Monitoring
pub const IPPROTO_BRSATMON: ::c_int = 76;
/// Sun net disk proto (temp.)
pub const IPPROTO_ND: ::c_int = 77;
/// WIDEBAND Monitoring
pub const IPPROTO_WBMON: ::c_int = 78;
/// WIDEBAND EXPAK
pub const IPPROTO_WBEXPAK: ::c_int = 79;
/// ISO cnlp
pub const IPPROTO_EON: ::c_int = 80;
/// VMTP
pub const IPPROTO_VMTP: ::c_int = 81;
/// Secure VMTP
pub const IPPROTO_SVMTP: ::c_int = 82;
/// Banyon VINES
pub const IPPROTO_VINES: ::c_int = 83;
/// TTP
pub const IPPROTO_TTP: ::c_int = 84;
/// NSFNET-IGP
pub const IPPROTO_IGP: ::c_int = 85;
/// dissimilar gateway prot.
pub const IPPROTO_DGP: ::c_int = 86;
/// TCF
pub const IPPROTO_TCF: ::c_int = 87;
/// Cisco/GXS IGRP
pub const IPPROTO_IGRP: ::c_int = 88;
/// OSPFIGP
pub const IPPROTO_OSPFIGP: ::c_int = 89;
/// Strite RPC protocol
pub const IPPROTO_SRPC: ::c_int = 90;
/// Locus Address Resoloution
pub const IPPROTO_LARP: ::c_int = 91;
/// Multicast Transport
pub const IPPROTO_MTP: ::c_int = 92;
/// AX.25 Frames
pub const IPPROTO_AX25: ::c_int = 93;
/// IP encapsulated in IP
pub const IPPROTO_IPEIP: ::c_int = 94;
/// Mobile Int.ing control
pub const IPPROTO_MICP: ::c_int = 95;
/// Semaphore Comm. security
pub const IPPROTO_SCCSP: ::c_int = 96;
/// Ethernet IP encapsulation
pub const IPPROTO_ETHERIP: ::c_int = 97;
/// encapsulation header
pub const IPPROTO_ENCAP: ::c_int = 98;
/// any private encr. scheme
pub const IPPROTO_APES: ::c_int = 99;
/// GMTP
pub const IPPROTO_GMTP: ::c_int = 100;
/// payload compression (IPComp)
pub const IPPROTO_IPCOMP: ::c_int = 108;
/// SCTP
pub const IPPROTO_SCTP: ::c_int = 132;
/// IPv6 Mobility Header
pub const IPPROTO_MH: ::c_int = 135;
/// UDP-Lite
pub const IPPROTO_UDPLITE: ::c_int = 136;
/// IP6 Host Identity Protocol
pub const IPPROTO_HIP: ::c_int = 139;
/// IP6 Shim6 Protocol
pub const IPPROTO_SHIM6: ::c_int = 140;

/* 101-254: Partly Unassigned */
/// Protocol Independent Mcast
pub const IPPROTO_PIM: ::c_int = 103;
/// CARP
pub const IPPROTO_CARP: ::c_int = 112;
/// PGM
pub const IPPROTO_PGM: ::c_int = 113;
/// MPLS-in-IP
pub const IPPROTO_MPLS: ::c_int = 137;
/// PFSYNC
pub const IPPROTO_PFSYNC: ::c_int = 240;

/* 255: Reserved */
/* BSD Private, local use, namespace incursion, no longer used */
/// OLD divert pseudo-proto
pub const IPPROTO_OLD_DIVERT: ::c_int = 254;
pub const IPPROTO_MAX: ::c_int = 256;
/// last return value of *_input(), meaning "all job for this pkt is done".
pub const IPPROTO_DONE: ::c_int = 257;

/* Only used internally, so can be outside the range of valid IP protocols. */
/// divert pseudo-protocol
pub const IPPROTO_DIVERT: ::c_int = 258;
/// SeND pseudo-protocol
pub const IPPROTO_SEND: ::c_int = 259;

// sys/netinet/TCP.h
pub const TCP_MD5SIG: ::c_int = 16;
pub const TCP_INFO: ::c_int = 32;
pub const TCP_CONGESTION: ::c_int = 64;
pub const TCP_CCALGOOPT: ::c_int = 65;
pub const TCP_KEEPINIT: ::c_int = 128;
pub const TCP_FASTOPEN: ::c_int = 1025;
pub const TCP_PCAP_OUT: ::c_int = 2048;
pub const TCP_PCAP_IN: ::c_int = 4096;

pub const IP_BINDANY: ::c_int = 24;
pub const IP_BINDMULTI: ::c_int = 25;
pub const IP_RSS_LISTEN_BUCKET: ::c_int = 26;
pub const IP_ORIGDSTADDR : ::c_int = 27;
pub const IP_RECVORIGDSTADDR : ::c_int = IP_ORIGDSTADDR;

pub const IP_RECVTOS: ::c_int = 68;

pub const IPV6_ORIGDSTADDR: ::c_int = 72;
pub const IPV6_RECVORIGDSTADDR: ::c_int = IPV6_ORIGDSTADDR;

pub const PF_SLOW: ::c_int = AF_SLOW;
pub const PF_SCLUSTER: ::c_int = AF_SCLUSTER;
pub const PF_ARP: ::c_int = AF_ARP;
pub const PF_BLUETOOTH: ::c_int = AF_BLUETOOTH;
pub const PF_IEEE80211: ::c_int = AF_IEEE80211;
pub const PF_INET_SDP: ::c_int = AF_INET_SDP;
pub const PF_INET6_SDP: ::c_int = AF_INET6_SDP;
#[doc(hidden)]
pub const PF_MAX: ::c_int = AF_MAX;

pub const NET_RT_DUMP: ::c_int = 1;
pub const NET_RT_FLAGS: ::c_int = 2;
pub const NET_RT_IFLIST: ::c_int = 3;
pub const NET_RT_IFMALIST: ::c_int = 4;
pub const NET_RT_IFLISTL: ::c_int = 5;

// System V IPC
pub const IPC_PRIVATE: ::key_t = 0;
pub const IPC_CREAT: ::c_int = 0o1000;
pub const IPC_EXCL: ::c_int = 0o2000;
pub const IPC_NOWAIT: ::c_int = 0o4000;
pub const IPC_RMID: ::c_int = 0;
pub const IPC_SET: ::c_int = 1;
pub const IPC_STAT: ::c_int = 2;
pub const IPC_INFO: ::c_int = 3;
pub const IPC_R : ::c_int = 0o400;
pub const IPC_W : ::c_int = 0o200;
pub const IPC_M : ::c_int = 0o10000;
pub const MSG_NOERROR: ::c_int = 0o10000;
pub const SHM_RDONLY: ::c_int = 0o10000;
pub const SHM_RND: ::c_int = 0o20000;
pub const SHM_R: ::c_int = 0o400;
pub const SHM_W: ::c_int = 0o200;
pub const SHM_LOCK: ::c_int = 11;
pub const SHM_UNLOCK: ::c_int = 12;
pub const SHM_STAT: ::c_int = 13;
pub const SHM_INFO: ::c_int = 14;
pub const SHM_ANON: *mut ::c_char = 1 as *mut ::c_char;

// The *_MAXID constants never should've been used outside of the
// FreeBSD base system.  And with the exception of CTL_P1003_1B_MAXID,
// they were all removed in svn r262489.  They remain here for backwards
// compatibility only, and are scheduled to be removed in libc 1.0.0.
#[doc(hidden)]
pub const NET_MAXID: ::c_int = AF_MAX;
#[doc(hidden)]
pub const CTL_MAXID: ::c_int = 10;
#[doc(hidden)]
pub const KERN_MAXID: ::c_int = 38;
#[doc(hidden)]
pub const HW_MAXID: ::c_int = 13;
#[doc(hidden)]
pub const USER_MAXID: ::c_int = 21;
#[doc(hidden)]
pub const CTL_P1003_1B_MAXID: ::c_int = 26;

pub const MSG_NOTIFICATION: ::c_int = 0x00002000;
pub const MSG_NBIO: ::c_int = 0x00004000;
pub const MSG_COMPAT: ::c_int = 0x00008000;
pub const MSG_CMSG_CLOEXEC: ::c_int = 0x00040000;
pub const MSG_NOSIGNAL: ::c_int = 0x20000;

pub const EMPTY: ::c_short = 0;
pub const BOOT_TIME: ::c_short = 1;
pub const OLD_TIME: ::c_short = 2;
pub const NEW_TIME: ::c_short = 3;
pub const USER_PROCESS: ::c_short = 4;
pub const INIT_PROCESS: ::c_short = 5;
pub const LOGIN_PROCESS: ::c_short = 6;
pub const DEAD_PROCESS: ::c_short = 7;
pub const SHUTDOWN_TIME: ::c_short = 8;

pub const LC_COLLATE_MASK: ::c_int = (1 << 0);
pub const LC_CTYPE_MASK: ::c_int = (1 << 1);
pub const LC_MONETARY_MASK: ::c_int =(1 << 2);
pub const LC_NUMERIC_MASK: ::c_int = (1 << 3);
pub const LC_TIME_MASK: ::c_int = (1 << 4);
pub const LC_MESSAGES_MASK: ::c_int = (1 << 5);
pub const LC_ALL_MASK: ::c_int = LC_COLLATE_MASK
                               | LC_CTYPE_MASK
                               | LC_MESSAGES_MASK
                               | LC_MONETARY_MASK
                               | LC_NUMERIC_MASK
                               | LC_TIME_MASK;

pub const WSTOPPED: ::c_int = 2; // same as WUNTRACED
pub const WCONTINUED: ::c_int = 4;
pub const WNOWAIT: ::c_int = 8;
pub const WEXITED: ::c_int = 16;
pub const WTRAPPED: ::c_int = 32;

// FreeBSD defines a great many more of these, we only expose the
// standardized ones.
pub const P_PID: idtype_t = 0;
pub const P_PGID: idtype_t = 2;
pub const P_ALL: idtype_t = 7;

pub const B460800: ::speed_t = 460800;
pub const B921600: ::speed_t = 921600;

pub const AT_FDCWD: ::c_int = -100;
pub const AT_EACCESS: ::c_int = 0x100;
pub const AT_SYMLINK_NOFOLLOW: ::c_int = 0x200;
pub const AT_SYMLINK_FOLLOW: ::c_int = 0x400;
pub const AT_REMOVEDIR: ::c_int = 0x800;

pub const TABDLY: ::tcflag_t = 0x00000004;
pub const TAB0: ::tcflag_t = 0x00000000;
pub const TAB3: ::tcflag_t = 0x00000004;

pub const _PC_ACL_NFS4: ::c_int = 64;

pub const _SC_CPUSET_SIZE: ::c_int = 122;

pub const XU_NGROUPS: ::c_int = 16;
pub const XUCRED_VERSION: ::c_uint = 0;

// Flags which can be passed to pdfork(2)
pub const PD_DAEMON: ::c_int = 0x00000001;
pub const PD_CLOEXEC: ::c_int = 0x00000002;
pub const PD_ALLOWED_AT_FORK: ::c_int = PD_DAEMON | PD_CLOEXEC;

// Values for struct rtprio (type_ field)
pub const RTP_PRIO_REALTIME: ::c_ushort = 2;
pub const RTP_PRIO_NORMAL: ::c_ushort = 3;
pub const RTP_PRIO_IDLE: ::c_ushort = 4;

pub const POSIX_SPAWN_RESETIDS: ::c_int = 0x01;
pub const POSIX_SPAWN_SETPGROUP: ::c_int = 0x02;
pub const POSIX_SPAWN_SETSCHEDPARAM: ::c_int = 0x04;
pub const POSIX_SPAWN_SETSCHEDULER: ::c_int = 0x08;
pub const POSIX_SPAWN_SETSIGDEF: ::c_int = 0x10;
pub const POSIX_SPAWN_SETSIGMASK: ::c_int = 0x20;

// Flags for chflags(2)
pub const UF_SYSTEM:    ::c_ulong = 0x00000080;
pub const UF_SPARSE:    ::c_ulong = 0x00000100;
pub const UF_OFFLINE:   ::c_ulong = 0x00000200;
pub const UF_REPARSE:   ::c_ulong = 0x00000400;
pub const UF_ARCHIVE:   ::c_ulong = 0x00000800;
pub const UF_READONLY:  ::c_ulong = 0x00001000;
pub const UF_HIDDEN:    ::c_ulong = 0x00008000;
pub const SF_SNAPSHOT:  ::c_ulong = 0x00200000;

<<<<<<< HEAD
=======
fn _ALIGN(p: usize) -> usize {
    (p + _ALIGNBYTES) & !_ALIGNBYTES
}

f! {
    pub fn CMSG_DATA(cmsg: *const ::cmsghdr) -> *mut ::c_uchar {
        (cmsg as *mut ::c_uchar)
            .offset(_ALIGN(::mem::size_of::<::cmsghdr>()) as isize)
    }

    pub fn CMSG_LEN(length: ::c_uint) -> ::c_uint {
        _ALIGN(::mem::size_of::<::cmsghdr>()) as ::c_uint + length
    }

    pub fn CMSG_NXTHDR(mhdr: *const ::msghdr, cmsg: *const ::cmsghdr)
        -> *mut ::cmsghdr
    {
        if cmsg.is_null() {
            return ::CMSG_FIRSTHDR(mhdr);
        };
        let next = cmsg as usize + _ALIGN((*cmsg).cmsg_len as usize)
            + _ALIGN(::mem::size_of::<::cmsghdr>());
        let max = (*mhdr).msg_control as usize
            + (*mhdr).msg_controllen as usize;
        if next > max {
            0 as *mut ::cmsghdr
        } else {
            (cmsg as usize + _ALIGN((*cmsg).cmsg_len as usize))
                as *mut ::cmsghdr
        }
    }

    pub fn CMSG_SPACE(length: ::c_uint) -> ::c_uint {
        (_ALIGN(::mem::size_of::<::cmsghdr>()) + _ALIGN(length as usize))
            as ::c_uint
    }

    pub fn uname(buf: *mut ::utsname) -> ::c_int {
        __xuname(256, buf as *mut ::c_void)
    }
}

>>>>>>> 0df38f49
extern {
    pub fn __error() -> *mut ::c_int;

    pub fn mprotect(addr: *const ::c_void, len: ::size_t, prot: ::c_int)
                    -> ::c_int;

    pub fn clock_getres(clk_id: ::clockid_t, tp: *mut ::timespec) -> ::c_int;
    pub fn clock_gettime(clk_id: ::clockid_t, tp: *mut ::timespec) -> ::c_int;
    pub fn clock_settime(clk_id: ::clockid_t, tp: *const ::timespec) -> ::c_int;

    pub fn extattr_delete_fd(fd: ::c_int,
                             attrnamespace: ::c_int,
                             attrname: *const ::c_char) -> ::c_int;
    pub fn extattr_delete_file(path: *const ::c_char,
                               attrnamespace: ::c_int,
                               attrname: *const ::c_char) -> ::c_int;
    pub fn extattr_delete_link(path: *const ::c_char,
                               attrnamespace: ::c_int,
                               attrname: *const ::c_char) -> ::c_int;
    pub fn extattr_get_fd(fd: ::c_int,
                          attrnamespace: ::c_int,
                          attrname: *const ::c_char,
                          data: *mut ::c_void,
                          nbytes: ::size_t) -> ::ssize_t;
    pub fn extattr_get_file(path: *const ::c_char,
                            attrnamespace: ::c_int,
                            attrname: *const ::c_char,
                            data: *mut ::c_void,
                            nbytes: ::size_t) -> ::ssize_t;
    pub fn extattr_get_link(path: *const ::c_char,
                            attrnamespace: ::c_int,
                            attrname: *const ::c_char,
                            data: *mut ::c_void,
                            nbytes: ::size_t) -> ::ssize_t;
    pub fn extattr_list_fd(fd: ::c_int,
                           attrnamespace: ::c_int,
                           data: *mut ::c_void,
                           nbytes: ::size_t) -> ::ssize_t;
    pub fn extattr_list_file(path: *const ::c_char,
                             attrnamespace: ::c_int,
                             data: *mut ::c_void,
                             nbytes: ::size_t) -> ::ssize_t;
    pub fn extattr_list_link(path: *const ::c_char,
                             attrnamespace: ::c_int,
                             data: *mut ::c_void,
                             nbytes: ::size_t) -> ::ssize_t;
    pub fn extattr_set_fd(fd: ::c_int,
                          attrnamespace: ::c_int,
                          attrname: *const ::c_char,
                          data: *const ::c_void,
                          nbytes: ::size_t) -> ::ssize_t;
    pub fn extattr_set_file(path: *const ::c_char,
                            attrnamespace: ::c_int,
                            attrname: *const ::c_char,
                            data: *const ::c_void,
                            nbytes: ::size_t) -> ::ssize_t;
    pub fn extattr_set_link(path: *const ::c_char,
                            attrnamespace: ::c_int,
                            attrname: *const ::c_char,
                            data: *const ::c_void,
                            nbytes: ::size_t) -> ::ssize_t;

    pub fn jail(jail: *mut ::jail) -> ::c_int;
    pub fn jail_attach(jid: ::c_int) -> ::c_int;
    pub fn jail_remove(jid: ::c_int) -> ::c_int;
    pub fn jail_get(iov: *mut ::iovec, niov: ::c_uint, flags: ::c_int)
                    -> ::c_int;
    pub fn jail_set(iov: *mut ::iovec, niov: ::c_uint, flags: ::c_int)
                    -> ::c_int;

    pub fn fdatasync(fd: ::c_int) -> ::c_int;
    pub fn posix_fallocate(fd: ::c_int, offset: ::off_t,
                           len: ::off_t) -> ::c_int;
    pub fn posix_fadvise(fd: ::c_int, offset: ::off_t, len: ::off_t,
                         advise: ::c_int) -> ::c_int;
    pub fn mkostemp(template: *mut ::c_char, flags: ::c_int) -> ::c_int;
    pub fn mkostemps(template: *mut ::c_char,
                     suffixlen: ::c_int,
                     flags: ::c_int) -> ::c_int;

    pub fn getutxuser(user: *const ::c_char) -> *mut utmpx;
    pub fn setutxdb(_type: ::c_int, file: *const ::c_char) -> ::c_int;

    pub fn aio_waitcomplete(iocbp: *mut *mut aiocb,
                            timeout: *mut ::timespec) -> ::ssize_t;

    pub fn freelocale(loc: ::locale_t) -> ::c_int;
    pub fn waitid(idtype: idtype_t, id: ::id_t, infop: *mut ::siginfo_t,
                  options: ::c_int) -> ::c_int;

    pub fn ftok(pathname: *const ::c_char, proj_id: ::c_int) -> ::key_t;
    pub fn shmget(key: ::key_t, size: ::size_t, shmflg: ::c_int) -> ::c_int;
    pub fn shmat(shmid: ::c_int, shmaddr: *const ::c_void,
        shmflg: ::c_int) -> *mut ::c_void;
    pub fn shmdt(shmaddr: *const ::c_void) -> ::c_int;
    pub fn shmctl(shmid: ::c_int, cmd: ::c_int,
        buf: *mut ::shmid_ds) -> ::c_int;
    pub fn msgctl(msqid: ::c_int, cmd: ::c_int,
        buf: *mut ::msqid_ds) -> ::c_int;
    pub fn msgget(key: ::key_t, msgflg: ::c_int) -> ::c_int;
    pub fn msgrcv(msqid: ::c_int, msgp: *mut ::c_void, msgsz: ::size_t,
        msgtyp: ::c_long, msgflg: ::c_int) -> ::c_int;
    pub fn msgsnd(msqid: ::c_int, msgp: *const ::c_void, msgsz: ::size_t,
        msgflg: ::c_int) -> ::c_int;
    pub fn cfmakesane(termios: *mut ::termios);
    pub fn fexecve(fd: ::c_int, argv: *const *const ::c_char,
                   envp: *const *const ::c_char)
                   -> ::c_int;

    pub fn pdfork(fdp: *mut ::c_int, flags: ::c_int) -> ::pid_t;
    pub fn pdgetpid(fd: ::c_int, pidp: *mut ::pid_t) -> ::c_int;
    pub fn pdkill(fd: ::c_int, signum: ::c_int) -> ::c_int;

    pub fn rtprio_thread(function: ::c_int, lwpid: ::lwpid_t,
                         rtp: *mut super::rtprio) -> ::c_int;

    pub fn posix_spawn(pid: *mut ::pid_t,
                       path: *const ::c_char,
                       file_actions: *const ::posix_spawn_file_actions_t,
                       attrp: *const ::posix_spawnattr_t,
                       argv: *const *mut ::c_char,
                       envp: *const *mut ::c_char) -> ::c_int;
    pub fn posix_spawnp(pid: *mut ::pid_t,
                       file: *const ::c_char,
                        file_actions: *const ::posix_spawn_file_actions_t,
                        attrp: *const ::posix_spawnattr_t,
                        argv: *const *mut ::c_char,
                        envp: *const *mut ::c_char) -> ::c_int;
    pub fn posix_spawnattr_init(attr: *mut posix_spawnattr_t) -> ::c_int;
    pub fn posix_spawnattr_destroy(attr: *mut posix_spawnattr_t) -> ::c_int;
    pub fn posix_spawnattr_getsigdefault(attr: *const posix_spawnattr_t,
                                         default: *mut ::sigset_t) -> ::c_int;
    pub fn posix_spawnattr_setsigdefault(attr: *mut posix_spawnattr_t,
                                         default: *const ::sigset_t) -> ::c_int;
    pub fn posix_spawnattr_getsigmask(attr: *const posix_spawnattr_t,
                                      default: *mut ::sigset_t) -> ::c_int;
    pub fn posix_spawnattr_setsigmask(attr: *mut posix_spawnattr_t,
                                      default: *const ::sigset_t) -> ::c_int;
    pub fn posix_spawnattr_getflags(attr: *const posix_spawnattr_t,
                                    flags: *mut ::c_short) -> ::c_int;
    pub fn posix_spawnattr_setflags(attr: *mut posix_spawnattr_t,
                                    flags: ::c_short) -> ::c_int;
    pub fn posix_spawnattr_getpgroup(attr: *const posix_spawnattr_t,
                                     flags: *mut ::pid_t) -> ::c_int;
    pub fn posix_spawnattr_setpgroup(attr: *mut posix_spawnattr_t,
                                     flags: ::pid_t) -> ::c_int;
    pub fn posix_spawnattr_getschedpolicy(attr: *const posix_spawnattr_t,
                                          flags: *mut ::c_int) -> ::c_int;
    pub fn posix_spawnattr_setschedpolicy(attr: *mut posix_spawnattr_t,
                                          flags: ::c_int) -> ::c_int;
    pub fn posix_spawnattr_getschedparam(
        attr: *const posix_spawnattr_t,
        param: *mut ::sched_param,
    ) -> ::c_int;
    pub fn posix_spawnattr_setschedparam(
        attr: *mut posix_spawnattr_t,
        param: *const ::sched_param,
    ) -> ::c_int;

    pub fn posix_spawn_file_actions_init(
        actions: *mut posix_spawn_file_actions_t,
    ) -> ::c_int;
    pub fn posix_spawn_file_actions_destroy(
        actions: *mut posix_spawn_file_actions_t,
    ) -> ::c_int;
    pub fn posix_spawn_file_actions_addopen(
        actions: *mut posix_spawn_file_actions_t,
        fd: ::c_int,
        path: *const ::c_char,
        oflag: ::c_int,
        mode: ::mode_t,
    ) -> ::c_int;
    pub fn posix_spawn_file_actions_addclose(
        actions: *mut posix_spawn_file_actions_t,
        fd: ::c_int,
    ) -> ::c_int;
    pub fn posix_spawn_file_actions_adddup2(
        actions: *mut posix_spawn_file_actions_t,
        fd: ::c_int,
        newfd: ::c_int,
    ) -> ::c_int;

    pub fn statfs(path: *const ::c_char, buf: *mut statfs) -> ::c_int;
    pub fn fstatfs(fd: ::c_int, buf: *mut statfs) -> ::c_int;

    pub fn dup3(src: ::c_int, dst: ::c_int, flags: ::c_int) -> ::c_int;
<<<<<<< HEAD
=======
    pub fn __xuname(nmln: ::c_int, buf: *mut ::c_void) -> ::c_int;

    pub fn sendmmsg(sockfd: ::c_int, msgvec: *mut ::mmsghdr, vlen: ::size_t,
                    flags: ::c_int) -> ::ssize_t;
    pub fn recvmmsg(sockfd: ::c_int, msgvec: *mut ::mmsghdr, vlen: ::size_t,
                    flags: ::c_int, timeout: *const ::timespec) -> ::ssize_t;
>>>>>>> 0df38f49
}

#[link(name = "util")]
extern {
    pub fn extattr_namespace_to_string(attrnamespace: ::c_int,
                                       string: *mut *mut ::c_char) -> ::c_int;
    pub fn extattr_string_to_namespace(string: *const ::c_char,
                                       attrnamespace: *mut ::c_int) -> ::c_int;
}

cfg_if! {
    if #[cfg(target_arch = "x86")] {
        mod x86;
        pub use self::x86::*;
    } else if #[cfg(target_arch = "x86_64")] {
        mod x86_64;
        pub use self::x86_64::*;
    } else if #[cfg(target_arch = "aarch64")] {
        mod aarch64;
        pub use self::aarch64::*;
    } else if #[cfg(target_arch = "arm")] {
        mod arm;
        pub use self::arm::*;
    } else if #[cfg(target_arch = "powerpc64")] {
        mod powerpc64;
        pub use self::powerpc64::*;
    } else {
        // Unknown target_arch
    }
}<|MERGE_RESOLUTION|>--- conflicted
+++ resolved
@@ -1205,8 +1205,6 @@
 pub const UF_HIDDEN:    ::c_ulong = 0x00008000;
 pub const SF_SNAPSHOT:  ::c_ulong = 0x00200000;
 
-<<<<<<< HEAD
-=======
 fn _ALIGN(p: usize) -> usize {
     (p + _ALIGNBYTES) & !_ALIGNBYTES
 }
@@ -1249,7 +1247,6 @@
     }
 }
 
->>>>>>> 0df38f49
 extern {
     pub fn __error() -> *mut ::c_int;
 
@@ -1436,15 +1433,12 @@
     pub fn fstatfs(fd: ::c_int, buf: *mut statfs) -> ::c_int;
 
     pub fn dup3(src: ::c_int, dst: ::c_int, flags: ::c_int) -> ::c_int;
-<<<<<<< HEAD
-=======
     pub fn __xuname(nmln: ::c_int, buf: *mut ::c_void) -> ::c_int;
 
     pub fn sendmmsg(sockfd: ::c_int, msgvec: *mut ::mmsghdr, vlen: ::size_t,
                     flags: ::c_int) -> ::ssize_t;
     pub fn recvmmsg(sockfd: ::c_int, msgvec: *mut ::mmsghdr, vlen: ::size_t,
                     flags: ::c_int, timeout: *const ::timespec) -> ::ssize_t;
->>>>>>> 0df38f49
 }
 
 #[link(name = "util")]
