--- conflicted
+++ resolved
@@ -408,8 +408,6 @@
 
 pub const PT_FIRSTMACH: ::c_int = 32;
 
-<<<<<<< HEAD
-=======
 fn _ALIGN(p: usize) -> usize {
     (p + _ALIGNBYTES) & !_ALIGNBYTES
 }
@@ -460,7 +458,6 @@
     }
 }
 
->>>>>>> 0df38f49
 extern {
     pub fn accept4(s: ::c_int, addr: *mut ::sockaddr,
                    addrlen: *mut ::socklen_t, flags: ::c_int) -> ::c_int;
@@ -474,12 +471,6 @@
     pub fn dup3(src: ::c_int, dst: ::c_int, flags: ::c_int) -> ::c_int;
 }
 
-<<<<<<< HEAD
-    pub fn statfs(path: *const ::c_char, buf: *mut statfs) -> ::c_int;
-    pub fn fstatfs(fd: ::c_int, buf: *mut statfs) -> ::c_int;
-
-    pub fn dup3(src: ::c_int, dst: ::c_int, flags: ::c_int) -> ::c_int;
-=======
 cfg_if! {
     if #[cfg(libc_union)] {
         extern {
@@ -488,7 +479,6 @@
             pub fn fstatfs(fd: ::c_int, buf: *mut statfs) -> ::c_int;
         }
     }
->>>>>>> 0df38f49
 }
 
 cfg_if! {
