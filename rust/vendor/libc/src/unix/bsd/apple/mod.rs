--- conflicted
+++ resolved
@@ -194,38 +194,6 @@
         pub sin_zero: [::c_char; 8],
     }
 
-<<<<<<< HEAD
-    pub struct statfs {
-        pub f_bsize: ::uint32_t,
-        pub f_iosize: ::int32_t,
-        pub f_blocks: ::uint64_t,
-        pub f_bfree: ::uint64_t,
-        pub f_bavail: ::uint64_t,
-        pub f_files: ::uint64_t,
-        pub f_ffree: ::uint64_t,
-        pub f_fsid: ::fsid_t,
-        pub f_owner: ::uid_t,
-        pub f_type: ::uint32_t,
-        pub f_flags: ::uint32_t,
-        pub f_fssubtype: ::uint32_t,
-        pub f_fstypename: [::c_char; 16],
-        pub f_mntonname: [::c_char; 1024],
-        pub f_mntfromname: [::c_char; 1024],
-        pub f_reserved: [::uint32_t; 8],
-    }
-
-    #[cfg_attr(feature = "rustc-dep-of-std", repr(packed(4)))]
-    pub struct kevent {
-        pub ident: ::uintptr_t,
-        pub filter: ::int16_t,
-        pub flags: ::uint16_t,
-        pub fflags: ::uint32_t,
-        pub data: ::intptr_t,
-        pub udata: *mut ::c_void,
-    }
-
-=======
->>>>>>> 0df38f49
     pub struct kevent64_s {
         pub ident: ::uint64_t,
         pub filter: ::int16_t,
@@ -500,9 +468,6 @@
         pub sem_flg: ::c_short,
     }
 
-<<<<<<< HEAD
-    #[cfg_attr(feature = "rustc-dep-of-std", repr(packed(4)))]
-=======
     // sys/shm.h
 
     pub struct arphdr {
@@ -530,7 +495,6 @@
     }
 
     #[cfg_attr(libc_packedN, repr(packed(4)))]
->>>>>>> 0df38f49
     pub struct semid_ds {
         // Note the manpage shows different types than the system header.
         pub sem_perm: ipc_perm,
@@ -543,19 +507,7 @@
         pub sem_pad3: [::int32_t; 4],
     }
 
-<<<<<<< HEAD
-    pub union semun {
-        pub val: ::c_int,
-        pub buf: *mut semid_ds,
-        pub array: *mut ::c_ushort,
-    }
-
-    // sys/shm.h
-
-    #[cfg_attr(feature = "rustc-dep-of-std", repr(packed(4)))]
-=======
     #[cfg_attr(libc_packedN, repr(packed(4)))]
->>>>>>> 0df38f49
     pub struct shmid_ds {
         pub shm_perm: ipc_perm,
         pub shm_segsz: ::size_t,
@@ -2993,8 +2945,6 @@
 pub const SF_APPEND:        ::c_uint = 0x00040000;
 pub const UF_HIDDEN:        ::c_uint = 0x00008000;
 
-<<<<<<< HEAD
-=======
 cfg_if! {
     if #[cfg(libc_const_size_of)] {
         fn __DARWIN_ALIGN32(p: usize) -> usize {
@@ -3009,7 +2959,6 @@
     }
 }
 
->>>>>>> 0df38f49
 f! {
     pub fn CMSG_NXTHDR(mhdr: *const ::msghdr,
                        cmsg: *const ::cmsghdr) -> *mut ::cmsghdr {
