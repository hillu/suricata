<<<<<<< HEAD
use dox::Option;

=======
>>>>>>> 0df38f49
pub type int8_t = i8;
pub type int16_t = i16;
pub type int32_t = i32;
pub type int64_t = i64;
pub type uint8_t = u8;
pub type uint16_t = u16;
pub type uint32_t = u32;
pub type uint64_t = u64;

pub type c_schar = i8;
pub type c_uchar = u8;
pub type c_short = i16;
pub type c_ushort = u16;
pub type c_int = i32;
pub type c_uint = u32;
pub type c_float = f32;
pub type c_double = f64;
pub type c_longlong = i64;
pub type c_ulonglong = u64;
pub type intmax_t = i64;
pub type uintmax_t = u64;

pub type size_t = usize;
pub type ptrdiff_t = isize;
pub type intptr_t = isize;
pub type uintptr_t = usize;
pub type ssize_t = isize;

pub type in_addr_t = u32;
pub type in_port_t = u16;
pub type pthread_key_t = usize;
pub type pthread_t = usize;
pub type sa_family_t = u8;
pub type socklen_t = usize;
pub type time_t = i64;

s! {
    pub struct addrinfo {
        pub ai_flags: ::c_int,
        pub ai_family: ::c_int,
        pub ai_socktype: ::c_int,
        pub ai_protocol: ::c_int,
        pub ai_addrlen: ::socklen_t,
        pub ai_addr: *mut ::sockaddr,
        pub ai_canonname: *mut ::c_char,
        pub ai_next: *mut addrinfo,
    }

    pub struct in_addr {
        pub s_addr: in_addr_t,
    }

    pub struct in6_addr {
        pub s6_addr: [u8; 16],
    }

    pub struct pthread_attr_t {
        __detachstate: ::c_int,
        __stacksize: usize,
    }

    pub struct sockaddr {
        pub sa_family: sa_family_t,
        pub sa_data: [::c_char; 0],
    }

    pub struct sockaddr_in {
        pub sin_family: ::sa_family_t,
        pub sin_port: ::in_port_t,
        pub sin_addr: ::in_addr,
    }

    pub struct sockaddr_in6 {
        pub sin6_family: sa_family_t,
        pub sin6_port: ::in_port_t,
        pub sin6_flowinfo: u32,
        pub sin6_addr: ::in6_addr,
        pub sin6_scope_id: u32,
    }

    pub struct sockaddr_storage {
        pub ss_family: ::sa_family_t,
        __ss_data: [u8; 32],
    }
}

pub const INT_MIN: c_int = -2147483648;
pub const INT_MAX: c_int = 2147483647;

pub const _SC_NPROCESSORS_ONLN: ::c_int = 52;
pub const _SC_PAGESIZE: ::c_int = 54;

pub const AF_INET: ::c_int = 1;
pub const AF_INET6: ::c_int = 2;

pub const EACCES: ::c_int = 2;
pub const EADDRINUSE: ::c_int = 3;
pub const EADDRNOTAVAIL: ::c_int = 4;
pub const EAGAIN: ::c_int = 6;
pub const ECONNABORTED: ::c_int = 13;
pub const ECONNREFUSED: ::c_int = 14;
pub const ECONNRESET: ::c_int = 15;
pub const EEXIST: ::c_int = 20;
pub const EINTR: ::c_int = 27;
pub const EINVAL: ::c_int = 28;
pub const ENOENT: ::c_int = 44;
pub const ENOTCONN: ::c_int = 53;
pub const EPERM: ::c_int = 63;
pub const EPIPE: ::c_int = 64;
pub const ETIMEDOUT: ::c_int = 73;
pub const EWOULDBLOCK: ::c_int = EAGAIN;

pub const EAI_SYSTEM: ::c_int = 9;

pub const EXIT_FAILURE: ::c_int = 1;
pub const EXIT_SUCCESS: ::c_int = 0;

pub const PTHREAD_STACK_MIN: ::size_t = 1024;

pub const SOCK_DGRAM: ::c_int = 128;
pub const SOCK_STREAM: ::c_int = 130;

<<<<<<< HEAD
pub enum FILE {}
pub enum fpos_t {} // TODO: fill this out with a struct
=======
#[cfg_attr(feature = "extra_traits", derive(Debug))]
pub enum FILE {}
impl ::Copy for FILE {}
impl ::Clone for FILE {
    fn clone(&self) -> FILE { *self }
}
#[cfg_attr(feature = "extra_traits", derive(Debug))]
pub enum fpos_t {} // TODO: fill this out with a struct
impl ::Copy for fpos_t {}
impl ::Clone for fpos_t {
    fn clone(&self) -> fpos_t { *self }
}
>>>>>>> 0df38f49

extern {
    pub fn isalnum(c: c_int) -> c_int;
    pub fn isalpha(c: c_int) -> c_int;
    pub fn iscntrl(c: c_int) -> c_int;
    pub fn isdigit(c: c_int) -> c_int;
    pub fn isgraph(c: c_int) -> c_int;
    pub fn islower(c: c_int) -> c_int;
    pub fn isprint(c: c_int) -> c_int;
    pub fn ispunct(c: c_int) -> c_int;
    pub fn isspace(c: c_int) -> c_int;
    pub fn isupper(c: c_int) -> c_int;
    pub fn isxdigit(c: c_int) -> c_int;
    pub fn tolower(c: c_int) -> c_int;
    pub fn toupper(c: c_int) -> c_int;
    pub fn fopen(filename: *const c_char, mode: *const c_char) -> *mut FILE;
    pub fn freopen(filename: *const c_char, mode: *const c_char,
                   file: *mut FILE) -> *mut FILE;
    pub fn fflush(file: *mut FILE) -> c_int;
    pub fn fclose(file: *mut FILE) -> c_int;
    pub fn remove(filename: *const c_char) -> c_int;
    pub fn rename(oldname: *const c_char, newname: *const c_char) -> c_int;
    pub fn tmpfile() -> *mut FILE;
    pub fn setvbuf(stream: *mut FILE, buffer: *mut c_char, mode: c_int,
                   size: size_t) -> c_int;
    pub fn setbuf(stream: *mut FILE, buf: *mut c_char);
    pub fn getchar() -> c_int;
    pub fn putchar(c: c_int) -> c_int;
    pub fn fgetc(stream: *mut FILE) -> c_int;
    pub fn fgets(buf: *mut c_char, n: c_int, stream: *mut FILE) -> *mut c_char;
    pub fn fputc(c: c_int, stream: *mut FILE) -> c_int;
    pub fn fputs(s: *const c_char, stream: *mut FILE) -> c_int;
    pub fn puts(s: *const c_char) -> c_int;
    pub fn ungetc(c: c_int, stream: *mut FILE) -> c_int;
    pub fn fread(ptr: *mut c_void, size: size_t, nobj: size_t,
                 stream: *mut FILE) -> size_t;
    pub fn fwrite(ptr: *const c_void, size: size_t, nobj: size_t,
                  stream: *mut FILE) -> size_t;
    pub fn fseek(stream: *mut FILE, offset: c_long, whence: c_int) -> c_int;
    pub fn ftell(stream: *mut FILE) -> c_long;
    pub fn rewind(stream: *mut FILE);
    pub fn fgetpos(stream: *mut FILE, ptr: *mut fpos_t) -> c_int;
    pub fn fsetpos(stream: *mut FILE, ptr: *const fpos_t) -> c_int;
    pub fn feof(stream: *mut FILE) -> c_int;
    pub fn ferror(stream: *mut FILE) -> c_int;
    pub fn perror(s: *const c_char);
    pub fn atoi(s: *const c_char) -> c_int;
    pub fn strtod(s: *const c_char, endp: *mut *mut c_char) -> c_double;
    pub fn strtol(s: *const c_char, endp: *mut *mut c_char,
                  base: c_int) -> c_long;
    pub fn strtoul(s: *const c_char, endp: *mut *mut c_char,
                   base: c_int) -> c_ulong;
    pub fn calloc(nobj: size_t, size: size_t) -> *mut c_void;
    pub fn malloc(size: size_t) -> *mut c_void;
    pub fn realloc(p: *mut c_void, size: size_t) -> *mut c_void;
    pub fn free(p: *mut c_void);
    pub fn abort() -> !;
    pub fn exit(status: c_int) -> !;
    pub fn _exit(status: c_int) -> !;
    pub fn atexit(cb: extern fn()) -> c_int;
    pub fn system(s: *const c_char) -> c_int;
    pub fn getenv(s: *const c_char) -> *mut c_char;
    pub fn getline (lineptr: *mut *mut c_char, n: *mut size_t,
        stream: *mut FILE) -> ssize_t;

    pub fn strcpy(dst: *mut c_char, src: *const c_char) -> *mut c_char;
    pub fn strncpy(dst: *mut c_char, src: *const c_char,
                   n: size_t) -> *mut c_char;
    pub fn strcat(s: *mut c_char, ct: *const c_char) -> *mut c_char;
    pub fn strncat(s: *mut c_char, ct: *const c_char, n: size_t) -> *mut c_char;
    pub fn strcmp(cs: *const c_char, ct: *const c_char) -> c_int;
    pub fn strncmp(cs: *const c_char, ct: *const c_char, n: size_t) -> c_int;
    pub fn strcoll(cs: *const c_char, ct: *const c_char) -> c_int;
    pub fn strchr(cs: *const c_char, c: c_int) -> *mut c_char;
    pub fn strrchr(cs: *const c_char, c: c_int) -> *mut c_char;
    pub fn strspn(cs: *const c_char, ct: *const c_char) -> size_t;
    pub fn strcspn(cs: *const c_char, ct: *const c_char) -> size_t;
    pub fn strdup(cs: *const c_char) -> *mut c_char;
    pub fn strpbrk(cs: *const c_char, ct: *const c_char) -> *mut c_char;
    pub fn strstr(cs: *const c_char, ct: *const c_char) -> *mut c_char;
    pub fn strcasecmp(s1: *const c_char, s2: *const c_char) -> c_int;
    pub fn strncasecmp(s1: *const c_char, s2: *const c_char,
                       n: size_t) -> c_int;
    pub fn strlen(cs: *const c_char) -> size_t;
    pub fn strnlen(cs: *const c_char, maxlen: size_t) -> size_t;
    pub fn strerror(n: c_int) -> *mut c_char;
    pub fn strtok(s: *mut c_char, t: *const c_char) -> *mut c_char;
    pub fn strxfrm(s: *mut c_char, ct: *const c_char, n: size_t) -> size_t;
    pub fn wcslen(buf: *const wchar_t) -> size_t;
    pub fn wcstombs(dest: *mut c_char, src: *const wchar_t,
                    n: size_t) -> ::size_t;

    pub fn memchr(cx: *const c_void, c: c_int, n: size_t) -> *mut c_void;
    pub fn memcmp(cx: *const c_void, ct: *const c_void, n: size_t) -> c_int;
    pub fn memcpy(dest: *mut c_void, src: *const c_void,
                  n: size_t) -> *mut c_void;
    pub fn memmove(dest: *mut c_void, src: *const c_void,
                   n: size_t) -> *mut c_void;
    pub fn memset(dest: *mut c_void, c: c_int, n: size_t) -> *mut c_void;

    pub fn abs(i: c_int) -> c_int;
    pub fn atof(s: *const c_char) -> c_double;
    pub fn labs(i: c_long) -> c_long;
    pub fn rand() -> c_int;
    pub fn srand(seed: c_uint);

    pub fn arc4random_buf(buf: *const ::c_void, len: ::size_t);
    pub fn freeaddrinfo(res: *mut addrinfo);
    pub fn gai_strerror(errcode: ::c_int) -> *const ::c_char;
    pub fn getaddrinfo(
        node: *const c_char,
        service: *const c_char,
        hints: *const addrinfo,
        res: *mut *mut addrinfo,
    ) -> ::c_int;
    pub fn getsockopt(
        sockfd: ::c_int,
        level: ::c_int,
        optname: ::c_int,
        optval: *mut ::c_void,
        optlen: *mut ::socklen_t,
    ) -> ::c_int;
    pub fn posix_memalign(
        memptr: *mut *mut ::c_void,
        align: ::size_t,
        size: ::size_t,
    ) -> ::c_int;
    pub fn pthread_attr_destroy(attr: *mut ::pthread_attr_t) -> ::c_int;
    pub fn pthread_attr_init(attr: *mut ::pthread_attr_t) -> ::c_int;
    pub fn pthread_attr_setstacksize(
        attr: *mut ::pthread_attr_t,
        stack_size: ::size_t,
    ) -> ::c_int;
    pub fn pthread_create(
        native: *mut ::pthread_t,
        attr: *const ::pthread_attr_t,
        f: extern fn(*mut ::c_void) -> *mut ::c_void,
        value: *mut ::c_void,
    ) -> ::c_int;
    pub fn pthread_detach(thread: ::pthread_t) -> ::c_int;
    pub fn pthread_getspecific(key: pthread_key_t) -> *mut ::c_void;
    pub fn pthread_join(
        native: ::pthread_t,
        value: *mut *mut ::c_void,
    ) -> ::c_int;
    pub fn pthread_key_create(
        key: *mut pthread_key_t,
        dtor: ::Option<unsafe extern fn(*mut ::c_void)>,
    ) -> ::c_int;
    pub fn pthread_key_delete(key: pthread_key_t) -> ::c_int;
    pub fn pthread_setspecific(
        key: pthread_key_t,
        value: *const ::c_void,
    ) -> ::c_int;
    pub fn send(
        socket: ::c_int,
        buf: *const ::c_void,
        len: ::size_t,
        flags: ::c_int,
    ) -> ::ssize_t;
    pub fn sysconf(name: ::c_int) -> ::c_long;
}

cfg_if! {
    if #[cfg(target_arch = "aarch64")] {
        mod aarch64;
        pub use self::aarch64::*;
    } else if #[cfg(any(target_arch = "arm"))] {
        mod arm;
        pub use self::arm::*;
    } else if #[cfg(any(target_arch = "x86"))] {
        mod x86;
        pub use self::x86::*;
    } else if #[cfg(any(target_arch = "x86_64"))] {
        mod x86_64;
        pub use self::x86_64::*;
    } else {
        // Unknown target_arch
    }
}

cfg_if! {
<<<<<<< HEAD
    if #[cfg(core_cvoid)] {
        pub use core::ffi::c_void;
=======
    if #[cfg(libc_core_cvoid)] {
        pub use ::ffi::c_void;
>>>>>>> 0df38f49
    } else {
        // Use repr(u8) as LLVM expects `void*` to be the same as `i8*` to help
        // enable more optimization opportunities around it recognizing things
        // like malloc/free.
        #[repr(u8)]
<<<<<<< HEAD
=======
        #[allow(missing_copy_implementations)]
        #[allow(missing_debug_implementations)]
>>>>>>> 0df38f49
        pub enum c_void {
            // Two dummy variants so the #[repr] attribute can be used.
            #[doc(hidden)]
            __variant1,
            #[doc(hidden)]
            __variant2,
        }
    }
}<|MERGE_RESOLUTION|>--- conflicted
+++ resolved
@@ -1,8 +1,3 @@
-<<<<<<< HEAD
-use dox::Option;
-
-=======
->>>>>>> 0df38f49
 pub type int8_t = i8;
 pub type int16_t = i16;
 pub type int32_t = i32;
@@ -125,10 +120,6 @@
 pub const SOCK_DGRAM: ::c_int = 128;
 pub const SOCK_STREAM: ::c_int = 130;
 
-<<<<<<< HEAD
-pub enum FILE {}
-pub enum fpos_t {} // TODO: fill this out with a struct
-=======
 #[cfg_attr(feature = "extra_traits", derive(Debug))]
 pub enum FILE {}
 impl ::Copy for FILE {}
@@ -141,7 +132,6 @@
 impl ::Clone for fpos_t {
     fn clone(&self) -> fpos_t { *self }
 }
->>>>>>> 0df38f49
 
 extern {
     pub fn isalnum(c: c_int) -> c_int;
@@ -324,23 +314,15 @@
 }
 
 cfg_if! {
-<<<<<<< HEAD
-    if #[cfg(core_cvoid)] {
-        pub use core::ffi::c_void;
-=======
     if #[cfg(libc_core_cvoid)] {
         pub use ::ffi::c_void;
->>>>>>> 0df38f49
     } else {
         // Use repr(u8) as LLVM expects `void*` to be the same as `i8*` to help
         // enable more optimization opportunities around it recognizing things
         // like malloc/free.
         #[repr(u8)]
-<<<<<<< HEAD
-=======
         #[allow(missing_copy_implementations)]
         #[allow(missing_debug_implementations)]
->>>>>>> 0df38f49
         pub enum c_void {
             // Two dummy variants so the #[repr] attribute can be used.
             #[doc(hidden)]
