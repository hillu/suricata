--- conflicted
+++ resolved
@@ -13,163 +13,6 @@
 //!
 //! [pd]: https://rust-lang.github.io/libc/#platform-specific-documentation
 #![crate_name = "libc"]
-<<<<<<< HEAD
-#![cfg_attr(cross_platform_docs, feature(no_core, lang_items, const_fn))]
-#![cfg_attr(cross_platform_docs, no_core)]
-#![doc(
-    html_logo_url = "https://www.rust-lang.org/logos/rust-logo-128x128-blk-v2.png",
-    html_favicon_url = "https://doc.rust-lang.org/favicon.ico"
-)]
-#![cfg_attr(
-    all(target_os = "linux", target_arch = "x86_64"),
-    doc(
-        html_root_url = "https://rust-lang.github.io/libc/x86_64-unknown-linux-gnu"
-    )
-)]
-#![cfg_attr(
-    all(target_os = "linux", target_arch = "x86"),
-    doc(
-        html_root_url = "https://rust-lang.github.io/libc/i686-unknown-linux-gnu"
-    )
-)]
-#![cfg_attr(
-    all(target_os = "linux", target_arch = "arm"),
-    doc(
-        html_root_url = "https://rust-lang.github.io/libc/arm-unknown-linux-gnueabihf"
-    )
-)]
-#![cfg_attr(
-    all(target_os = "linux", target_arch = "mips"),
-    doc(
-        html_root_url = "https://rust-lang.github.io/libc/mips-unknown-linux-gnu"
-    )
-)]
-#![cfg_attr(
-    all(target_os = "linux", target_arch = "aarch64"),
-    doc(
-        html_root_url = "https://rust-lang.github.io/libc/aarch64-unknown-linux-gnu"
-    )
-)]
-#![cfg_attr(
-    all(target_os = "linux", target_env = "musl"),
-    doc(
-        html_root_url = "https://rust-lang.github.io/libc/x86_64-unknown-linux-musl"
-    )
-)]
-#![cfg_attr(
-    all(target_os = "macos", target_arch = "x86_64"),
-    doc(
-        html_root_url = "https://rust-lang.github.io/libc/x86_64-apple-darwin"
-    )
-)]
-#![cfg_attr(
-    all(target_os = "macos", target_arch = "x86"),
-    doc(html_root_url = "https://rust-lang.github.io/libc/i686-apple-darwin")
-)]
-#![cfg_attr(
-    all(windows, target_arch = "x86_64", target_env = "gnu"),
-    doc(
-        html_root_url = "https://rust-lang.github.io/libc/x86_64-pc-windows-gnu"
-    )
-)]
-#![cfg_attr(
-    all(windows, target_arch = "x86", target_env = "gnu"),
-    doc(
-        html_root_url = "https://rust-lang.github.io/libc/i686-pc-windows-gnu"
-    )
-)]
-#![cfg_attr(
-    all(windows, target_arch = "x86_64", target_env = "msvc"),
-    doc(
-        html_root_url = "https://rust-lang.github.io/libc/x86_64-pc-windows-msvc"
-    )
-)]
-#![cfg_attr(
-    all(windows, target_arch = "x86", target_env = "msvc"),
-    doc(
-        html_root_url = "https://rust-lang.github.io/libc/i686-pc-windows-msvc"
-    )
-)]
-#![cfg_attr(
-    target_os = "android",
-    doc(
-        html_root_url = "https://rust-lang.github.io/libc/arm-linux-androideabi"
-    )
-)]
-#![cfg_attr(
-    target_os = "freebsd",
-    doc(
-        html_root_url = "https://rust-lang.github.io/libc/x86_64-unknown-freebsd"
-    )
-)]
-#![cfg_attr(
-    target_os = "openbsd",
-    doc(
-        html_root_url = "https://rust-lang.github.io/libc/x86_64-unknown-openbsd"
-    )
-)]
-#![cfg_attr(
-    target_os = "bitrig",
-    doc(
-        html_root_url = "https://rust-lang.github.io/libc/x86_64-unknown-bitrig"
-    )
-)]
-#![cfg_attr(
-    target_os = "netbsd",
-    doc(
-        html_root_url = "https://rust-lang.github.io/libc/x86_64-unknown-netbsd"
-    )
-)]
-#![cfg_attr(
-    target_os = "dragonfly",
-    doc(
-        html_root_url = "https://rust-lang.github.io/libc/x86_64-unknown-dragonfly"
-    )
-)]
-#![cfg_attr(
-    target_os = "solaris",
-    doc(
-        html_root_url = "https://rust-lang.github.io/libc/x86_64-sun-solaris"
-    )
-)]
-#![cfg_attr(
-    all(target_os = "emscripten", target_arch = "asmjs"),
-    doc(
-        html_root_url = "https://rust-lang.github.io/libc/asmjs-unknown-emscripten"
-    )
-)]
-#![cfg_attr(
-    all(target_os = "emscripten", target_arch = "wasm32"),
-    doc(
-        html_root_url = "https://rust-lang.github.io/libc/wasm32-unknown-emscripten"
-    )
-)]
-#![cfg_attr(
-    all(target_os = "linux", target_arch = "sparc64"),
-    doc(
-        html_root_url = "https://rust-lang.github.io/libc/sparc64-unknown-linux-gnu"
-    )
-)]
-// Attributes needed when building as part of the standard library
-#![cfg_attr(feature = "rustc-dep-of-std", feature(cfg_target_vendor))]
-#![cfg_attr(feature = "rustc-dep-of-std", feature(link_cfg, repr_packed))]
-#![cfg_attr(feature = "rustc-dep-of-std", feature(no_core))]
-#![cfg_attr(feature = "rustc-dep-of-std", no_core)]
-#![cfg_attr(feature = "rustc-dep-of-std", allow(warnings))]
-#![cfg_attr(not(any(feature = "use_std", feature = "rustc-dep-of-std")), no_std)]
-
-#[cfg(all(not(cross_platform_docs), feature = "use_std"))]
-extern crate std as core;
-
-#[cfg(feature = "rustc-dep-of-std")]
-extern crate rustc_std_workspace_core as core;
-#[cfg(feature = "rustc-dep-of-std")]
-#[allow(unused_imports)]
-use core::iter;
-#[cfg(feature = "rustc-dep-of-std")]
-#[allow(unused_imports)]
-use core::option;
-=======
 #![crate_type = "rlib"]
 #![cfg_attr(not(feature = "rustc-dep-of-std"), deny(warnings))]
 #![allow(bad_style, overflowing_literals, improper_ctypes, unknown_lints)]
@@ -183,14 +26,10 @@
 #![deny(missing_copy_implementations, safe_packed_borrows)]
 #![no_std]
 #![cfg_attr(feature = "rustc-dep-of-std", no_core)]
->>>>>>> 0df38f49
 
 #[macro_use]
 mod macros;
 
-<<<<<<< HEAD
-mod dox;
-=======
 cfg_if! {
     if #[cfg(feature = "rustc-dep-of-std")] {
         extern crate rustc_std_workspace_core as core;
@@ -247,7 +86,6 @@
         pub use core::option::Option;
     }
 }
->>>>>>> 0df38f49
 
 cfg_if! {
     if #[cfg(windows)] {
@@ -268,12 +106,9 @@
     } else if #[cfg(unix)] {
         mod unix;
         pub use unix::*;
-<<<<<<< HEAD
-=======
     } else if #[cfg(target_os = "hermit")] {
         mod hermit;
         pub use hermit::*;
->>>>>>> 0df38f49
     } else if #[cfg(target_env = "sgx")] {
         mod sgx;
         pub use sgx::*;
