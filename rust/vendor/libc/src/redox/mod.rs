--- conflicted
+++ resolved
@@ -1,7 +1,3 @@
-<<<<<<< HEAD
-
-=======
->>>>>>> 0df38f49
 pub type int8_t = i8;
 pub type int16_t = i16;
 pub type int32_t = i32;
@@ -223,10 +219,6 @@
 pub const SIGPWR:    ::c_int = 30;
 pub const SIGSYS:    ::c_int = 31;
 
-<<<<<<< HEAD
-pub enum FILE {}
-pub enum fpos_t {} // TODO: fill this out with a struct
-=======
 #[cfg_attr(feature = "extra_traits", derive(Debug))]
 pub enum FILE {}
 impl ::Copy for FILE {}
@@ -250,7 +242,6 @@
         // Unknown target_pointer_width
     }
 }
->>>>>>> 0df38f49
 
 extern {
     pub fn isalnum(c: c_int) -> c_int;
@@ -362,11 +353,6 @@
     pub fn close(fd: ::c_int) -> ::c_int;
     pub fn fchown(fd: ::c_int, uid: ::uid_t, gid: ::gid_t) -> ::c_int;
     pub fn fcntl(fd: ::c_int, cmd: ::c_int, ...) -> ::c_int;
-<<<<<<< HEAD
-    pub fn gethostname(name: *mut ::c_char, len: ::size_t) -> ::c_int;
-    pub fn getpid() -> pid_t;
-    pub fn memalign(align: ::size_t, size: ::size_t) -> *mut ::c_void;
-=======
     pub fn fstat(fd: ::c_int, buf: *mut stat) -> ::c_int;
     pub fn fsync(fd: ::c_int) -> ::c_int;
     pub fn gethostname(name: *mut ::c_char, len: ::size_t) -> ::c_int;
@@ -383,7 +369,6 @@
                     -> ::c_int;
     pub fn munmap(addr: *mut ::c_void, len: ::size_t) -> ::c_int;
     pub fn poll(fds: *mut pollfd, nfds: nfds_t, timeout: ::c_int) -> ::c_int;
->>>>>>> 0df38f49
     pub fn read(fd: ::c_int, buf: *mut ::c_void, count: ::size_t) -> ::ssize_t;
     pub fn setenv(name: *const c_char, val: *const c_char, overwrite: ::c_int)
                   -> ::c_int;
@@ -401,23 +386,15 @@
 mod net;
 
 cfg_if! {
-<<<<<<< HEAD
-    if #[cfg(core_cvoid)] {
-        pub use core::ffi::c_void;
-=======
     if #[cfg(libc_core_cvoid)] {
         pub use ::ffi::c_void;
->>>>>>> 0df38f49
     } else {
         // Use repr(u8) as LLVM expects `void*` to be the same as `i8*` to help
         // enable more optimization opportunities around it recognizing things
         // like malloc/free.
         #[repr(u8)]
-<<<<<<< HEAD
-=======
         #[allow(missing_copy_implementations)]
         #[allow(missing_debug_implementations)]
->>>>>>> 0df38f49
         pub enum c_void {
             // Two dummy variants so the #[repr] attribute can be used.
             #[doc(hidden)]
@@ -426,8 +403,6 @@
             __variant2,
         }
     }
-<<<<<<< HEAD
-=======
 }
 
 cfg_if! {
@@ -438,5 +413,4 @@
         mod no_align;
         pub use self::no_align::*;
     }
->>>>>>> 0df38f49
 }