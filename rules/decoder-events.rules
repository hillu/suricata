# Decoder event signatures for Suricata.
# SID's fall in the 2200000+ range. See http://doc.emergingthreats.net/bin/view/Main/SidAllocation
alert pkthdr any any -> any any (msg:"SURICATA IPv4 packet too small"; decode-event:ipv4.pkt_too_small; classtype:protocol-command-decode; sid:2200000; rev:2;)
alert pkthdr any any -> any any (msg:"SURICATA IPv4 header size too small"; decode-event:ipv4.hlen_too_small; classtype:protocol-command-decode; sid:2200001; rev:2;)
alert pkthdr any any -> any any (msg:"SURICATA IPv4 total length smaller than header size"; decode-event:ipv4.iplen_smaller_than_hlen; classtype:protocol-command-decode; sid:2200002; rev:2;)
alert pkthdr any any -> any any (msg:"SURICATA IPv4 truncated packet"; decode-event:ipv4.trunc_pkt; classtype:protocol-command-decode; sid:2200003; rev:2;)
alert pkthdr any any -> any any (msg:"SURICATA IPv4 invalid option"; decode-event:ipv4.opt_invalid; classtype:protocol-command-decode; sid:2200004; rev:2;)
alert pkthdr any any -> any any (msg:"SURICATA IPv4 invalid option length"; decode-event:ipv4.opt_invalid_len; classtype:protocol-command-decode; sid:2200005; rev:2;)
alert pkthdr any any -> any any (msg:"SURICATA IPv4 malformed option"; decode-event:ipv4.opt_malformed; classtype:protocol-command-decode; sid:2200006; rev:2;)
#alert pkthdr any any -> any any (msg:"SURICATA IPv4 padding required "; decode-event:ipv4.opt_pad_required; classtype:protocol-command-decode; sid:2200007; rev:2;)
alert pkthdr any any -> any any (msg:"SURICATA IPv4 with ICMPv6 header"; decode-event:ipv4.icmpv6; classtype:protocol-command-decode; sid:2200092; rev:2;)
alert pkthdr any any -> any any (msg:"SURICATA IPv4 option end of list required"; decode-event:ipv4.opt_eol_required; classtype:protocol-command-decode; sid:2200008; rev:2;)
alert pkthdr any any -> any any (msg:"SURICATA IPv4 duplicated IP option"; decode-event:ipv4.opt_duplicate; classtype:protocol-command-decode; sid:2200009; rev:2;)
alert pkthdr any any -> any any (msg:"SURICATA IPv4 unknown IP option"; decode-event:ipv4.opt_unknown; classtype:protocol-command-decode; sid:2200010; rev:2;)
alert pkthdr any any -> any any (msg:"SURICATA IPv4 wrong IP version"; decode-event:ipv4.wrong_ip_version; classtype:protocol-command-decode; sid:2200011; rev:2;)
alert pkthdr any any -> any any (msg:"SURICATA IPv6 packet too small"; decode-event:ipv6.pkt_too_small; classtype:protocol-command-decode; sid:2200012; rev:2;)
alert pkthdr any any -> any any (msg:"SURICATA IPv6 truncated packet"; decode-event:ipv6.trunc_pkt; classtype:protocol-command-decode; sid:2200013; rev:2;)
alert pkthdr any any -> any any (msg:"SURICATA IPv6 truncated extension header"; decode-event:ipv6.trunc_exthdr; classtype:protocol-command-decode; sid:2200014; rev:2;)
alert pkthdr any any -> any any (msg:"SURICATA IPv6 duplicated Fragment extension header"; decode-event:ipv6.exthdr_dupl_fh; classtype:protocol-command-decode; sid:2200015; rev:2;)
alert pkthdr any any -> any any (msg:"SURICATA IPv6 useless Fragment extension header"; decode-event:ipv6.exthdr_useless_fh; classtype:protocol-command-decode; sid:2200080; rev:2;)
alert pkthdr any any -> any any (msg:"SURICATA IPv6 duplicated Routing extension header"; decode-event:ipv6.exthdr_dupl_rh; classtype:protocol-command-decode; sid:2200016; rev:2;)
alert pkthdr any any -> any any (msg:"SURICATA IPv6 duplicated Hop-By-Hop Options extension header"; decode-event:ipv6.exthdr_dupl_hh; classtype:protocol-command-decode; sid:2200017; rev:2;)
alert pkthdr any any -> any any (msg:"SURICATA IPv6 duplicated Destination Options extension header"; decode-event:ipv6.exthdr_dupl_dh; classtype:protocol-command-decode; sid:2200018; rev:2;)
alert pkthdr any any -> any any (msg:"SURICATA IPv6 duplicated Authentication Header extension header"; decode-event:ipv6.exthdr_dupl_ah; classtype:protocol-command-decode; sid:2200019; rev:2;)
alert pkthdr any any -> any any (msg:"SURICATA IPv6 duplicate ESP extension header"; decode-event:ipv6.exthdr_dupl_eh; classtype:protocol-command-decode; sid:2200020; rev:2;)
alert pkthdr any any -> any any (msg:"SURICATA IPv6 invalid option lenght in header"; decode-event:ipv6.exthdr_invalid_optlen; classtype:protocol-command-decode; sid:2200021; rev:2;)
alert pkthdr any any -> any any (msg:"SURICATA IPv6 wrong IP version"; decode-event:ipv6.wrong_ip_version; classtype:protocol-command-decode; sid:2200022; rev:2;)
# RFC 4302 states the reserved field should be 0.
alert pkthdr any any -> any any (msg:"SURICATA IPv6 AH reserved field not 0"; decode-event:ipv6.exthdr_ah_res_not_null; classtype:protocol-command-decode; sid:2200081; rev:2;)
# HOP option that we don't understand
alert pkthdr any any -> any any (msg:"SURICATA IPv6 HOPOPTS unknown option"; decode-event:ipv6.hopopts_unknown_opt; classtype:protocol-command-decode; sid:2200086; rev:2;)
# HOP header with only padding, covert channel?
alert pkthdr any any -> any any (msg:"SURICATA IPv6 HOPOPTS only padding"; decode-event:ipv6.hopopts_only_padding; classtype:protocol-command-decode; sid:2200087; rev:2;)
# DST option that we don't understand
alert pkthdr any any -> any any (msg:"SURICATA IPv6 DSTOPTS unknown option"; decode-event:ipv6.dstopts_unknown_opt; classtype:protocol-command-decode; sid:2200088; rev:2;)
# DST header with only padding, covert channel?
alert pkthdr any any -> any any (msg:"SURICATA IPv6 DSTOPTS only padding"; decode-event:ipv6.dstopts_only_padding; classtype:protocol-command-decode; sid:2200089; rev:2;)
# Type 0 Routing header deprecated per RFC 5095
alert ipv6 any any -> any any (msg:"SURICATA RH Type 0"; decode-event:ipv6.rh_type_0; classtype:protocol-command-decode; sid:2200093; rev:2;)
# padN option with zero length field
alert ipv6 any any -> any any (msg:"SURICATA zero length padN option"; decode-event:ipv6.zero_len_padn; classtype:protocol-command-decode; sid:2200094; rev:2;)
# Frag Header 'length' field is reserved and should be 0
alert ipv6 any any -> any any (msg:"SURICATA reserved field in Frag Header not zero"; decode-event:ipv6.fh_non_zero_reserved_field; classtype:protocol-command-decode; sid:2200095; rev:2;)
# Data after the 'none' header (59) is suspicious.
alert ipv6 any any -> any any (msg:"SURICATA data after none (59) header"; decode-event:ipv6.data_after_none_header; classtype:protocol-command-decode; sid:2200096; rev:2;)
# unknown/unsupported next header / protocol. Valid protocols are not yet supported, so disabling by default
#alert ipv6 any any -> any any (msg:"SURICATA unknown next header / protocol"; decode-event:ipv6.unknown_next_header; classtype:protocol-command-decode; sid:2200097; rev:2;)
alert ipv6 any any -> any any (msg:"SURICATA IPv6 with ICMPv4 header"; decode-event:ipv6.icmpv4; classtype:protocol-command-decode; sid:2200090; rev:2;)
alert pkthdr any any -> any any (msg:"SURICATA ICMPv4 packet too small"; decode-event:icmpv4.pkt_too_small; classtype:protocol-command-decode; sid:2200023; rev:2;)
alert pkthdr any any -> any any (msg:"SURICATA ICMPv4 unknown type"; decode-event:icmpv4.unknown_type; classtype:protocol-command-decode; sid:2200024; rev:2;)
alert pkthdr any any -> any any (msg:"SURICATA ICMPv4 unknown code"; decode-event:icmpv4.unknown_code; classtype:protocol-command-decode; sid:2200025; rev:2;)
alert pkthdr any any -> any any (msg:"SURICATA ICMPv4 truncated packet"; decode-event:icmpv4.ipv4_trunc_pkt; classtype:protocol-command-decode; sid:2200026; rev:2;)
alert pkthdr any any -> any any (msg:"SURICATA ICMPv4 unknown version"; decode-event:icmpv4.ipv4_unknown_ver; classtype:protocol-command-decode; sid:2200027; rev:2;)
alert pkthdr any any -> any any (msg:"SURICATA ICMPv6 packet too small"; decode-event:icmpv6.pkt_too_small; classtype:protocol-command-decode; sid:2200028; rev:2;)
# uncomment the following sginature if you plan to update suricata code to support more ICMPv6 type
#alert pkthdr any any -> any any (msg:"SURICATA ICMPv6 unknown type"; decode-event:icmpv6.unknown_type; classtype:protocol-command-decode; sid:2200029; rev:2;)
alert pkthdr any any -> any any (msg:"SURICATA ICMPv6 unknown code"; decode-event:icmpv6.unknown_code; classtype:protocol-command-decode; sid:2200030; rev:2;)
alert pkthdr any any -> any any (msg:"SURICATA ICMPv6 truncated packet"; decode-event:icmpv6.ipv6_trunc_pkt; classtype:protocol-command-decode; sid:2200031; rev:2;)
alert pkthdr any any -> any any (msg:"SURICATA ICMPv6 unknown version"; decode-event:icmpv6.ipv6_unknown_version; classtype:protocol-command-decode; sid:2200032; rev:2;)
alert pkthdr any any -> any any (msg:"SURICATA ICMPv6 MLD hop limit not 1"; decode-event:icmpv6.mld_message_with_invalid_hl; classtype:protocol-command-decode; sid:2200102; rev:2;)
alert pkthdr any any -> any any (msg:"SURICATA ICMPv6 unassigned type"; decode-event:icmpv6.unassigned_type; classtype:protocol-command-decode; sid:2200108; rev:2;)
alert pkthdr any any -> any any (msg:"SURICATA ICMPv6 private experimentation type"; decode-event:icmpv6.experimentation_type; classtype:protocol-command-decode; sid:2200109; rev:2;)
alert pkthdr any any -> any any (msg:"SURICATA TCP packet too small"; decode-event:tcp.pkt_too_small; classtype:protocol-command-decode; sid:2200033; rev:2;)
alert pkthdr any any -> any any (msg:"SURICATA TCP header length too small"; decode-event:tcp.hlen_too_small; classtype:protocol-command-decode; sid:2200034; rev:2;)
alert pkthdr any any -> any any (msg:"SURICATA TCP invalid option length"; decode-event:tcp.invalid_optlen; classtype:protocol-command-decode; sid:2200035; rev:2;)
alert pkthdr any any -> any any (msg:"SURICATA TCP option invalid length"; decode-event:tcp.opt_invalid_len; classtype:protocol-command-decode; sid:2200036; rev:2;)
alert pkthdr any any -> any any (msg:"SURICATA TCP duplicated option"; decode-event:tcp.opt_duplicate; classtype:protocol-command-decode; sid:2200037; rev:2;)
alert pkthdr any any -> any any (msg:"SURICATA UDP packet too small"; decode-event:udp.pkt_too_small; classtype:protocol-command-decode; sid:2200038; rev:2;)
alert pkthdr any any -> any any (msg:"SURICATA UDP header length too small"; decode-event:udp.hlen_too_small; classtype:protocol-command-decode; sid:2200039; rev:2;)
alert pkthdr any any -> any any (msg:"SURICATA UDP invalid header length"; decode-event:udp.hlen_invalid; classtype:protocol-command-decode; sid:2200040; rev:2;)
alert pkthdr any any -> any any (msg:"SURICATA SLL packet too small"; decode-event:sll.pkt_too_small; classtype:protocol-command-decode; sid:2200041; rev:2;)
alert pkthdr any any -> any any (msg:"SURICATA Ethernet packet too small"; decode-event:ethernet.pkt_too_small; classtype:protocol-command-decode; sid:2200042; rev:2;)
alert pkthdr any any -> any any (msg:"SURICATA PPP packet too small"; decode-event:ppp.pkt_too_small; classtype:protocol-command-decode; sid:2200043; rev:2;)
alert pkthdr any any -> any any (msg:"SURICATA PPP VJU packet too small"; decode-event:ppp.vju_pkt_too_small; classtype:protocol-command-decode; sid:2200044; rev:2;)
alert pkthdr any any -> any any (msg:"SURICATA PPP IPv4 packet too small"; decode-event:ppp.ip4_pkt_too_small; classtype:protocol-command-decode; sid:2200045; rev:2;)
alert pkthdr any any -> any any (msg:"SURICATA PPP IPv6 too small"; decode-event:ppp.ip6_pkt_too_small; classtype:protocol-command-decode; sid:2200046; rev:2;)
alert pkthdr any any -> any any (msg:"SURICATA PPP wrong type"; decode-event:ppp.wrong_type; classtype:protocol-command-decode; sid:2200047; rev:2;)
alert pkthdr any any -> any any (msg:"SURICATA PPP unsupported protocol"; decode-event:ppp.unsup_proto; classtype:protocol-command-decode; sid:2200048; rev:2;)
alert pkthdr any any -> any any (msg:"SURICATA PPPOE packet too small"; decode-event:pppoe.pkt_too_small; classtype:protocol-command-decode; sid:2200049; rev:2;)
alert pkthdr any any -> any any (msg:"SURICATA PPPOE wrong code"; decode-event:pppoe.wrong_code; classtype:protocol-command-decode; sid:2200050; rev:2;)
alert pkthdr any any -> any any (msg:"SURICATA PPPOE malformed tags"; decode-event:pppoe.malformed_tags; classtype:protocol-command-decode; sid:2200051; rev:2;)
alert pkthdr any any -> any any (msg:"SURICATA GRE packet too small"; decode-event:gre.pkt_too_small; classtype:protocol-command-decode; sid:2200052; rev:2;)
alert pkthdr any any -> any any (msg:"SURICATA GRE wrong version"; decode-event:gre.wrong_version; classtype:protocol-command-decode; sid:2200053; rev:2;)
alert pkthdr any any -> any any (msg:"SURICATA GRE v0 recursion control"; decode-event:gre.version0_recur; classtype:protocol-command-decode; sid:2200054; rev:2;)
alert pkthdr any any -> any any (msg:"SURICATA GRE v0 flags"; decode-event:gre.version0_flags; classtype:protocol-command-decode; sid:2200055; rev:2;)
alert pkthdr any any -> any any (msg:"SURICATA GRE v0 header too big"; decode-event:gre.version0_hdr_too_big; classtype:protocol-command-decode; sid:2200056; rev:2;)
alert pkthdr any any -> any any (msg:"SURICATA GRE v1 checksum present"; decode-event:gre.version1_chksum; classtype:protocol-command-decode; sid:2200057; rev:2;)
alert pkthdr any any -> any any (msg:"SURICATA GRE v1 routing present"; decode-event:gre.version1_route; classtype:protocol-command-decode; sid:2200058; rev:2;)
alert pkthdr any any -> any any (msg:"SURICATA GRE v1 strict source route"; decode-event:gre.version1_ssr; classtype:protocol-command-decode; sid:2200059; rev:2;)
alert pkthdr any any -> any any (msg:"SURICATA GRE v1 recursion control"; decode-event:gre.version1_recur; classtype:protocol-command-decode; sid:2200060; rev:2;)
alert pkthdr any any -> any any (msg:"SURICATA GRE v1 flags"; decode-event:gre.version1_flags; classtype:protocol-command-decode; sid:2200061; rev:2;)
alert pkthdr any any -> any any (msg:"SURICATA GRE v1 no key present"; decode-event:gre.version1_no_key; classtype:protocol-command-decode; sid:2200062; rev:2;)
alert pkthdr any any -> any any (msg:"SURICATA GRE v1 wrong protocol"; decode-event:gre.version1_wrong_protocol; classtype:protocol-command-decode; sid:2200063; rev:2;)
alert pkthdr any any -> any any (msg:"SURICATA GRE v1 malformed Source Route Entry header"; decode-event:gre.version1_malformed_sre_hdr; classtype:protocol-command-decode; sid:2200064; rev:2;)
alert pkthdr any any -> any any (msg:"SURICATA GRE v1 header too big"; decode-event:gre.version1_hdr_too_big; classtype:protocol-command-decode; sid:2200065; rev:2;)
alert pkthdr any any -> any any (msg:"SURICATA VLAN header too small "; decode-event:vlan.header_too_small; classtype:protocol-command-decode; sid:2200066; rev:2;)
alert pkthdr any any -> any any (msg:"SURICATA VLAN unknown type"; decode-event:vlan.unknown_type; classtype:protocol-command-decode; sid:2200067; rev:2;)
# more than 2 vlan layers in the packet
alert pkthdr any any -> any any (msg:"SURICATA VLAN too many layers"; decode-event:vlan.too_many_layers; classtype:protocol-command-decode; sid:2200091; rev:2;)
<<<<<<< HEAD
=======
alert pkthdr any any -> any any (msg:"SURICATA IEEE802.1AH header too small"; decode-event:ieee8021ah.header_too_small; classtype:protocol-command-decode; sid:2200112; rev:1;)
>>>>>>> 3430b53d

alert pkthdr any any -> any any (msg:"SURICATA IP raw invalid IP version "; decode-event:ipraw.invalid_ip_version; classtype:protocol-command-decode; sid:2200068; rev:2;)
alert pkthdr any any -> any any (msg:"SURICATA FRAG IPv4 Packet size too large"; decode-event:ipv4.frag_pkt_too_large; classtype:protocol-command-decode; sid:2200069; rev:3;)
alert pkthdr any any -> any any (msg:"SURICATA FRAG IPv4 Fragmentation overlap"; decode-event:ipv4.frag_overlap; classtype:protocol-command-decode; sid:2200070; rev:2;)
alert pkthdr any any -> any any (msg:"SURICATA FRAG IPv6 Packet size too large"; decode-event:ipv6.frag_pkt_too_large; classtype:protocol-command-decode; sid:2200071; rev:3;)
alert pkthdr any any -> any any (msg:"SURICATA FRAG IPv6 Fragmentation overlap"; decode-event:ipv6.frag_overlap; classtype:protocol-command-decode; sid:2200072; rev:2;)

# checksum rules
alert ip any any -> any any (msg:"SURICATA IPv4 invalid checksum"; ipv4-csum:invalid; classtype:protocol-command-decode; sid:2200073; rev:2;)
alert tcp any any -> any any (msg:"SURICATA TCPv4 invalid checksum"; tcpv4-csum:invalid; classtype:protocol-command-decode; sid:2200074; rev:2;)
alert udp any any -> any any (msg:"SURICATA UDPv4 invalid checksum"; udpv4-csum:invalid; classtype:protocol-command-decode; sid:2200075; rev:2;)
alert icmp any any -> any any (msg:"SURICATA ICMPv4 invalid checksum"; icmpv4-csum:invalid; classtype:protocol-command-decode; sid:2200076; rev:2;)
alert tcp any any -> any any (msg:"SURICATA TCPv6 invalid checksum"; tcpv6-csum:invalid; classtype:protocol-command-decode; sid:2200077; rev:2;)
alert udp any any -> any any (msg:"SURICATA UDPv6 invalid checksum"; udpv6-csum:invalid; classtype:protocol-command-decode; sid:2200078; rev:2;)
alert icmp any any -> any any (msg:"SURICATA ICMPv6 invalid checksum"; icmpv6-csum:invalid; classtype:protocol-command-decode; sid:2200079; rev:2;)

# IPv4 in IPv6 rules
alert pkthdr any any -> any any (msg:"SURICATA IPv4-in-IPv6 packet too short"; decode-event:ipv6.ipv4_in_ipv6_too_small; classtype:protocol-command-decode; sid:2200082; rev:2;)
alert pkthdr any any -> any any (msg:"SURICATA IPv4-in-IPv6 invalid protocol"; decode-event:ipv6.ipv4_in_ipv6_wrong_version; classtype:protocol-command-decode; sid:2200083; rev:2;)
# IPv6 in IPv6 rules
alert pkthdr any any -> any any (msg:"SURICATA IPv6-in-IPv6 packet too short"; decode-event:ipv6.ipv6_in_ipv6_too_small; classtype:protocol-command-decode; sid:2200084; rev:2;)
alert pkthdr any any -> any any (msg:"SURICATA IPv6-in-IPv6 invalid protocol"; decode-event:ipv6.ipv6_in_ipv6_wrong_version; classtype:protocol-command-decode; sid:2200085; rev:2;)

# MPLS rules
alert pkthdr any any -> any any (msg:"SURICATA MPLS header too small"; decode-event:mpls.header_too_small; classtype:protocol-command-decode; sid:2200111; rev:2;)
alert pkthdr any any -> any any (msg:"SURICATA MPLS bad router alert label"; decode-event:mpls.bad_label_router_alert; classtype:protocol-command-decode; sid:2200098; rev:2;)
alert pkthdr any any -> any any (msg:"SURICATA MPLS bad implicit null label"; decode-event:mpls.bad_label_implicit_null; classtype:protocol-command-decode; sid:2200099; rev:2;)
alert pkthdr any any -> any any (msg:"SURICATA MPLS reserved label"; decode-event:mpls.bad_label_reserved; classtype:protocol-command-decode; sid:2200100; rev:2;)
alert pkthdr any any -> any any (msg:"SURICATA MPLS unknown payload type"; decode-event:mpls.unknown_payload_type; classtype:protocol-command-decode; sid:2200101; rev:2;)

# linktype null
alert pkthdr any any -> any any (msg:"SURICATA NULL pkt too small"; decode-event:ltnull.pkt_too_small; classtype:protocol-command-decode; sid:2200103; rev:2;)
# packet has type not supported by Suricata's decoders
alert pkthdr any any -> any any (msg:"SURICATA NULL unsupported type"; decode-event:ltnull.unsupported_type; classtype:protocol-command-decode; sid:2200104; rev:2;)

# ERSPAN
alert pkthdr any any -> any any (msg:"SURICATA ERSPAN pkt too small"; decode-event:erspan.header_too_small; classtype:protocol-command-decode; sid:2200105; rev:2;)
# packet has type not supported by Suricata's decoders
alert pkthdr any any -> any any (msg:"SURICATA ERSPAN unsupported version"; decode-event:erspan.unsupported_version; classtype:protocol-command-decode; sid:2200106; rev:2;)
alert pkthdr any any -> any any (msg:"SURICATA ERSPAN too many vlan layers"; decode-event:erspan.too_many_vlan_layers; classtype:protocol-command-decode; sid:2200107; rev:2;)

# Cisco Fabric Path/DCE
alert pkthdr any any -> any any (msg:"SURICATA DCE packet too small"; decode-event:dce.pkt_too_small; classtype:protocol-command-decode; sid:2200110; rev:2;)

# next sid is 2200113
<|MERGE_RESOLUTION|>--- conflicted
+++ resolved
@@ -97,10 +97,7 @@
 alert pkthdr any any -> any any (msg:"SURICATA VLAN unknown type"; decode-event:vlan.unknown_type; classtype:protocol-command-decode; sid:2200067; rev:2;)
 # more than 2 vlan layers in the packet
 alert pkthdr any any -> any any (msg:"SURICATA VLAN too many layers"; decode-event:vlan.too_many_layers; classtype:protocol-command-decode; sid:2200091; rev:2;)
-<<<<<<< HEAD
-=======
 alert pkthdr any any -> any any (msg:"SURICATA IEEE802.1AH header too small"; decode-event:ieee8021ah.header_too_small; classtype:protocol-command-decode; sid:2200112; rev:1;)
->>>>>>> 3430b53d
 
 alert pkthdr any any -> any any (msg:"SURICATA IP raw invalid IP version "; decode-event:ipraw.invalid_ip_version; classtype:protocol-command-decode; sid:2200068; rev:2;)
 alert pkthdr any any -> any any (msg:"SURICATA FRAG IPv4 Packet size too large"; decode-event:ipv4.frag_pkt_too_large; classtype:protocol-command-decode; sid:2200069; rev:3;)
