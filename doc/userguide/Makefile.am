EXTRA_DIST = \
<<<<<<< HEAD
=======
	_static \
>>>>>>> 0df38f49
	acknowledgements.rst \
	capture-hardware \
	command-line-options.rst \
	conf.py \
	configuration \
	file-extraction \
	index.rst \
	initscripts.rst \
	install.rst \
	licenses \
	lua \
	make-sense-alerts.rst \
	manpages \
	output \
	partials \
	performance \
	public-data-sets.rst \
	reputation \
	rule-management \
	rules \
	setting-up-ipsinline-for-linux \
	setting-up-ipsinline-for-linux.rst \
	setting-up-ipsinline-for-windows.rst \
	unix-socket.rst \
	what-is-suricata.rst

if HAVE_SURICATA_MAN
man1_MANS = suricata.1
endif

if HAVE_SPHINXBUILD
man1_MANS = suricata.1

if HAVE_PDFLATEX
EXTRA_DIST += $(man1_MANS) userguide.pdf
endif

SPHINX_BUILD = sphinx-build -q

html:
	sysconfdir=$(sysconfdir) \
	localstatedir=$(localstatedir) \
	version=$(PACKAGE_VERSION) \
		$(SPHINX_BUILD) -W -b html -d _build/doctrees \
		$(top_srcdir)/doc/userguide _build/html

_build/latex/Suricata.pdf:
	sysconfdir=$(sysconfdir) \
	localstatedir=$(localstatedir) \
	version=$(PACKAGE_VERSION) \
		$(SPHINX_BUILD) -W -b latex -d _build/doctrees \
		$(top_srcdir)/doc/userguide _build/latex
# The Sphinx generated Makefile is GNU Make specific, so just do what
# it does here - yes, multiple passes of pdflatex is required.
	cd _build/latex && pdflatex Suricata.tex
	cd _build/latex && pdflatex Suricata.tex
	cd _build/latex && pdflatex Suricata.tex
	cd _build/latex && makeindex -s python.ist Suricata.idx
	cd _build/latex && pdflatex Suricata.tex
	cd _build/latex && pdflatex Suricata.tex

userguide.pdf: _build/latex/Suricata.pdf
	cp _build/latex/Suricata.pdf userguide.pdf

pdf: userguide.pdf

_build/man/suricata.1:
	sysconfdir=$(sysconfdir) \
	localstatedir=$(localstatedir) \
	version=$(PACKAGE_VERSION) \
		$(SPHINX_BUILD) -W -b man -d _build/doctrees \
		$(top_srcdir)/doc/userguide _build/man

suricata.1: _build/man/suricata.1
	cp _build/man/suricata.1 suricata.1

man: _build/man/suricata.1

# Remove build artifacts that aren't tracked by autotools.
clean-local:
	rm -rf $(top_builddir)/doc/userguide/_build
	rm -f $(top_builddir)/doc/userguide/suricata.1
	rm -f $(top_builddir)/doc/userguide/userguide.pdf

endif # HAVE_SPHINXBUILD<|MERGE_RESOLUTION|>--- conflicted
+++ resolved
@@ -1,8 +1,5 @@
 EXTRA_DIST = \
-<<<<<<< HEAD
-=======
 	_static \
->>>>>>> 0df38f49
 	acknowledgements.rst \
 	capture-hardware \
 	command-line-options.rst \
