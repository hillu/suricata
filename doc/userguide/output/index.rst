--- conflicted
+++ resolved
@@ -7,9 +7,5 @@
    lua-output
    syslog-alerting-comp
    custom-http-logging
-<<<<<<< HEAD
    custom-tls-logging
-=======
-   custom-tls-logging
-   log-rotation
->>>>>>> c4c24044
+   log-rotation