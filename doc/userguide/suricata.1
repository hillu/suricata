--- conflicted
+++ resolved
@@ -1,10 +1,6 @@
 .\" Man page generated from reStructuredText.
 .
-<<<<<<< HEAD
-.TH "SURICATA" "1" "June 07, 2017" "4.0.0-beta1" "Suricata"
-=======
 .TH "SURICATA" "1" "Nov 06, 2018" "4.0.6" "Suricata"
->>>>>>> c4c24044
 .SH NAME
 suricata \- Suricata
 .
